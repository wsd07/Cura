--- conflicted
+++ resolved
@@ -89,21 +89,8 @@
     STAGING: ${{ inputs.staging }}
 
 jobs:
-    get-runner-label:
-        runs-on: ubuntu-latest
-        outputs:
-            label: ${{ steps.determine-label.outputs.label }} # You must define the specific step inside the job
-        steps:
-            -   id: determine-label
-                run: echo "label=$(if [ "${{ inputs.architecture }}" = "ARM64" ]; then echo 'self-hosted'; else echo 'macos-11'; fi)" >> $GITHUB_OUTPUT
-
     cura-installer-create:
-<<<<<<< HEAD
-        needs: [ get-runner-label ]
-        runs-on: ${{ needs.get-runner-label.outputs.label }}
-=======
         runs-on: ${{ inputs.operating_system }}
->>>>>>> f452bcf5
 
         steps:
             -   name: Checkout
