# Copyright (c) 2018 Ultimaker B.V.
# Cura is released under the terms of the LGPLv3 or higher.
from datetime import datetime
from enum import Enum
from typing import Optional, Dict, TYPE_CHECKING

from PyQt5.QtCore import QObject, pyqtSignal, pyqtSlot, pyqtProperty, QTimer

from UM.Message import Message
from UM.i18n import i18nCatalog
from cura.OAuth2.AuthorizationService import AuthorizationService
from cura.OAuth2.Models import OAuth2Settings
from cura.UltimakerCloud import UltimakerCloudAuthentication

if TYPE_CHECKING:
    from cura.CuraApplication import CuraApplication

i18n_catalog = i18nCatalog("cura")


##  The account API provides a version-proof bridge to use Ultimaker Accounts
#
#   Usage:
#       ``from cura.API import CuraAPI
#       api = CuraAPI()
#       api.account.login()
#       api.account.logout()
#       api.account.userProfile # Who is logged in``
#
class Account(QObject):
<<<<<<< HEAD

    class SyncState(Enum):
        """Caution: values used in qml (eg. SyncState.qml)"""

        SYNCING = "syncing",
        SUCCESS = "success",
        ERROR = "error"
=======
    # The interval with which the remote clusters are checked
    SYNC_INTERVAL = 30.0  # seconds
>>>>>>> 5b245434

    # Signal emitted when user logged in or out.
    loginStateChanged = pyqtSignal(bool)
    accessTokenChanged = pyqtSignal()
    cloudPrintersDetectedChanged = pyqtSignal(bool)
    syncRequested = pyqtSignal()
    lastSyncDateTimeChanged = pyqtSignal()
    syncStateChanged = pyqtSignal(str)

    def __init__(self, application: "CuraApplication", parent = None) -> None:
        super().__init__(parent)
        self._application = application
        self._new_cloud_printers_detected = False

        self._error_message = None  # type: Optional[Message]
        self._logged_in = False
        self._sync_state = self.SyncState.SUCCESS
        self._last_sync_str = "-"

        self._callback_port = 32118
        self._oauth_root = UltimakerCloudAuthentication.CuraCloudAccountAPIRoot

        self._oauth_settings = OAuth2Settings(
            OAUTH_SERVER_URL= self._oauth_root,
            CALLBACK_PORT=self._callback_port,
            CALLBACK_URL="http://localhost:{}/callback".format(self._callback_port),
            CLIENT_ID="um----------------------------ultimaker_cura",
            CLIENT_SCOPES="account.user.read drive.backup.read drive.backup.write packages.download "
                          "packages.rating.read packages.rating.write connect.cluster.read connect.cluster.write "
                          "cura.printjob.read cura.printjob.write cura.mesh.read cura.mesh.write",
            AUTH_DATA_PREFERENCE_KEY="general/ultimaker_auth_data",
            AUTH_SUCCESS_REDIRECT="{}/app/auth-success".format(self._oauth_root),
            AUTH_FAILED_REDIRECT="{}/app/auth-error".format(self._oauth_root)
        )

        self._authorization_service = AuthorizationService(self._oauth_settings)

<<<<<<< HEAD
        self._sync_services = {}  # type: Dict[str, Account.SyncState]
        """contains entries "service_name" : SyncState"""
=======
        # Create a timer for automatic account sync
        self._update_timer = QTimer()
        self._update_timer.setInterval(int(self.SYNC_INTERVAL * 1000))
        # The timer is restarted explicitly after an update was processed. This prevents 2 concurrent updates
        self._update_timer.setSingleShot(True)
        self._update_timer.timeout.connect(self.syncRequested)

        self._sync_clients = {}
        """contains entries "client_name" : "state["success"|"error|"syncing"]"""
>>>>>>> 5b245434

    def initialize(self) -> None:
        self._authorization_service.initialize(self._application.getPreferences())
        self._authorization_service.onAuthStateChanged.connect(self._onLoginStateChanged)
        self._authorization_service.onAuthenticationError.connect(self._onLoginStateChanged)
        self._authorization_service.accessTokenChanged.connect(self._onAccessTokenChanged)
        self._authorization_service.loadAuthDataFromPreferences()

<<<<<<< HEAD
    def setSyncState(self, service_name: str, state: SyncState) -> None:
        """ Can be used to register and update account sync states

        Example: `setSyncState("packages", Account.SyncState.SYNCING)`
=======
    def setSyncState(self, service_name: str, state: str) -> None:
        """ Can be used to register sync services and update account sync states

        Example: `setSyncState("PluginSyncService", "syncing")`
>>>>>>> 5b245434
        :param service_name: A unique name for your service, such as `plugins` or `backups`
        :param state: One of Account.SYNC_STATES
        """

        prev_state = self._sync_state

        self._sync_services[service_name] = state

        if any(val == self.SyncState.SYNCING for val in self._sync_services.values()):
            self._sync_state = self.SyncState.SYNCING
        elif any(val == self.SyncState.ERROR for val in self._sync_services.values()):
            self._sync_state = self.SyncState.ERROR
        else:
            self._sync_state = self.SyncState.SUCCESS

        if self._sync_state != prev_state:
            self.syncStateChanged.emit(self._sync_state.value[0])

            if self._sync_state == self.SyncState.SUCCESS:
                self._last_sync_str = datetime.now().strftime("%d/%m/%Y %H:%M")
                self.lastSyncDateTimeChanged.emit()

            if self._sync_state != "syncing":
                # schedule new auto update after syncing completed (for whatever reason)
                if not self._update_timer.isActive():
                    self._update_timer.start()

    def _onAccessTokenChanged(self):
        self.accessTokenChanged.emit()

    ## Returns a boolean indicating whether the given authentication is applied against staging or not.
    @property
    def is_staging(self) -> bool:
        return "staging" in self._oauth_root

    @pyqtProperty(bool, notify=loginStateChanged)
    def isLoggedIn(self) -> bool:
        return self._logged_in

    @pyqtProperty(bool, notify=cloudPrintersDetectedChanged)
    def newCloudPrintersDetected(self) -> bool:
        return self._new_cloud_printers_detected

    def _onLoginStateChanged(self, logged_in: bool = False, error_message: Optional[str] = None) -> None:
        if error_message:
            if self._error_message:
                self._error_message.hide()
            self._error_message = Message(error_message, title = i18n_catalog.i18nc("@info:title", "Login failed"))
            self._error_message.show()
            self._logged_in = False
            self.loginStateChanged.emit(False)
            return

        if self._logged_in != logged_in:
            self._logged_in = logged_in
            self.loginStateChanged.emit(logged_in)

    @pyqtSlot()
    def login(self) -> None:
        if self._logged_in:
            # Nothing to do, user already logged in.
            return
        self._authorization_service.startAuthorizationFlow()

    @pyqtProperty(str, notify=loginStateChanged)
    def userName(self):
        user_profile = self._authorization_service.getUserProfile()
        if not user_profile:
            return None
        return user_profile.username

    @pyqtProperty(str, notify = loginStateChanged)
    def profileImageUrl(self):
        user_profile = self._authorization_service.getUserProfile()
        if not user_profile:
            return None
        return user_profile.profile_image_url

    @pyqtProperty(str, notify=accessTokenChanged)
    def accessToken(self) -> Optional[str]:
        return self._authorization_service.getAccessToken()

    #   Get the profile of the logged in user
    #   @returns None if no user is logged in, a dict containing user_id, username and profile_image_url
    @pyqtProperty("QVariantMap", notify = loginStateChanged)
    def userProfile(self) -> Optional[Dict[str, Optional[str]]]:
        user_profile = self._authorization_service.getUserProfile()
        if not user_profile:
            return None
        return user_profile.__dict__

    @pyqtProperty(str, notify=lastSyncDateTimeChanged)
    def lastSyncDateTime(self) -> str:
        return self._last_sync_str

    @pyqtSlot()
    def sync(self) -> None:
        """Checks for new cloud printers"""

        self.syncRequested.emit()

    @pyqtSlot()
    def logout(self) -> None:
        if not self._logged_in:
            return  # Nothing to do, user isn't logged in.

        self._authorization_service.deleteAuthData()<|MERGE_RESOLUTION|>--- conflicted
+++ resolved
@@ -28,7 +28,8 @@
 #       api.account.userProfile # Who is logged in``
 #
 class Account(QObject):
-<<<<<<< HEAD
+    # The interval with which the remote clusters are checked
+    SYNC_INTERVAL = 30.0  # seconds
 
     class SyncState(Enum):
         """Caution: values used in qml (eg. SyncState.qml)"""
@@ -36,10 +37,6 @@
         SYNCING = "syncing",
         SUCCESS = "success",
         ERROR = "error"
-=======
-    # The interval with which the remote clusters are checked
-    SYNC_INTERVAL = 30.0  # seconds
->>>>>>> 5b245434
 
     # Signal emitted when user logged in or out.
     loginStateChanged = pyqtSignal(bool)
@@ -77,10 +74,6 @@
 
         self._authorization_service = AuthorizationService(self._oauth_settings)
 
-<<<<<<< HEAD
-        self._sync_services = {}  # type: Dict[str, Account.SyncState]
-        """contains entries "service_name" : SyncState"""
-=======
         # Create a timer for automatic account sync
         self._update_timer = QTimer()
         self._update_timer.setInterval(int(self.SYNC_INTERVAL * 1000))
@@ -88,9 +81,8 @@
         self._update_timer.setSingleShot(True)
         self._update_timer.timeout.connect(self.syncRequested)
 
-        self._sync_clients = {}
-        """contains entries "client_name" : "state["success"|"error|"syncing"]"""
->>>>>>> 5b245434
+        self._sync_services = {}  # type: Dict[str, Account.SyncState]
+        """contains entries "service_name" : SyncState"""
 
     def initialize(self) -> None:
         self._authorization_service.initialize(self._application.getPreferences())
@@ -99,17 +91,10 @@
         self._authorization_service.accessTokenChanged.connect(self._onAccessTokenChanged)
         self._authorization_service.loadAuthDataFromPreferences()
 
-<<<<<<< HEAD
     def setSyncState(self, service_name: str, state: SyncState) -> None:
-        """ Can be used to register and update account sync states
-
-        Example: `setSyncState("packages", Account.SyncState.SYNCING)`
-=======
-    def setSyncState(self, service_name: str, state: str) -> None:
         """ Can be used to register sync services and update account sync states
 
-        Example: `setSyncState("PluginSyncService", "syncing")`
->>>>>>> 5b245434
+        Example: `setSyncState("PluginSyncService", Account.SyncState.SYNCING)`
         :param service_name: A unique name for your service, such as `plugins` or `backups`
         :param state: One of Account.SYNC_STATES
         """
