--- conflicted
+++ resolved
@@ -76,6 +76,7 @@
         if next_page_index == len(self._items):
             self.allFinished.emit()
             self.resetState()
+            return
 
         # Move to the next page
         self._setCurrentPageIndex(next_page_index)
@@ -144,7 +145,6 @@
                             })
         self._pages.append({"id": "add_network_or_local_printer",
                             "page_url": self._getBuiltinWelcomePagePath("AddNetworkOrLocalPrinterContent.qml"),
-<<<<<<< HEAD
                             "next_page_id": "machine_actions",
                             })
         self._pages.append({"id": "add_printer_by_ip",
@@ -153,13 +153,7 @@
                             })
         self._pages.append({"id": "machine_actions",
                             "page_url": self._getBuiltinWelcomePagePath("FirstStartMachineActionsContent.qml"),
-=======
                             "next_page_id": "cloud",
-                            })
-        self._pages.append({"id": "add_printer_by_ip",
-                            "page_url": self._getBuiltinWelcomePagePath("AddPrinterByIpContent.qml"),
-                            "next_page_id": "cloud",
->>>>>>> 418ad73a
                             })
         self._pages.append({"id": "cloud",
                             "page_url": self._getBuiltinWelcomePagePath("CloudContent.qml"),
