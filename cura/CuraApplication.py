--- conflicted
+++ resolved
@@ -260,19 +260,15 @@
             self._files_to_open.append(os.path.abspath(filename))
 
     def initialize(self) -> None:
+        self.__addExpectedResourceDirsAndSearchPaths()  # Must be added before init of super
+
         super().initialize()
 
         self.__sendCommandToSingleInstance()
-        self.__addExpectedResourceDirsAndSearchPaths()
         self.__initializeSettingDefinitionsAndFunctions()
         self.__addAllResourcesAndContainerResources()
         self.__addAllEmptyContainers()
         self.__setLatestResouceVersionsForVersionUpgrade()
-
-        # Initialize the package manager to remove and install scheduled packages.
-        from cura.CuraPackageManager import CuraPackageManager
-        self._cura_package_manager = CuraPackageManager(self)
-        self._cura_package_manager.initialize()
 
         self._machine_action_manager = MachineActionManager.MachineActionManager(self)
         self._machine_action_manager.initialize()
@@ -408,7 +404,7 @@
             }
         )
 
-<<<<<<< HEAD
+        """
         self._currently_loading_files = []
         self._non_sliceable_extensions = []
 
@@ -444,11 +440,10 @@
         self._variant_manager = None
 
         self.default_theme = "cura-light"
-=======
+        """
     # Runs preparations that needs to be done before the starting process.
     def startSplashWindowPhase(self):
         super().startSplashWindowPhase()
->>>>>>> 702d23ad
 
         self.setWindowIcon(QIcon(Resources.getPath(Resources.Images, "cura-icon.png")))
 
