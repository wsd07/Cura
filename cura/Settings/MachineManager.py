# Copyright (c) 2018 Ultimaker B.V.
# Cura is released under the terms of the LGPLv3 or higher.

import collections
import time
import re
import unicodedata
from typing import Any, Callable, List, Dict, TYPE_CHECKING, Optional, cast

from UM.ConfigurationErrorMessage import ConfigurationErrorMessage
from UM.Scene.Iterator.DepthFirstIterator import DepthFirstIterator
from UM.Settings.InstanceContainer import InstanceContainer
from UM.Settings.Interfaces import ContainerInterface
from UM.Signal import Signal

from PyQt5.QtCore import QObject, pyqtProperty, pyqtSignal, QTimer
from UM.FlameProfiler import pyqtSlot
from UM import Util
from UM.Logger import Logger
from UM.Message import Message

from UM.Settings.SettingFunction import SettingFunction
from UM.Signal import postponeSignals, CompressTechnique

from cura.Machines.QualityManager import getMachineDefinitionIDForQualitySearch
from cura.PrinterOutputDevice import PrinterOutputDevice
from cura.PrinterOutput.ConfigurationModel import ConfigurationModel
from cura.PrinterOutput.ExtruderConfigurationModel import ExtruderConfigurationModel
from cura.PrinterOutput.MaterialOutputModel import MaterialOutputModel
from cura.Settings.CuraContainerRegistry import CuraContainerRegistry
from cura.Settings.ExtruderManager import ExtruderManager
from cura.Settings.ExtruderStack import ExtruderStack
from cura.Settings.cura_empty_instance_containers import (empty_definition_changes_container, empty_variant_container,
                                                          empty_material_container, empty_quality_container,
                                                          empty_quality_changes_container)

from .CuraStackBuilder import CuraStackBuilder

from UM.i18n import i18nCatalog
catalog = i18nCatalog("cura")

if TYPE_CHECKING:
    from cura.CuraApplication import CuraApplication
    from cura.Settings.CuraContainerStack import CuraContainerStack
    from cura.Settings.GlobalStack import GlobalStack
    from cura.Machines.MaterialManager import MaterialManager
    from cura.Machines.QualityManager import QualityManager
    from cura.Machines.VariantManager import VariantManager
    from cura.Machines.ContainerNode import ContainerNode
    from cura.Machines.QualityChangesGroup import QualityChangesGroup
    from cura.Machines.QualityGroup import QualityGroup


class MachineManager(QObject):
    def __init__(self, application: "CuraApplication", parent: Optional["QObject"] = None) -> None:
        super().__init__(parent)

        self._active_container_stack = None     # type: Optional[ExtruderStack]
        self._global_container_stack = None     # type: Optional[GlobalStack]

        self._current_root_material_id = {}  # type: Dict[str, str]
        self._current_quality_group = None   # type: Optional[QualityGroup]
        self._current_quality_changes_group = None  # type: Optional[QualityChangesGroup]

        self._default_extruder_position = "0"  # to be updated when extruders are switched on and off

        self.machine_extruder_material_update_dict = collections.defaultdict(list) #type: Dict[str, List[Callable[[], None]]]

        self._instance_container_timer = QTimer()  # type: QTimer
        self._instance_container_timer.setInterval(250)
        self._instance_container_timer.setSingleShot(True)
        self._instance_container_timer.timeout.connect(self.__emitChangedSignals)

        self._application = application
        self._container_registry = self._application.getContainerRegistry()
        self._application.globalContainerStackChanged.connect(self._onGlobalContainerChanged)
        self._container_registry.containerLoadComplete.connect(self._onContainersChanged)

        #  When the global container is changed, active material probably needs to be updated.
        self.globalContainerChanged.connect(self.activeMaterialChanged)
        self.globalContainerChanged.connect(self.activeVariantChanged)
        self.globalContainerChanged.connect(self.activeQualityChanged)

        self.globalContainerChanged.connect(self.activeQualityChangesGroupChanged)
        self.globalContainerChanged.connect(self.activeQualityGroupChanged)

        self._stacks_have_errors = None  # type: Optional[bool]

        self._onGlobalContainerChanged()

        ExtruderManager.getInstance().activeExtruderChanged.connect(self._onActiveExtruderStackChanged)
        self._onActiveExtruderStackChanged()

        ExtruderManager.getInstance().activeExtruderChanged.connect(self.activeMaterialChanged)
        ExtruderManager.getInstance().activeExtruderChanged.connect(self.activeVariantChanged)
        ExtruderManager.getInstance().activeExtruderChanged.connect(self.activeQualityChanged)

        self.globalContainerChanged.connect(self.activeStackChanged)
        self.globalValueChanged.connect(self.activeStackValueChanged)
        ExtruderManager.getInstance().activeExtruderChanged.connect(self.activeStackChanged)
        self.activeStackChanged.connect(self.activeStackValueChanged)

        self._application.getPreferences().addPreference("cura/active_machine", "")

        self._printer_output_devices = []  # type: List[PrinterOutputDevice]
        self._application.getOutputDeviceManager().outputDevicesChanged.connect(self._onOutputDevicesChanged)
        # There might already be some output devices by the time the signal is connected
        self._onOutputDevicesChanged()

        self._current_printer_configuration = ConfigurationModel()   # Indicates the current configuration setup in this printer
        self.activeMaterialChanged.connect(self._onCurrentConfigurationChanged)
        self.activeVariantChanged.connect(self._onCurrentConfigurationChanged)
        # Force to compute the current configuration
        self._onCurrentConfigurationChanged()

        self._application.callLater(self.setInitialActiveMachine)

        self._material_incompatible_message = Message(catalog.i18nc("@info:status",
                                                "The selected material is incompatible with the selected machine or configuration."),
                                                title = catalog.i18nc("@info:title", "Incompatible Material"))  # type: Message

        containers = CuraContainerRegistry.getInstance().findInstanceContainers(id = self.activeMaterialId)  # type: List[InstanceContainer]
        if containers:
            containers[0].nameChanged.connect(self._onMaterialNameChanged)

        self._material_manager = self._application.getMaterialManager()  # type: MaterialManager
        self._variant_manager = self._application.getVariantManager()  # type: VariantManager
        self._quality_manager = self._application.getQualityManager()  # type: QualityManager

        # When the materials lookup table gets updated, it can mean that a material has its name changed, which should
        # be reflected on the GUI. This signal emission makes sure that it happens.
        self._material_manager.materialsUpdated.connect(self.rootMaterialChanged)
        # When the materials get updated, it can be that an activated material's diameter gets changed. In that case,
        # a material update should be triggered to make sure that the machine still has compatible materials activated.
        self._material_manager.materialsUpdated.connect(self._updateUponMaterialMetadataChange)
        self.rootMaterialChanged.connect(self._onRootMaterialChanged)

        # Emit the printerConnectedStatusChanged when either globalContainerChanged or outputDevicesChanged are emitted
        self.globalContainerChanged.connect(self.printerConnectedStatusChanged)
        self.outputDevicesChanged.connect(self.printerConnectedStatusChanged)

    activeQualityGroupChanged = pyqtSignal()
    activeQualityChangesGroupChanged = pyqtSignal()

    globalContainerChanged = pyqtSignal()  # Emitted whenever the global stack is changed (ie: when changing between printers, changing a global profile, but not when changing a value)
    activeMaterialChanged = pyqtSignal()
    activeVariantChanged = pyqtSignal()
    activeQualityChanged = pyqtSignal()
    activeStackChanged = pyqtSignal()  # Emitted whenever the active stack is changed (ie: when changing between extruders, changing a profile, but not when changing a value)
    extruderChanged = pyqtSignal()

    globalValueChanged = pyqtSignal()  # Emitted whenever a value inside global container is changed.
    activeStackValueChanged = pyqtSignal()  # Emitted whenever a value inside the active stack is changed.
    activeStackValidationChanged = pyqtSignal()  # Emitted whenever a validation inside active container is changed
    stacksValidationChanged = pyqtSignal()  # Emitted whenever a validation is changed
    numberExtrudersEnabledChanged = pyqtSignal()  # Emitted when the number of extruders that are enabled changed

    blurSettings = pyqtSignal()  # Emitted to force fields in the advanced sidebar to un-focus, so they update properly

    outputDevicesChanged = pyqtSignal()
    currentConfigurationChanged = pyqtSignal()  # Emitted every time the current configurations of the machine changes
    printerConnectedStatusChanged = pyqtSignal() # Emitted every time the active machine change or the outputdevices change

    rootMaterialChanged = pyqtSignal()

    def setInitialActiveMachine(self) -> None:
        active_machine_id = self._application.getPreferences().getValue("cura/active_machine")
        if active_machine_id != "" and CuraContainerRegistry.getInstance().findContainerStacksMetadata(id = active_machine_id):
            # An active machine was saved, so restore it.
            self.setActiveMachine(active_machine_id)

    def _onOutputDevicesChanged(self) -> None:
        self._printer_output_devices = []
        for printer_output_device in self._application.getOutputDeviceManager().getOutputDevices():
            if isinstance(printer_output_device, PrinterOutputDevice):
                self._printer_output_devices.append(printer_output_device)

        self.outputDevicesChanged.emit()

    @pyqtProperty(QObject, notify = currentConfigurationChanged)
    def currentConfiguration(self) -> ConfigurationModel:
        return self._current_printer_configuration

    def _onCurrentConfigurationChanged(self) -> None:
        if not self._global_container_stack:
            return

        # Create the configuration model with the current data in Cura
        self._current_printer_configuration.printerType = self._global_container_stack.definition.getName()
        self._current_printer_configuration.extruderConfigurations = []
        for extruder in self._global_container_stack.extruders.values():
            extruder_configuration = ExtruderConfigurationModel()
            # For compare just the GUID is needed at this moment
            mat_type = extruder.material.getMetaDataEntry("material") if extruder.material != empty_material_container else None
            mat_guid = extruder.material.getMetaDataEntry("GUID") if extruder.material != empty_material_container else None
            mat_color = extruder.material.getMetaDataEntry("color_name") if extruder.material != empty_material_container else None
            mat_brand = extruder.material.getMetaDataEntry("brand") if extruder.material != empty_material_container else None
            mat_name = extruder.material.getMetaDataEntry("name") if extruder.material != empty_material_container else None
            material_model = MaterialOutputModel(mat_guid, mat_type, mat_color, mat_brand, mat_name)

            extruder_configuration.position = int(extruder.getMetaDataEntry("position"))
            extruder_configuration.material = material_model
            extruder_configuration.hotendID = extruder.variant.getName() if extruder.variant != empty_variant_container else None
            self._current_printer_configuration.extruderConfigurations.append(extruder_configuration)

        # An empty build plate configuration from the network printer is presented as an empty string, so use "" for an
        # empty build plate.
        self._current_printer_configuration.buildplateConfiguration = self._global_container_stack.getProperty("machine_buildplate_type", "value") if self._global_container_stack.variant != empty_variant_container else ""
        self.currentConfigurationChanged.emit()

    @pyqtSlot(QObject, result = bool)
    def matchesConfiguration(self, configuration: ConfigurationModel) -> bool:
        return self._current_printer_configuration == configuration

    @pyqtProperty("QVariantList", notify = outputDevicesChanged)
    def printerOutputDevices(self) -> List[PrinterOutputDevice]:
        return self._printer_output_devices

    @pyqtProperty(int, constant=True)
    def totalNumberOfSettings(self) -> int:
        general_definition_containers = CuraContainerRegistry.getInstance().findDefinitionContainers(id = "fdmprinter")
        if not general_definition_containers:
            return 0
        return len(general_definition_containers[0].getAllKeys())

    def _onGlobalContainerChanged(self) -> None:
        if self._global_container_stack:
            try:
                self._global_container_stack.nameChanged.disconnect(self._onMachineNameChanged)
            except TypeError:  # pyQtSignal gives a TypeError when disconnecting from something that was already disconnected.
                pass
            try:
                self._global_container_stack.containersChanged.disconnect(self._onContainersChanged)
            except TypeError:
                pass
            try:
                self._global_container_stack.propertyChanged.disconnect(self._onPropertyChanged)
            except TypeError:
                pass

            for extruder_stack in ExtruderManager.getInstance().getActiveExtruderStacks():
                extruder_stack.propertyChanged.disconnect(self._onPropertyChanged)
                extruder_stack.containersChanged.disconnect(self._onContainersChanged)

        # Update the local global container stack reference
        self._global_container_stack = self._application.getGlobalContainerStack()
        if self._global_container_stack:
            self.updateDefaultExtruder()
            self.updateNumberExtrudersEnabled()
        self.globalContainerChanged.emit()

        # After switching the global stack we reconnect all the signals and set the variant and material references
        if self._global_container_stack:
            self._application.getPreferences().setValue("cura/active_machine", self._global_container_stack.getId())

            self._global_container_stack.nameChanged.connect(self._onMachineNameChanged)
            self._global_container_stack.containersChanged.connect(self._onContainersChanged)
            self._global_container_stack.propertyChanged.connect(self._onPropertyChanged)

            # Global stack can have only a variant if it is a buildplate
            global_variant = self._global_container_stack.variant
            if global_variant != empty_variant_container:
                if global_variant.getMetaDataEntry("hardware_type") != "buildplate":
                    self._global_container_stack.setVariant(empty_variant_container)

            # Set the global material to empty as we now use the extruder stack at all times - CURA-4482
            global_material = self._global_container_stack.material
            if global_material != empty_material_container:
                self._global_container_stack.setMaterial(empty_material_container)

            # Listen for changes on all extruder stacks
            for extruder_stack in ExtruderManager.getInstance().getActiveExtruderStacks():
                extruder_stack.propertyChanged.connect(self._onPropertyChanged)
                extruder_stack.containersChanged.connect(self._onContainersChanged)

            if self._global_container_stack.getId() in self.machine_extruder_material_update_dict:
                for func in self.machine_extruder_material_update_dict[self._global_container_stack.getId()]:
                    self._application.callLater(func)
                del self.machine_extruder_material_update_dict[self._global_container_stack.getId()]

        self.activeQualityGroupChanged.emit()

    def _onActiveExtruderStackChanged(self) -> None:
        self.blurSettings.emit()  # Ensure no-one has focus.
        old_active_container_stack = self._active_container_stack

        self._active_container_stack = ExtruderManager.getInstance().getActiveExtruderStack()

        if old_active_container_stack != self._active_container_stack:
            # Many methods and properties related to the active quality actually depend
            # on _active_container_stack. If it changes, then the properties change.
            self.activeQualityChanged.emit()

    def __emitChangedSignals(self) -> None:
        self.activeQualityChanged.emit()
        self.activeVariantChanged.emit()
        self.activeMaterialChanged.emit()

        self.rootMaterialChanged.emit()

    def _onContainersChanged(self, container: ContainerInterface) -> None:
        self._instance_container_timer.start()

    def _onPropertyChanged(self, key: str, property_name: str) -> None:
        if property_name == "value":
            # Notify UI items, such as the "changed" star in profile pull down menu.
            self.activeStackValueChanged.emit()

    ## Given a global_stack, make sure that it's all valid by searching for this quality group and applying it again
    def _initMachineState(self, global_stack: "CuraContainerStack") -> None:
        material_dict = {}
        for position, extruder in global_stack.extruders.items():
            material_dict[position] = extruder.material.getMetaDataEntry("base_file")
        self._current_root_material_id = material_dict

        # Update materials to make sure that the diameters match with the machine's
        for position in global_stack.extruders:
            self.updateMaterialWithVariant(position)

        global_quality = global_stack.quality
        quality_type = global_quality.getMetaDataEntry("quality_type")
        global_quality_changes = global_stack.qualityChanges
        global_quality_changes_name = global_quality_changes.getName()

        # Try to set the same quality/quality_changes as the machine specified.
        # If the quality/quality_changes is not available, switch to the default or the first quality that's available.
        same_quality_found = False
        quality_groups = self._application.getQualityManager().getQualityGroups(global_stack)

        if global_quality_changes.getId() != "empty_quality_changes":
            quality_changes_groups = self._application.getQualityManager().getQualityChangesGroups(global_stack)
            new_quality_changes_group = quality_changes_groups.get(global_quality_changes_name)
            if new_quality_changes_group is not None:
                self._setQualityChangesGroup(new_quality_changes_group)
                same_quality_found = True
                Logger.log("i", "Machine '%s' quality changes set to '%s'",
                           global_stack.getName(), new_quality_changes_group.name)
        else:
            new_quality_group = quality_groups.get(quality_type)
            if new_quality_group is not None:
                self._setQualityGroup(new_quality_group, empty_quality_changes = True)
                same_quality_found = True
                Logger.log("i", "Machine '%s' quality set to '%s'",
                           global_stack.getName(), new_quality_group.quality_type)

        # Could not find the specified quality/quality_changes, switch to the preferred quality if available,
        # otherwise the first quality that's available, otherwise empty (not supported).
        if not same_quality_found:
            Logger.log("i", "Machine '%s' could not find quality_type '%s' and quality_changes '%s'. "
                       "Available quality types are [%s]. Switching to default quality.",
                       global_stack.getName(), quality_type, global_quality_changes_name,
                       ", ".join(quality_groups.keys()))
            preferred_quality_type = global_stack.getMetaDataEntry("preferred_quality_type")
            quality_group = quality_groups.get(preferred_quality_type)
            if quality_group is None:
                if quality_groups:
                    quality_group = list(quality_groups.values())[0]
            self._setQualityGroup(quality_group, empty_quality_changes = True)

    @pyqtSlot(str)
    def setActiveMachine(self, stack_id: str) -> None:
        self.blurSettings.emit()  # Ensure no-one has focus.

        container_registry = CuraContainerRegistry.getInstance()

        containers = container_registry.findContainerStacks(id = stack_id)
        if not containers:
            return

        global_stack = containers[0]

        # Make sure that the default machine actions for this machine have been added
        self._application.getMachineActionManager().addDefaultMachineActions(global_stack)

        ExtruderManager.getInstance()._fixSingleExtrusionMachineExtruderDefinition(global_stack)
        if not global_stack.isValid():
            # Mark global stack as invalid
            ConfigurationErrorMessage.getInstance().addFaultyContainers(global_stack.getId())
            return  # We're done here
        ExtruderManager.getInstance().setActiveExtruderIndex(0)  # Switch to first extruder
        self._global_container_stack = global_stack
        self._application.setGlobalContainerStack(global_stack)
        ExtruderManager.getInstance()._globalContainerStackChanged()
        self._initMachineState(global_stack)
        self._onGlobalContainerChanged()

        self.__emitChangedSignals()

    ##  Given a definition id, return the machine with this id.
    #   Optional: add a list of keys and values to filter the list of machines with the given definition id
    #   \param definition_id \type{str} definition id that needs to look for
    #   \param metadata_filter \type{dict} list of metadata keys and values used for filtering
    @staticmethod
    def getMachine(definition_id: str, metadata_filter: Optional[Dict[str, str]] = None) -> Optional["GlobalStack"]:
        if metadata_filter is None:
            metadata_filter = {}
        machines = CuraContainerRegistry.getInstance().findContainerStacks(type = "machine", **metadata_filter)
        for machine in machines:
            if machine.definition.getId() == definition_id:
                return machine
        return None

    @pyqtSlot(str, str)
    def addMachine(self, name: str, definition_id: str) -> None:
        new_stack = CuraStackBuilder.createMachine(name, definition_id)
        if new_stack:
            # Instead of setting the global container stack here, we set the active machine and so the signals are emitted
            self.setActiveMachine(new_stack.getId())
        else:
            Logger.log("w", "Failed creating a new machine!")

    def _checkStacksHaveErrors(self) -> bool:
        time_start = time.time()
        if self._global_container_stack is None: #No active machine.
            return False

        if self._global_container_stack.hasErrors():
            Logger.log("d", "Checking global stack for errors took %0.2f s and we found an error" % (time.time() - time_start))
            return True

        # Not a very pretty solution, but the extruder manager doesn't really know how many extruders there are
        machine_extruder_count = self._global_container_stack.getProperty("machine_extruder_count", "value")
        extruder_stacks = ExtruderManager.getInstance().getActiveExtruderStacks()
        count = 1  # We start with the global stack
        for stack in extruder_stacks:
            md = stack.getMetaData()
            if "position" in md and int(md["position"]) >= machine_extruder_count:
                continue
            count += 1
            if stack.hasErrors():
                Logger.log("d", "Checking %s stacks for errors took %.2f s and we found an error in stack [%s]" % (count, time.time() - time_start, str(stack)))
                return True

        Logger.log("d", "Checking %s stacks for errors took %.2f s" % (count, time.time() - time_start))
        return False

    ##  Check if the global_container has instances in the user container
    @pyqtProperty(bool, notify = activeStackValueChanged)
    def hasUserSettings(self) -> bool:
        if not self._global_container_stack:
            return False

        if self._global_container_stack.getTop().findInstances():
            return True

        stacks = ExtruderManager.getInstance().getActiveExtruderStacks()
        for stack in stacks:
            if stack.getTop().findInstances():
                return True

        return False

    @pyqtProperty(int, notify = activeStackValueChanged)
    def numUserSettings(self) -> int:
        if not self._global_container_stack:
            return 0
        num_user_settings = 0
        num_user_settings += len(self._global_container_stack.getTop().findInstances())
        stacks = ExtruderManager.getInstance().getActiveExtruderStacks()
        for stack in stacks:
            num_user_settings += len(stack.getTop().findInstances())
        return num_user_settings

    ##  Delete a user setting from the global stack and all extruder stacks.
    #   \param key \type{str} the name of the key to delete
    @pyqtSlot(str)
    def clearUserSettingAllCurrentStacks(self, key: str) -> None:
        if not self._global_container_stack:
            return

        send_emits_containers = []

        top_container = self._global_container_stack.getTop()
        top_container.removeInstance(key, postpone_emit=True)
        send_emits_containers.append(top_container)

        linked = not self._global_container_stack.getProperty(key, "settable_per_extruder") or \
                      self._global_container_stack.getProperty(key, "limit_to_extruder") != "-1"

        if not linked:
            stack = ExtruderManager.getInstance().getActiveExtruderStack()
            stacks = [stack]
        else:
            stacks = ExtruderManager.getInstance().getActiveExtruderStacks()

        for stack in stacks:
            if stack is not None:
                container = stack.getTop()
                container.removeInstance(key, postpone_emit=True)
                send_emits_containers.append(container)

        for container in send_emits_containers:
            container.sendPostponedEmits()

    ##  Check if none of the stacks contain error states
    #   Note that the _stacks_have_errors is cached due to performance issues
    #   Calling _checkStack(s)ForErrors on every change is simply too expensive
    @pyqtProperty(bool, notify = stacksValidationChanged)
    def stacksHaveErrors(self) -> bool:
        return bool(self._stacks_have_errors)

    @pyqtProperty(str, notify = globalContainerChanged)
    def activeMachineDefinitionName(self) -> str:
        if self._global_container_stack:
            return self._global_container_stack.definition.getName()
        return ""

    @pyqtProperty(str, notify = globalContainerChanged)
    def activeMachineName(self) -> str:
        if self._global_container_stack:
            return self._global_container_stack.getName()
        return ""

    @pyqtProperty(str, notify = globalContainerChanged)
    def activeMachineId(self) -> str:
        if self._global_container_stack:
            return self._global_container_stack.getId()
        return ""

    @pyqtProperty(bool, notify = printerConnectedStatusChanged)
    def printerConnected(self):
        return bool(self._printer_output_devices)

    @pyqtProperty(str, notify = printerConnectedStatusChanged)
    def activeMachineNetworkKey(self) -> str:
        if self._global_container_stack:
            return self._global_container_stack.getMetaDataEntry("um_network_key", "")
        return ""

    @pyqtProperty(str, notify = printerConnectedStatusChanged)
    def activeMachineNetworkGroupName(self) -> str:
        if self._global_container_stack:
            return self._global_container_stack.getMetaDataEntry("connect_group_name", "")
        return ""

    @pyqtProperty(QObject, notify = globalContainerChanged)
    def activeMachine(self) -> Optional["GlobalStack"]:
        return self._global_container_stack

    @pyqtProperty(str, notify = activeStackChanged)
    def activeStackId(self) -> str:
        if self._active_container_stack:
            return self._active_container_stack.getId()
        return ""

    @pyqtProperty(QObject, notify = activeStackChanged)
    def activeStack(self) -> Optional["ExtruderStack"]:
        return self._active_container_stack

    @pyqtProperty(str, notify=activeMaterialChanged)
    def activeMaterialId(self) -> str:
        if self._active_container_stack:
            material = self._active_container_stack.material
            if material:
                return material.getId()
        return ""

    ##  Gets a dict with the active materials ids set in all extruder stacks and the global stack
    #   (when there is one extruder, the material is set in the global stack)
    #
    #   \return The material ids in all stacks
    @pyqtProperty("QVariantMap", notify = activeMaterialChanged)
    def allActiveMaterialIds(self) -> Dict[str, str]:
        result = {}

        active_stacks = ExtruderManager.getInstance().getActiveExtruderStacks()
        for stack in active_stacks:
            material_container = stack.material
            if not material_container:
                continue
            result[stack.getId()] = material_container.getId()

        return result

    ##  Gets the layer height of the currently active quality profile.
    #
    #   This is indicated together with the name of the active quality profile.
    #
    #   \return The layer height of the currently active quality profile. If
    #   there is no quality profile, this returns 0.
    @pyqtProperty(float, notify = activeQualityGroupChanged)
    def activeQualityLayerHeight(self) -> float:
        if not self._global_container_stack:
            return 0
        if self._current_quality_changes_group:
            value = self._global_container_stack.getRawProperty("layer_height", "value", skip_until_container = self._global_container_stack.qualityChanges.getId())
            if isinstance(value, SettingFunction):
                value = value(self._global_container_stack)
            return value
        elif self._current_quality_group:
            value = self._global_container_stack.getRawProperty("layer_height", "value", skip_until_container = self._global_container_stack.quality.getId())
            if isinstance(value, SettingFunction):
                value = value(self._global_container_stack)
            return value
        return 0

    @pyqtProperty(str, notify = activeVariantChanged)
    def globalVariantName(self) -> str:
        if self._global_container_stack:
            variant = self._global_container_stack.variant
            if variant and not isinstance(variant, type(empty_variant_container)):
                return variant.getName()
        return ""

    @pyqtProperty(str, notify = activeQualityGroupChanged)
    def activeQualityType(self) -> str:
        quality_type = ""
        if self._active_container_stack:
            if self._current_quality_group:
                quality_type = self._current_quality_group.quality_type
        return quality_type

    @pyqtProperty(bool, notify = activeQualityGroupChanged)
    def isActiveQualitySupported(self) -> bool:
        is_supported = False
        if self._global_container_stack:
            if self._current_quality_group:
                is_supported = self._current_quality_group.is_available
        return is_supported

    @pyqtProperty(bool, notify = activeQualityGroupChanged)
    def isActiveQualityExperimental(self) -> bool:
        is_experimental = False
        if self._global_container_stack:
            if self._current_quality_group:
                is_experimental = self._current_quality_group.is_experimental
        return is_experimental

    ##  Returns whether there is anything unsupported in the current set-up.
    #
    #   The current set-up signifies the global stack and all extruder stacks,
    #   so this indicates whether there is any container in any of the container
    #   stacks that is not marked as supported.
    @pyqtProperty(bool, notify = activeQualityChanged)
    def isCurrentSetupSupported(self) -> bool:
        if not self._global_container_stack:
            return False
        for stack in [self._global_container_stack] + list(self._global_container_stack.extruders.values()):
            for container in stack.getContainers():
                if not container:
                    return False
                if not Util.parseBool(container.getMetaDataEntry("supported", True)):
                    return False
        return True

    ## Check if a container is read_only
    @pyqtSlot(str, result = bool)
    def isReadOnly(self, container_id: str) -> bool:
        return CuraContainerRegistry.getInstance().isReadOnly(container_id)

    ## Copy the value of the setting of the current extruder to all other extruders as well as the global container.
    @pyqtSlot(str)
    def copyValueToExtruders(self, key: str) -> None:
        if self._active_container_stack is None or self._global_container_stack is None:
            return
        new_value = self._active_container_stack.getProperty(key, "value")
        extruder_stacks = [stack for stack in ExtruderManager.getInstance().getActiveExtruderStacks()]

        # Check in which stack the value has to be replaced
        for extruder_stack in extruder_stacks:
            if extruder_stack != self._active_container_stack and extruder_stack.getProperty(key, "value") != new_value:
                extruder_stack.userChanges.setProperty(key, "value", new_value)  # TODO: nested property access, should be improved

    ## Copy the value of all manually changed settings of the current extruder to all other extruders.
    @pyqtSlot()
    def copyAllValuesToExtruders(self) -> None:
        if self._active_container_stack is None or self._global_container_stack is None:
            return
        extruder_stacks = list(self._global_container_stack.extruders.values())
        for extruder_stack in extruder_stacks:
            if extruder_stack != self._active_container_stack:
                for key in self._active_container_stack.userChanges.getAllKeys():
                    new_value = self._active_container_stack.getProperty(key, "value")

                    # Check if the value has to be replaced
                    extruder_stack.userChanges.setProperty(key, "value", new_value)

    @pyqtProperty(str, notify = activeVariantChanged)
    def activeVariantName(self) -> str:
        if self._active_container_stack:
            variant = self._active_container_stack.variant
            if variant:
                return variant.getName()

        return ""

    @pyqtProperty(str, notify = activeVariantChanged)
    def activeVariantId(self) -> str:
        if self._active_container_stack:
            variant = self._active_container_stack.variant
            if variant:
                return variant.getId()

        return ""

    @pyqtProperty(str, notify = activeVariantChanged)
    def activeVariantBuildplateName(self) -> str:
        if self._global_container_stack:
            variant = self._global_container_stack.variant
            if variant:
                return variant.getName()

        return ""

    @pyqtProperty(str, notify = globalContainerChanged)
    def activeDefinitionId(self) -> str:
        if self._global_container_stack:
            return self._global_container_stack.definition.id

        return ""

    ##  Get the Definition ID to use to select quality profiles for the currently active machine
    #   \returns DefinitionID (string) if found, empty string otherwise
    @pyqtProperty(str, notify = globalContainerChanged)
    def activeQualityDefinitionId(self) -> str:
        if self._global_container_stack:
            return getMachineDefinitionIDForQualitySearch(self._global_container_stack.definition)
        return ""

    ##  Gets how the active definition calls variants
    #   Caveat: per-definition-variant-title is currently not translated (though the fallback is)
    @pyqtProperty(str, notify = globalContainerChanged)
    def activeDefinitionVariantsName(self) -> str:
        fallback_title = catalog.i18nc("@label", "Nozzle")
        if self._global_container_stack:
            return self._global_container_stack.definition.getMetaDataEntry("variants_name", fallback_title)

        return fallback_title

    @pyqtSlot(str, str)
    def renameMachine(self, machine_id: str, new_name: str) -> None:
        container_registry = CuraContainerRegistry.getInstance()
        machine_stack = container_registry.findContainerStacks(id = machine_id)
        if machine_stack:
            new_name = container_registry.createUniqueName("machine", machine_stack[0].getName(), new_name, machine_stack[0].definition.getName())
            machine_stack[0].setName(new_name)
            self.globalContainerChanged.emit()

    @pyqtSlot(str)
    def removeMachine(self, machine_id: str) -> None:
        # If the machine that is being removed is the currently active machine, set another machine as the active machine.
        activate_new_machine = (self._global_container_stack and self._global_container_stack.getId() == machine_id)

        # Activate a new machine before removing a machine because this is safer
        if activate_new_machine:
            machine_stacks = CuraContainerRegistry.getInstance().findContainerStacksMetadata(type = "machine")
            other_machine_stacks = [s for s in machine_stacks if s["id"] != machine_id]
            if other_machine_stacks:
                self.setActiveMachine(other_machine_stacks[0]["id"])

        metadata = CuraContainerRegistry.getInstance().findContainerStacksMetadata(id = machine_id)[0]
        network_key = metadata["um_network_key"] if "um_network_key" in metadata else None
        ExtruderManager.getInstance().removeMachineExtruders(machine_id)
        containers = CuraContainerRegistry.getInstance().findInstanceContainersMetadata(type = "user", machine = machine_id)
        for container in containers:
            CuraContainerRegistry.getInstance().removeContainer(container["id"])
        CuraContainerRegistry.getInstance().removeContainer(machine_id)

        # If the printer that is being removed is a network printer, the hidden printers have to be also removed
        if network_key:
            metadata_filter = {"um_network_key": network_key}
            hidden_containers = CuraContainerRegistry.getInstance().findContainerStacks(type = "machine", **metadata_filter)
            if hidden_containers:
                # This reuses the method and remove all printers recursively
                self.removeMachine(hidden_containers[0].getId())

    @pyqtProperty(bool, notify = globalContainerChanged)
    def hasMaterials(self) -> bool:
        if self._global_container_stack:
            return Util.parseBool(self._global_container_stack.getMetaDataEntry("has_materials", False))
        return False

    @pyqtProperty(bool, notify = globalContainerChanged)
    def hasVariants(self) -> bool:
        if self._global_container_stack:
            return Util.parseBool(self._global_container_stack.getMetaDataEntry("has_variants", False))
        return False

    @pyqtProperty(bool, notify = globalContainerChanged)
    def hasVariantBuildplates(self) -> bool:
        if self._global_container_stack:
            return Util.parseBool(self._global_container_stack.getMetaDataEntry("has_variant_buildplates", False))
        return False

    ##  The selected buildplate is compatible if it is compatible with all the materials in all the extruders
    @pyqtProperty(bool, notify = activeMaterialChanged)
    def variantBuildplateCompatible(self) -> bool:
        if not self._global_container_stack:
            return True

        buildplate_compatible = True  # It is compatible by default
        extruder_stacks = self._global_container_stack.extruders.values()
        for stack in extruder_stacks:
            if not stack.isEnabled:
                continue
            material_container = stack.material
            if material_container == empty_material_container:
                continue
            if material_container.getMetaDataEntry("buildplate_compatible"):
                buildplate_compatible = buildplate_compatible and material_container.getMetaDataEntry("buildplate_compatible")[self.activeVariantBuildplateName]

        return buildplate_compatible

    ##  The selected buildplate is usable if it is usable for all materials OR it is compatible for one but not compatible
    #   for the other material but the buildplate is still usable
    @pyqtProperty(bool, notify = activeMaterialChanged)
    def variantBuildplateUsable(self) -> bool:
        if not self._global_container_stack:
            return True

        # Here the next formula is being calculated:
        # result = (not (material_left_compatible and material_right_compatible)) and
        #           (material_left_compatible or material_left_usable) and
        #           (material_right_compatible or material_right_usable)
        result = not self.variantBuildplateCompatible
        extruder_stacks = self._global_container_stack.extruders.values()
        for stack in extruder_stacks:
            material_container = stack.material
            if material_container == empty_material_container:
                continue
            buildplate_compatible = material_container.getMetaDataEntry("buildplate_compatible")[self.activeVariantBuildplateName] if material_container.getMetaDataEntry("buildplate_compatible") else True
            buildplate_usable = material_container.getMetaDataEntry("buildplate_recommended")[self.activeVariantBuildplateName] if material_container.getMetaDataEntry("buildplate_recommended") else True

            result = result and (buildplate_compatible or buildplate_usable)

        return result

    ##  Get the Definition ID of a machine (specified by ID)
    #   \param machine_id string machine id to get the definition ID of
    #   \returns DefinitionID if found, None otherwise
    @pyqtSlot(str, result = str)
    def getDefinitionByMachineId(self, machine_id: str) -> Optional[str]:
        containers = CuraContainerRegistry.getInstance().findContainerStacks(id = machine_id)
        if containers:
            return containers[0].definition.getId()
        return None

    def getIncompatibleSettingsOnEnabledExtruders(self, container: InstanceContainer) -> List[str]:
        if self._global_container_stack is None:
            return []
        extruder_count = self._global_container_stack.getProperty("machine_extruder_count", "value")
        result = []  # type: List[str]
        for setting_instance in container.findInstances():
            setting_key = setting_instance.definition.key
            setting_enabled = self._global_container_stack.getProperty(setting_key, "enabled")
            if not setting_enabled:
                # A setting is not visible anymore
                result.append(setting_key)
                Logger.log("d", "Reset setting [%s] from [%s] because the setting is no longer enabled", setting_key, container)
                continue

            if not self._global_container_stack.getProperty(setting_key, "type") in ("extruder", "optional_extruder"):
                continue

            old_value = container.getProperty(setting_key, "value")
            if int(old_value) < 0:
                continue
            if int(old_value) >= extruder_count or not self._global_container_stack.extruders[str(old_value)].isEnabled:
                result.append(setting_key)
                Logger.log("d", "Reset setting [%s] in [%s] because its old value [%s] is no longer valid", setting_key, container, old_value)
        return result

    ##  Update extruder number to a valid value when the number of extruders are changed, or when an extruder is changed
    def correctExtruderSettings(self) -> None:
        if self._global_container_stack is None:
            return
        for setting_key in self.getIncompatibleSettingsOnEnabledExtruders(self._global_container_stack.userChanges):
            self._global_container_stack.userChanges.removeInstance(setting_key)
        add_user_changes = self.getIncompatibleSettingsOnEnabledExtruders(self._global_container_stack.qualityChanges)
        for setting_key in add_user_changes:
            # Apply quality changes that are incompatible to user changes, so we do not change the quality changes itself.
            self._global_container_stack.userChanges.setProperty(setting_key, "value", self._default_extruder_position)
        if add_user_changes:
            caution_message = Message(catalog.i18nc(
                "@info:generic",
                "Settings have been changed to match the current availability of extruders: [%s]" % ", ".join(add_user_changes)),
                lifetime = 0,
                title = catalog.i18nc("@info:title", "Settings updated"))
            caution_message.show()

    ##  Set the amount of extruders on the active machine (global stack)
    #   \param extruder_count int the number of extruders to set
    def setActiveMachineExtruderCount(self, extruder_count: int) -> None:
        if self._global_container_stack is None:
            return
        extruder_manager = self._application.getExtruderManager()

        definition_changes_container = self._global_container_stack.definitionChanges
        if not self._global_container_stack or definition_changes_container == empty_definition_changes_container:
            return

        previous_extruder_count = self._global_container_stack.getProperty("machine_extruder_count", "value")
        if extruder_count == previous_extruder_count:
            return

        definition_changes_container.setProperty("machine_extruder_count", "value", extruder_count)

        self.updateDefaultExtruder()
        self.updateNumberExtrudersEnabled()
        self.correctExtruderSettings()

        # Check to see if any objects are set to print with an extruder that will no longer exist
        root_node = self._application.getController().getScene().getRoot()
        for node in DepthFirstIterator(root_node): #type: ignore #Ignore type error because iter() should get called automatically by Python syntax.
            if node.getMeshData():
                extruder_nr = node.callDecoration("getActiveExtruderPosition")

                if extruder_nr is not None and int(extruder_nr) > extruder_count - 1:
                    extruder = extruder_manager.getExtruderStack(extruder_count - 1)
                    if extruder is not None:
                        node.callDecoration("setActiveExtruder", extruder.getId())
                    else:
                        Logger.log("w", "Could not find extruder to set active.")

        # Make sure one of the extruder stacks is active
        extruder_manager.setActiveExtruderIndex(0)

        # Move settable_per_extruder values out of the global container
        # After CURA-4482 this should not be the case anymore, but we still want to support older project files.
        global_user_container = self._global_container_stack.userChanges

        for setting_instance in global_user_container.findInstances():
            setting_key = setting_instance.definition.key
            settable_per_extruder = self._global_container_stack.getProperty(setting_key, "settable_per_extruder")

            if settable_per_extruder:
                limit_to_extruder = int(self._global_container_stack.getProperty(setting_key, "limit_to_extruder"))
                extruder_position = max(0, limit_to_extruder)
                extruder_stack = self.getExtruder(extruder_position)
                if extruder_stack:
                    extruder_stack.userChanges.setProperty(setting_key, "value", global_user_container.getProperty(setting_key, "value"))
                else:
                    Logger.log("e", "Unable to find extruder on position %s", extruder_position)
                global_user_container.removeInstance(setting_key)

        # Signal that the global stack has changed
        self._application.globalContainerStackChanged.emit()
        self.forceUpdateAllSettings()

    @pyqtSlot(int, result = QObject)
    def getExtruder(self, position: int) -> Optional[ExtruderStack]:
        if self._global_container_stack:
            return self._global_container_stack.extruders.get(str(position))
        return None

    def updateDefaultExtruder(self) -> None:
        if self._global_container_stack is None:
            return
        extruder_items = sorted(self._global_container_stack.extruders.items())
        old_position = self._default_extruder_position
        new_default_position = "0"
        for position, extruder in extruder_items:
            if extruder.isEnabled:
                new_default_position = position
                break
        if new_default_position != old_position:
            self._default_extruder_position = new_default_position
            self.extruderChanged.emit()

    def updateNumberExtrudersEnabled(self) -> None:
        if self._global_container_stack is None:
            return
        definition_changes_container = self._global_container_stack.definitionChanges
        machine_extruder_count = self._global_container_stack.getProperty("machine_extruder_count", "value")
        extruder_count = 0
        for position, extruder in self._global_container_stack.extruders.items():
            if extruder.isEnabled and int(position) < machine_extruder_count:
                extruder_count += 1
        if self.numberExtrudersEnabled != extruder_count:
            definition_changes_container.setProperty("extruders_enabled_count", "value", extruder_count)
            self.numberExtrudersEnabledChanged.emit()

    @pyqtProperty(int, notify = numberExtrudersEnabledChanged)
    def numberExtrudersEnabled(self) -> int:
        if self._global_container_stack is None:
            return 1
        return self._global_container_stack.definitionChanges.getProperty("extruders_enabled_count", "value")

    @pyqtProperty(str, notify = extruderChanged)
    def defaultExtruderPosition(self) -> str:
        return self._default_extruder_position

    ##  This will fire the propertiesChanged for all settings so they will be updated in the front-end
    @pyqtSlot()
    def forceUpdateAllSettings(self) -> None:
        if self._global_container_stack is None:
            return
        with postponeSignals(*self._getContainerChangedSignals(), compress = CompressTechnique.CompressPerParameterValue):
            property_names = ["value", "resolve", "validationState"]
            for container in [self._global_container_stack] + list(self._global_container_stack.extruders.values()):
                for setting_key in container.getAllKeys():
                    container.propertiesChanged.emit(setting_key, property_names)

    @pyqtSlot(int, bool)
    def setExtruderEnabled(self, position: int, enabled: bool) -> None:
        extruder = self.getExtruder(position)
        if not extruder or self._global_container_stack is None:
            Logger.log("w", "Could not find extruder on position %s", position)
            return

        extruder.setEnabled(enabled)
        self.updateDefaultExtruder()
        self.updateNumberExtrudersEnabled()
        self.correctExtruderSettings()

<<<<<<< HEAD
        # ensure that the quality profile is compatible with current combination, or choose a compatible one if available
=======
        # In case this extruder is being disabled and it's the currently selected one, switch to the default extruder
        if not enabled and position == ExtruderManager.getInstance().activeExtruderIndex:
            ExtruderManager.getInstance().setActiveExtruderIndex(int(self._default_extruder_position))

        # Ensure that the quality profile is compatible with current combination, or choose a compatible one if available
>>>>>>> c688f0ea
        self._updateQualityWithMaterial()
        self.extruderChanged.emit()
        # Update material compatibility color
        self.activeQualityGroupChanged.emit()
        # Update items in SettingExtruder
        ExtruderManager.getInstance().extrudersChanged.emit(self._global_container_stack.getId())
        # Make sure the front end reflects changes
        self.forceUpdateAllSettings()
        # Also trigger the build plate compatibility to update
        self.activeMaterialChanged.emit()

    def _onMachineNameChanged(self) -> None:
        self.globalContainerChanged.emit()

    def _onMaterialNameChanged(self) -> None:
        self.activeMaterialChanged.emit()

    def _onQualityNameChanged(self) -> None:
        self.activeQualityChanged.emit()

    def _getContainerChangedSignals(self) -> List[Signal]:
        if self._global_container_stack is None:
            return []
        stacks = ExtruderManager.getInstance().getActiveExtruderStacks()
        stacks.append(self._global_container_stack)
        return [ s.containersChanged for s in stacks ]

    @pyqtSlot(str, str, str)
    def setSettingForAllExtruders(self, setting_name: str, property_name: str, property_value: str) -> None:
        if self._global_container_stack is None:
            return
        for key, extruder in self._global_container_stack.extruders.items():
            container = extruder.userChanges
            container.setProperty(setting_name, property_name, property_value)

    ##  Reset all setting properties of a setting for all extruders.
    #   \param setting_name The ID of the setting to reset.
    @pyqtSlot(str)
    def resetSettingForAllExtruders(self, setting_name: str) -> None:
        if self._global_container_stack is None:
            return
        for key, extruder in self._global_container_stack.extruders.items():
            container = extruder.userChanges
            container.removeInstance(setting_name)

    @pyqtProperty("QVariantList", notify = globalContainerChanged)
    def currentExtruderPositions(self) -> List[str]:
        if self._global_container_stack is None:
            return []
        return sorted(list(self._global_container_stack.extruders.keys()))

    ##  Update _current_root_material_id when the current root material was changed.
    def _onRootMaterialChanged(self) -> None:
        self._current_root_material_id = {}

        if self._global_container_stack:
            for position in self._global_container_stack.extruders:
                self._current_root_material_id[position] = self._global_container_stack.extruders[position].material.getMetaDataEntry("base_file")

    @pyqtProperty("QVariant", notify = rootMaterialChanged)
    def currentRootMaterialId(self) -> Dict[str, str]:
        return self._current_root_material_id

    ##  Return the variant names in the extruder stack(s).
    ##  For the variant in the global stack, use activeVariantBuildplateName
    @pyqtProperty("QVariant", notify = activeVariantChanged)
    def activeVariantNames(self) -> Dict[str, str]:
        result = {}

        active_stacks = ExtruderManager.getInstance().getActiveExtruderStacks()
        for stack in active_stacks:
            variant_container = stack.variant
            position = stack.getMetaDataEntry("position")
            if variant_container and variant_container != empty_variant_container:
                result[position] = variant_container.getName()

        return result

    # Sets all quality and quality_changes containers to empty_quality and empty_quality_changes containers
    # for all stacks in the currently active machine.
    #
    def _setEmptyQuality(self) -> None:
        if self._global_container_stack is None:
            return
        self._current_quality_group = None
        self._current_quality_changes_group = None
        self._global_container_stack.quality = empty_quality_container
        self._global_container_stack.qualityChanges = empty_quality_changes_container
        for extruder in self._global_container_stack.extruders.values():
            extruder.quality = empty_quality_container
            extruder.qualityChanges = empty_quality_changes_container

        self.activeQualityGroupChanged.emit()
        self.activeQualityChangesGroupChanged.emit()

    def _setQualityGroup(self, quality_group: Optional["QualityGroup"], empty_quality_changes: bool = True) -> None:
        if self._global_container_stack is None:
            return
        if quality_group is None:
            self._setEmptyQuality()
            return

        if quality_group.node_for_global is None or quality_group.node_for_global.getContainer() is None:
            return
        for node in quality_group.nodes_for_extruders.values():
            if node.getContainer() is None:
                return

        self._current_quality_group = quality_group
        if empty_quality_changes:
            self._current_quality_changes_group = None

        # Set quality and quality_changes for the GlobalStack
        self._global_container_stack.quality = quality_group.node_for_global.getContainer()
        if empty_quality_changes:
            self._global_container_stack.qualityChanges = empty_quality_changes_container

        # Set quality and quality_changes for each ExtruderStack
        for position, node in quality_group.nodes_for_extruders.items():
            self._global_container_stack.extruders[str(position)].quality = node.getContainer()
            if empty_quality_changes:
                self._global_container_stack.extruders[str(position)].qualityChanges = empty_quality_changes_container

        self.activeQualityGroupChanged.emit()
        self.activeQualityChangesGroupChanged.emit()

    def _fixQualityChangesGroupToNotSupported(self, quality_changes_group: "QualityChangesGroup") -> None:
        nodes = [quality_changes_group.node_for_global] + list(quality_changes_group.nodes_for_extruders.values())
        containers = [n.getContainer() for n in nodes if n is not None]
        for container in containers:
            if container:
                container.setMetaDataEntry("quality_type", "not_supported")
        quality_changes_group.quality_type = "not_supported"

    def _setQualityChangesGroup(self, quality_changes_group: "QualityChangesGroup") -> None:
        if self._global_container_stack is None:
            return  # Can't change that.
        quality_type = quality_changes_group.quality_type
        # A custom quality can be created based on "not supported".
        # In that case, do not set quality containers to empty.
        quality_group = None
        if quality_type != "not_supported":
            quality_group_dict = self._quality_manager.getQualityGroups(self._global_container_stack)
            quality_group = quality_group_dict.get(quality_type)
            if quality_group is None:
                self._fixQualityChangesGroupToNotSupported(quality_changes_group)

        quality_changes_container = empty_quality_changes_container
        quality_container = empty_quality_container  # type: Optional[InstanceContainer]
        if quality_changes_group.node_for_global and quality_changes_group.node_for_global.getContainer():
            quality_changes_container = cast(InstanceContainer, quality_changes_group.node_for_global.getContainer())
        if quality_group is not None and quality_group.node_for_global and quality_group.node_for_global.getContainer():
            quality_container = quality_group.node_for_global.getContainer()

        self._global_container_stack.quality = quality_container
        self._global_container_stack.qualityChanges = quality_changes_container

        for position, extruder in self._global_container_stack.extruders.items():
            quality_changes_node = quality_changes_group.nodes_for_extruders.get(position)
            quality_node = None
            if quality_group is not None:
                quality_node = quality_group.nodes_for_extruders.get(position)

            quality_changes_container = empty_quality_changes_container
            quality_container = empty_quality_container
            if quality_changes_node and quality_changes_node.getContainer():
                quality_changes_container = cast(InstanceContainer, quality_changes_node.getContainer())
            if quality_node and quality_node.getContainer():
                quality_container = quality_node.getContainer()

            extruder.quality = quality_container
            extruder.qualityChanges = quality_changes_container

        self._current_quality_group = quality_group
        self._current_quality_changes_group = quality_changes_group
        self.activeQualityGroupChanged.emit()
        self.activeQualityChangesGroupChanged.emit()

    def _setVariantNode(self, position: str, container_node: "ContainerNode") -> None:
        if container_node.getContainer() is None or self._global_container_stack is None:
            return
        self._global_container_stack.extruders[position].variant = container_node.getContainer()
        self.activeVariantChanged.emit()

    def _setGlobalVariant(self, container_node: "ContainerNode") -> None:
        if self._global_container_stack is None:
            return
        self._global_container_stack.variant = container_node.getContainer()
        if not self._global_container_stack.variant:
            self._global_container_stack.variant = self._application.empty_variant_container

    def _setMaterial(self, position: str, container_node: Optional["ContainerNode"] = None) -> None:
        if self._global_container_stack is None:
            return
        if container_node and container_node.getContainer():
            self._global_container_stack.extruders[position].material = container_node.getContainer()
            root_material_id = container_node.getMetaDataEntry("base_file", None)
        else:
            self._global_container_stack.extruders[position].material = empty_material_container
            root_material_id = None
        # The _current_root_material_id is used in the MaterialMenu to see which material is selected
        if root_material_id != self._current_root_material_id[position]:
            self._current_root_material_id[position] = root_material_id
            self.rootMaterialChanged.emit()

    def activeMaterialsCompatible(self) -> bool:
        # Check material - variant compatibility
        if self._global_container_stack is not None:
            if Util.parseBool(self._global_container_stack.getMetaDataEntry("has_materials", False)):
                for position, extruder in self._global_container_stack.extruders.items():
                    if extruder.isEnabled and not extruder.material.getMetaDataEntry("compatible"):
                        return False
                    if not extruder.material.getMetaDataEntry("compatible"):
                        return False
        return True

    ## Update current quality type and machine after setting material
    def _updateQualityWithMaterial(self, *args: Any) -> None:
        if self._global_container_stack is None:
            return
        Logger.log("i", "Updating quality/quality_changes due to material change")
        current_quality_type = None
        if self._current_quality_group:
            current_quality_type = self._current_quality_group.quality_type
        candidate_quality_groups = self._quality_manager.getQualityGroups(self._global_container_stack)
        available_quality_types = {qt for qt, g in candidate_quality_groups.items() if g.is_available}

        Logger.log("d", "Current quality type = [%s]", current_quality_type)
        if not self.activeMaterialsCompatible():
            if current_quality_type is not None:
                Logger.log("i", "Active materials are not compatible, setting all qualities to empty (Not Supported).")
                self._setEmptyQuality()
            return

        if not available_quality_types:
            if self._current_quality_changes_group is None:
                Logger.log("i", "No available quality types found, setting all qualities to empty (Not Supported).")
                self._setEmptyQuality()
            return

        if current_quality_type in available_quality_types:
            Logger.log("i", "Current available quality type [%s] is available, applying changes.", current_quality_type)
            self._setQualityGroup(candidate_quality_groups[current_quality_type], empty_quality_changes = False)
            return

        # The current quality type is not available so we use the preferred quality type if it's available,
        # otherwise use one of the available quality types.
        quality_type = sorted(list(available_quality_types))[0]
        preferred_quality_type = self._global_container_stack.getMetaDataEntry("preferred_quality_type")
        if preferred_quality_type in available_quality_types:
            quality_type = preferred_quality_type

        Logger.log("i", "The current quality type [%s] is not available, switching to [%s] instead",
                   current_quality_type, quality_type)
        self._setQualityGroup(candidate_quality_groups[quality_type], empty_quality_changes = True)

    def updateMaterialWithVariant(self, position: Optional[str]) -> None:
        if self._global_container_stack is None:
            return
        if position is None:
            position_list = list(self._global_container_stack.extruders.keys())
        else:
            position_list = [position]

        buildplate_name = None
        if self._global_container_stack.variant.getId() != "empty_variant":
            buildplate_name = self._global_container_stack.variant.getName()

        for position_item in position_list:
            extruder = self._global_container_stack.extruders[position_item]

            current_material_base_name = extruder.material.getMetaDataEntry("base_file")
            current_nozzle_name = None
            if extruder.variant.getId() != empty_variant_container.getId():
                current_nozzle_name = extruder.variant.getMetaDataEntry("name")

            material_diameter = extruder.getCompatibleMaterialDiameter()
            candidate_materials = self._material_manager.getAvailableMaterials(
                self._global_container_stack.definition,
                current_nozzle_name,
                buildplate_name,
                material_diameter)

            if not candidate_materials:
                self._setMaterial(position_item, container_node = None)
                continue

            if current_material_base_name in candidate_materials:
                new_material = candidate_materials[current_material_base_name]
                self._setMaterial(position_item, new_material)
                continue

            # The current material is not available, find the preferred one
            material_node = self._material_manager.getDefaultMaterial(self._global_container_stack, position_item, current_nozzle_name)
            if material_node is not None:
                self._setMaterial(position_item, material_node)

    ##  Given a printer definition name, select the right machine instance. In case it doesn't exist, create a new
    #   instance with the same network key.
    @pyqtSlot(str)
    def switchPrinterType(self, machine_name: str) -> None:
        # Don't switch if the user tries to change to the same type of printer
        if self._global_container_stack is None or self.activeMachineDefinitionName == machine_name:
            return
        # Get the definition id corresponding to this machine name
        machine_definition_id = CuraContainerRegistry.getInstance().findDefinitionContainers(name = machine_name)[0].getId()
        # Try to find a machine with the same network key
        new_machine = self.getMachine(machine_definition_id, metadata_filter = {"um_network_key": self.activeMachineNetworkKey})
        # If there is no machine, then create a new one and set it to the non-hidden instance
        if not new_machine:
            new_machine = CuraStackBuilder.createMachine(machine_definition_id + "_sync", machine_definition_id)
            if not new_machine:
                return
            new_machine.setMetaDataEntry("um_network_key", self.activeMachineNetworkKey)
            new_machine.setMetaDataEntry("connect_group_name", self.activeMachineNetworkGroupName)
            new_machine.setMetaDataEntry("hidden", False)
        else:
            Logger.log("i", "Found a %s with the key %s. Let's use it!", machine_name, self.activeMachineNetworkKey)
            new_machine.setMetaDataEntry("hidden", False)

        # Set the current printer instance to hidden (the metadata entry must exist)
        self._global_container_stack.setMetaDataEntry("hidden", True)

        self.setActiveMachine(new_machine.getId())

    @pyqtSlot(QObject)
    def applyRemoteConfiguration(self, configuration: ConfigurationModel) -> None:
        if self._global_container_stack is None:
            return
        self.blurSettings.emit()
        with postponeSignals(*self._getContainerChangedSignals(), compress = CompressTechnique.CompressPerParameterValue):
            self.switchPrinterType(configuration.printerType)
            for extruder_configuration in configuration.extruderConfigurations:
                position = str(extruder_configuration.position)
                variant_container_node = self._variant_manager.getVariantNode(self._global_container_stack.definition.getId(), extruder_configuration.hotendID)
                material_container_node = self._material_manager.getMaterialNodeByType(self._global_container_stack,
                                                                                       position,
                                                                                       extruder_configuration.hotendID,
                                                                                       configuration.buildplateConfiguration,
                                                                                       extruder_configuration.material.guid)

                if variant_container_node:
                    self._setVariantNode(position, variant_container_node)
                else:
                    self._global_container_stack.extruders[position].variant = empty_variant_container

                if material_container_node:
                    self._setMaterial(position, material_container_node)
                else:
                    self._global_container_stack.extruders[position].material = empty_material_container
                self.updateMaterialWithVariant(position)

            if configuration.buildplateConfiguration is not None:
                global_variant_container_node = self._variant_manager.getBuildplateVariantNode(self._global_container_stack.definition.getId(), configuration.buildplateConfiguration)
                if global_variant_container_node:
                    self._setGlobalVariant(global_variant_container_node)
                else:
                    self._global_container_stack.variant = empty_variant_container
            else:
                self._global_container_stack.variant = empty_variant_container
            self._updateQualityWithMaterial()

        # See if we need to show the Discard or Keep changes screen
        if self.hasUserSettings and self._application.getPreferences().getValue("cura/active_mode") == 1:
            self._application.discardOrKeepProfileChanges()

    ##  Find all container stacks that has the pair 'key = value' in its metadata and replaces the value with 'new_value'
    def replaceContainersMetadata(self, key: str, value: str, new_value: str) -> None:
        machines = CuraContainerRegistry.getInstance().findContainerStacks(type = "machine")
        for machine in machines:
            if machine.getMetaDataEntry(key) == value:
                machine.setMetaDataEntry(key, new_value)

    ##  This method checks if the name of the group stored in the definition container is correct.
    #   After updating from 3.2 to 3.3 some group names may be temporary. If there is a mismatch in the name of the group
    #   then all the container stacks are updated, both the current and the hidden ones.
    def checkCorrectGroupName(self, device_id: str, group_name: str) -> None:
        if self._global_container_stack and device_id == self.activeMachineNetworkKey:
            # Check if the connect_group_name is correct. If not, update all the containers connected to the same printer
            if self.activeMachineNetworkGroupName != group_name:
                metadata_filter = {"um_network_key": self.activeMachineNetworkKey}
                containers = CuraContainerRegistry.getInstance().findContainerStacks(type = "machine", **metadata_filter)
                for container in containers:
                    container.setMetaDataEntry("connect_group_name", group_name)

    ##  This method checks if there is an instance connected to the given network_key
    def existNetworkInstances(self, network_key: str) -> bool:
        metadata_filter = {"um_network_key": network_key}
        containers = CuraContainerRegistry.getInstance().findContainerStacks(type = "machine", **metadata_filter)
        return bool(containers)

    @pyqtSlot("QVariant")
    def setGlobalVariant(self, container_node: "ContainerNode") -> None:
        self.blurSettings.emit()
        with postponeSignals(*self._getContainerChangedSignals(), compress = CompressTechnique.CompressPerParameterValue):
            self._setGlobalVariant(container_node)
            self.updateMaterialWithVariant(None)  # Update all materials
            self._updateQualityWithMaterial()

    @pyqtSlot(str, str)
    def setMaterialById(self, position: str, root_material_id: str) -> None:
        if self._global_container_stack is None:
            return
        buildplate_name = None
        if self._global_container_stack.variant.getId() != "empty_variant":
            buildplate_name = self._global_container_stack.variant.getName()

        machine_definition_id = self._global_container_stack.definition.id
        position = str(position)
        extruder_stack = self._global_container_stack.extruders[position]
        nozzle_name = extruder_stack.variant.getName()
        material_diameter = extruder_stack.getApproximateMaterialDiameter()
        material_node = self._material_manager.getMaterialNode(machine_definition_id, nozzle_name, buildplate_name,
                                                               material_diameter, root_material_id)
        self.setMaterial(position, material_node)

    ##  Global_stack: if you want to provide your own global_stack instead of the current active one
    #   if you update an active machine, special measures have to be taken.
    @pyqtSlot(str, "QVariant")
    def setMaterial(self, position: str, container_node, global_stack: Optional["GlobalStack"] = None) -> None:
        if global_stack is not None and global_stack != self._global_container_stack:
            global_stack.extruders[position].material = container_node.getContainer()
            return
        position = str(position)
        self.blurSettings.emit()
        with postponeSignals(*self._getContainerChangedSignals(), compress = CompressTechnique.CompressPerParameterValue):
            self._setMaterial(position, container_node)
            self._updateQualityWithMaterial()

        # See if we need to show the Discard or Keep changes screen
        if self.hasUserSettings and self._application.getPreferences().getValue("cura/active_mode") == 1:
            self._application.discardOrKeepProfileChanges()

    @pyqtSlot(str, str)
    def setVariantByName(self, position: str, variant_name: str) -> None:
        if self._global_container_stack is None:
            return
        machine_definition_id = self._global_container_stack.definition.id
        variant_node = self._variant_manager.getVariantNode(machine_definition_id, variant_name)
        self.setVariant(position, variant_node)

    @pyqtSlot(str, "QVariant")
    def setVariant(self, position: str, container_node: "ContainerNode") -> None:
        position = str(position)
        self.blurSettings.emit()
        with postponeSignals(*self._getContainerChangedSignals(), compress = CompressTechnique.CompressPerParameterValue):
            self._setVariantNode(position, container_node)
            self.updateMaterialWithVariant(position)
            self._updateQualityWithMaterial()

        # See if we need to show the Discard or Keep changes screen
        if self.hasUserSettings and self._application.getPreferences().getValue("cura/active_mode") == 1:
            self._application.discardOrKeepProfileChanges()

    @pyqtSlot(str)
    def setQualityGroupByQualityType(self, quality_type: str) -> None:
        if self._global_container_stack is None:
            return
        # Get all the quality groups for this global stack and filter out by quality_type
        quality_group_dict = self._quality_manager.getQualityGroups(self._global_container_stack)
        quality_group = quality_group_dict[quality_type]
        self.setQualityGroup(quality_group)

    ##  Optionally provide global_stack if you want to use your own
    #   The active global_stack is treated differently.
    @pyqtSlot(QObject)
    def setQualityGroup(self, quality_group: "QualityGroup", no_dialog: bool = False, global_stack: Optional["GlobalStack"] = None) -> None:
        if global_stack is not None and global_stack != self._global_container_stack:
            if quality_group is None:
                Logger.log("e", "Could not set quality group because quality group is None")
                return
            if quality_group.node_for_global is None:
                Logger.log("e", "Could not set quality group [%s] because it has no node_for_global", str(quality_group))
                return
            # This is not changing the quality for the active machine !!!!!!!!
            global_stack.quality = quality_group.node_for_global.getContainer()
            for extruder_nr, extruder_stack in global_stack.extruders.items():
                quality_container = empty_quality_container
                if extruder_nr in quality_group.nodes_for_extruders:
                    container = quality_group.nodes_for_extruders[extruder_nr].getContainer()
                    quality_container = container if container is not None else quality_container
                extruder_stack.quality = quality_container
            return

        self.blurSettings.emit()
        with postponeSignals(*self._getContainerChangedSignals(), compress = CompressTechnique.CompressPerParameterValue):
            self._setQualityGroup(quality_group)

        # See if we need to show the Discard or Keep changes screen
        if not no_dialog and self.hasUserSettings and self._application.getPreferences().getValue("cura/active_mode") == 1:
            self._application.discardOrKeepProfileChanges()

    @pyqtProperty(QObject, fset = setQualityGroup, notify = activeQualityGroupChanged)
    def activeQualityGroup(self) -> Optional["QualityGroup"]:
        return self._current_quality_group

    @pyqtSlot(QObject)
    def setQualityChangesGroup(self, quality_changes_group: "QualityChangesGroup", no_dialog: bool = False) -> None:
        self.blurSettings.emit()
        with postponeSignals(*self._getContainerChangedSignals(), compress = CompressTechnique.CompressPerParameterValue):
            self._setQualityChangesGroup(quality_changes_group)

        # See if we need to show the Discard or Keep changes screen
        if not no_dialog and self.hasUserSettings and self._application.getPreferences().getValue("cura/active_mode") == 1:
            self._application.discardOrKeepProfileChanges()

    @pyqtSlot()
    def resetToUseDefaultQuality(self) -> None:
        if self._global_container_stack is None:
            return
        with postponeSignals(*self._getContainerChangedSignals(), compress = CompressTechnique.CompressPerParameterValue):
            self._setQualityGroup(self._current_quality_group)
            for stack in [self._global_container_stack] + list(self._global_container_stack.extruders.values()):
                stack.userChanges.clear()

    @pyqtProperty(QObject, fset = setQualityChangesGroup, notify = activeQualityChangesGroupChanged)
    def activeQualityChangesGroup(self) -> Optional["QualityChangesGroup"]:
        return self._current_quality_changes_group

    @pyqtProperty(str, notify = activeQualityGroupChanged)
    def activeQualityOrQualityChangesName(self) -> str:
        name = empty_quality_container.getName()
        if self._current_quality_changes_group:
            name = self._current_quality_changes_group.name
        elif self._current_quality_group:
            name = self._current_quality_group.name
        return name

    def _updateUponMaterialMetadataChange(self) -> None:
        if self._global_container_stack is None:
            return
        with postponeSignals(*self._getContainerChangedSignals(), compress = CompressTechnique.CompressPerParameterValue):
            self.updateMaterialWithVariant(None)
            self._updateQualityWithMaterial()

    ##  This function will translate any printer type name to an abbreviated printer type name
    @pyqtSlot(str, result = str)
    def getAbbreviatedMachineName(self, machine_type_name: str) -> str:
        abbr_machine = ""
        for word in re.findall(r"[\w']+", machine_type_name):
            if word.lower() == "ultimaker":
                abbr_machine += "UM"
            elif word.isdigit():
                abbr_machine += word
            else:
                stripped_word = "".join(char for char in unicodedata.normalize("NFD", word.upper()) if unicodedata.category(char) != "Mn")
                # - use only the first character if the word is too long (> 3 characters)
                # - use the whole word if it's not too long (<= 3 characters)
                if len(stripped_word) > 3:
                    stripped_word = stripped_word[0]
                abbr_machine += stripped_word

        return abbr_machine<|MERGE_RESOLUTION|>--- conflicted
+++ resolved
@@ -1003,15 +1003,11 @@
         self.updateNumberExtrudersEnabled()
         self.correctExtruderSettings()
 
-<<<<<<< HEAD
-        # ensure that the quality profile is compatible with current combination, or choose a compatible one if available
-=======
         # In case this extruder is being disabled and it's the currently selected one, switch to the default extruder
         if not enabled and position == ExtruderManager.getInstance().activeExtruderIndex:
             ExtruderManager.getInstance().setActiveExtruderIndex(int(self._default_extruder_position))
 
         # Ensure that the quality profile is compatible with current combination, or choose a compatible one if available
->>>>>>> c688f0ea
         self._updateQualityWithMaterial()
         self.extruderChanged.emit()
         # Update material compatibility color
