--- conflicted
+++ resolved
@@ -196,7 +196,6 @@
             Linux: "./icons/cura-128.png"
 "5.1.0-beta":
     requirements:
-<<<<<<< HEAD
         - "arcus/5.1.0@ultimaker/stable"
         - "curaengine/5.1.0@ultimaker/stable"
         - "savitar/5.1.0@ultimaker/stable"
@@ -289,8 +288,6 @@
             Linux: "./icons/cura-128.png"
 "cura_9459":
     requirements:
-=======
->>>>>>> 73e7ba40
         - "arcus/(latest)@ultimaker/stable"
         - "curaengine/(latest)@ultimaker/stable"
         - "savitar/(latest)@ultimaker/stable"
