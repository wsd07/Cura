--- conflicted
+++ resolved
@@ -39,13 +39,8 @@
         Preferences.getInstance().addPreference("info/send_slice_info", True)
         Preferences.getInstance().addPreference("info/asked_send_slice_info", False)
 
-<<<<<<< HEAD
         if not Preferences.getInstance().getValue("info/asked_send_slice_info"):
             self.send_slice_info_message = Message(catalog.i18nc("@info", "Cura collects anonymized usage statistics."),
-=======
-        if not Preferences.getInstance().getValue("info/asked_send_slice_info") and Preferences.getInstance().getValue("info/send_slice_info"):
-            self.send_slice_info_message = Message(catalog.i18nc("@info", "Cura collects anonymised slicing statistics. You can disable this in the preferences."),
->>>>>>> 0a0db39f
                                                    lifetime = 0,
                                                    dismissable = False,
                                                    title = catalog.i18nc("@info:title", "Collecting Data"))
