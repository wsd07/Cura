# Copyright (c) 2017 Ultimaker B.V.
# Cura is released under the terms of the LGPLv3 or higher.

from UM.i18n import i18nCatalog
from UM.Application import Application
from UM.Logger import Logger
from UM.Signal import signalemitter

from UM.Message import Message

import UM.Settings.ContainerRegistry
import UM.Version #To compare firmware version numbers.

from cura.PrinterOutputDevice import PrinterOutputDevice, ConnectionState
from cura.Settings.ContainerManager import ContainerManager
import cura.Settings.ExtruderManager

from PyQt5.QtNetwork import QHttpMultiPart, QHttpPart, QNetworkRequest, QNetworkAccessManager, QNetworkReply
from PyQt5.QtCore import QUrl, QTimer, pyqtSignal, pyqtProperty, pyqtSlot, QCoreApplication
from PyQt5.QtGui import QImage, QColor
from PyQt5.QtWidgets import QMessageBox

import json
import os
import gzip

from time import time
<<<<<<< HEAD
from time import sleep
from time import gmtime
=======
>>>>>>> d1bee922

i18n_catalog = i18nCatalog("cura")

from enum import IntEnum

class AuthState(IntEnum):
    NotAuthenticated = 1
    AuthenticationRequested = 2
    Authenticated = 3
    AuthenticationDenied = 4

##  Network connected (wifi / lan) printer that uses the Ultimaker API
@signalemitter
class NetworkPrinterOutputDevice(PrinterOutputDevice):
    def __init__(self, key, address, properties, api_prefix):
        super().__init__(key)
        self._address = address
        self._key = key
        self._properties = properties  # Properties dict as provided by zero conf
        self._api_prefix = api_prefix

        self._gcode = None
        self._print_finished = True  # _print_finished == False means we're halfway in a print
        self._write_finished = True  # _write_finished == False means we're currently sending a G-code file

        self._use_gzip = True  # Should we use g-zip compression before sending the data?

        # This holds the full JSON file that was received from the last request.
        # The JSON looks like:
        #{
        #    "led": {"saturation": 0.0, "brightness": 100.0, "hue": 0.0},
        #    "beep": {},
        #    "network": {
        #        "wifi_networks": [],
        #        "ethernet": {"connected": true, "enabled": true},
        #        "wifi": {"ssid": "xxxx", "connected": False, "enabled": False}
        #    },
        #    "diagnostics": {},
        #    "bed": {"temperature": {"target": 60.0, "current": 44.4}},
        #    "heads": [{
        #        "max_speed": {"z": 40.0, "y": 300.0, "x": 300.0},
        #        "position": {"z": 20.0, "y": 6.0, "x": 180.0},
        #        "fan": 0.0,
        #        "jerk": {"z": 0.4, "y": 20.0, "x": 20.0},
        #        "extruders": [
        #            {
        #                "feeder": {"max_speed": 45.0, "jerk": 5.0, "acceleration": 3000.0},
        #                "active_material": {"guid": "xxxxxxx", "length_remaining": -1.0},
        #                "hotend": {"temperature": {"target": 0.0, "current": 22.8}, "id": "AA 0.4"}
        #            },
        #            {
        #                "feeder": {"max_speed": 45.0, "jerk": 5.0, "acceleration": 3000.0},
        #                "active_material": {"guid": "xxxx", "length_remaining": -1.0},
        #                "hotend": {"temperature": {"target": 0.0, "current": 22.8}, "id": "BB 0.4"}
        #            }
        #        ],
        #        "acceleration": 3000.0
        #    }],
        #    "status": "printing"
        #}

        self._json_printer_state = {}

        ##  Todo: Hardcoded value now; we should probably read this from the machine file.
        ##  It's okay to leave this for now, as this plugin is um3 only (and has 2 extruders by definition)
        self._num_extruders = 2

        # These are reinitialised here (from PrinterOutputDevice) to match the new _num_extruders
        self._hotend_temperatures = [0] * self._num_extruders
        self._target_hotend_temperatures = [0] * self._num_extruders

        self._material_ids = [""] * self._num_extruders
        self._hotend_ids = [""] * self._num_extruders
        self._target_bed_temperature = 0
        self._processing_preheat_requests = True

        self.setPriority(3) # Make sure the output device gets selected above local file output
        self.setName(key)
        self.setShortDescription(i18n_catalog.i18nc("@action:button Preceded by 'Ready to'.", "Print over network"))
        self.setDescription(i18n_catalog.i18nc("@properties:tooltip", "Print over network"))
        self.setIconName("print")

        self._manager = None

        self._post_request = None
        self._post_reply = None
        self._post_multi_part = None
        self._post_part = None

        self._material_multi_part = None
        self._material_part = None

        self._progress_message = None
        self._error_message = None
        self._connection_message = None

        self._update_timer = QTimer()
        self._update_timer.setInterval(2000)  # TODO; Add preference for update interval
        self._update_timer.setSingleShot(False)
        self._update_timer.timeout.connect(self._update)

        self._camera_timer = QTimer()
        self._camera_timer.setInterval(500)  # Todo: Add preference for camera update interval
        self._camera_timer.setSingleShot(False)
        self._camera_timer.timeout.connect(self._updateCamera)

        self._image_request = None
        self._image_reply = None

        self._use_stream = True
        self._stream_buffer = b""
        self._stream_buffer_start_index = -1

        self._camera_image_id = 0

        self._authentication_counter = 0
        self._max_authentication_counter = 5 * 60  # Number of attempts before authentication timed out (5 min)

        self._authentication_timer = QTimer()
        self._authentication_timer.setInterval(1000)  # TODO; Add preference for update interval
        self._authentication_timer.setSingleShot(False)
        self._authentication_timer.timeout.connect(self._onAuthenticationTimer)
        self._authentication_request_active = False

        self._authentication_state = AuthState.NotAuthenticated
        self._authentication_id = None
        self._authentication_key = None

        self._authentication_requested_message = Message(i18n_catalog.i18nc("@info:status", "Access to the printer requested. Please approve the request on the printer"), lifetime = 0, dismissable = False, progress = 0, title = i18n_catalog.i18nc("@info:title", "Connection status"))
        self._authentication_failed_message = Message(i18n_catalog.i18nc("@info:status", ""), title = i18n_catalog.i18nc("@info:title", "Connection Status"))
        self._authentication_failed_message.addAction("Retry", i18n_catalog.i18nc("@action:button", "Retry"), None, i18n_catalog.i18nc("@info:tooltip", "Re-send the access request"))
        self._authentication_failed_message.actionTriggered.connect(self.requestAuthentication)
        self._authentication_succeeded_message = Message(i18n_catalog.i18nc("@info:status", "Access to the printer accepted"), title = i18n_catalog.i18nc("@info:title", "Connection Status"))
        self._not_authenticated_message = Message(i18n_catalog.i18nc("@info:status", "No access to print with this printer. Unable to send print job."), title = i18n_catalog.i18nc("@info:title", "Connection Status"))
        self._not_authenticated_message.addAction("Request", i18n_catalog.i18nc("@action:button", "Request Access"), None, i18n_catalog.i18nc("@info:tooltip", "Send access request to the printer"))
        self._not_authenticated_message.actionTriggered.connect(self.requestAuthentication)

        self._camera_image = QImage()

        self._material_post_objects = {}
        self._connection_state_before_timeout = None

        self._last_response_time = time()
        self._last_request_time = None
        self._response_timeout_time = 10
        self._recreate_network_manager_time = 30 # If we have no connection, re-create network manager every 30 sec.
        self._recreate_network_manager_count = 1

        self._send_gcode_start = time()  # Time when the sending of the g-code started.

        self._last_command = ""

        self._compressing_print = False
        self._monitor_view_qml_path = os.path.join(os.path.dirname(os.path.abspath(__file__)), "MonitorItem.qml")
        printer_type = self._properties.get(b"machine", b"").decode("utf-8")
        if printer_type.startswith("9511"):
            self._updatePrinterType("ultimaker3_extended")
        elif printer_type.startswith("9066"):
            self._updatePrinterType("ultimaker3")
        else:
            self._updatePrinterType("unknown")

        Application.getInstance().getOutputDeviceManager().outputDevicesChanged.connect(self._onOutputDevicesChanged)

    def _onNetworkAccesibleChanged(self, accessible):
        Logger.log("d", "Network accessible state changed to: %s", accessible)

    ##  Triggered when the output device manager changes devices.
    #
    #   This is how we can detect that our device is no longer active now.
    def _onOutputDevicesChanged(self):
        if self.getId() not in Application.getInstance().getOutputDeviceManager().getOutputDeviceIds():
            self.stopCamera()

    def _onAuthenticationTimer(self):
        self._authentication_counter += 1
        self._authentication_requested_message.setProgress(self._authentication_counter / self._max_authentication_counter * 100)
        if self._authentication_counter > self._max_authentication_counter:
            self._authentication_timer.stop()
            Logger.log("i", "Authentication timer ended. Setting authentication to denied for printer: %s" % self._key)
            self.setAuthenticationState(AuthState.AuthenticationDenied)

    def _onAuthenticationRequired(self, reply, authenticator):
        if self._authentication_id is not None and self._authentication_key is not None:
            Logger.log("d", "Authentication was required for printer: %s. Setting up authenticator with ID %s and key %s", self._key, self._authentication_id, self._getSafeAuthKey())
            authenticator.setUser(self._authentication_id)
            authenticator.setPassword(self._authentication_key)
        else:
            Logger.log("d", "No authentication is available to use for %s, but we did got a request for it.", self._key)

    def getProperties(self):
        return self._properties

    @pyqtSlot(str, result = str)
    def getProperty(self, key):
        key = key.encode("utf-8")
        if key in self._properties:
            return self._properties.get(key, b"").decode("utf-8")
        else:
            return ""

    ##  Get the unique key of this machine
    #   \return key String containing the key of the machine.
    @pyqtSlot(result = str)
    def getKey(self):
        return self._key

    ##  The IP address of the printer.
    @pyqtProperty(str, constant = True)
    def address(self):
        return self._properties.get(b"address", b"").decode("utf-8")

    ##  Name of the printer (as returned from the ZeroConf properties)
    @pyqtProperty(str, constant = True)
    def name(self):
        return self._properties.get(b"name", b"").decode("utf-8")

    ##  Firmware version (as returned from the ZeroConf properties)
    @pyqtProperty(str, constant=True)
    def firmwareVersion(self):
        return self._properties.get(b"firmware_version", b"").decode("utf-8")

    ## IPadress of this printer
    @pyqtProperty(str, constant=True)
    def ipAddress(self):
        return self._address

    ##  Pre-heats the heated bed of the printer.
    #
    #   \param temperature The temperature to heat the bed to, in degrees
    #   Celsius.
    #   \param duration How long the bed should stay warm, in seconds.
    @pyqtSlot(float, float)
    def preheatBed(self, temperature, duration):
        temperature = round(temperature) #The API doesn't allow floating point.
        duration = round(duration)
        if UM.Version.Version(self.firmwareVersion) < UM.Version.Version("3.5.92"): #Real bed pre-heating support is implemented from 3.5.92 and up.
            self.setTargetBedTemperature(temperature = temperature) #No firmware-side duration support then.
            return
        url = QUrl("http://" + self._address + self._api_prefix + "printer/bed/pre_heat")
        if duration > 0:
            data = """{"temperature": "%i", "timeout": "%i"}""" % (temperature, duration)
        else:
            data = """{"temperature": "%i"}""" % temperature
        Logger.log("i", "Pre-heating bed to %i degrees.", temperature)
        put_request = QNetworkRequest(url)
        put_request.setHeader(QNetworkRequest.ContentTypeHeader, "application/json")
        self._processing_preheat_requests = False
        self._manager.put(put_request, data.encode())
        self._preheat_bed_timer.start(self._preheat_bed_timeout * 1000) #Times 1000 because it needs to be provided as milliseconds.
        self.preheatBedRemainingTimeChanged.emit()

    ##  Cancels pre-heating the heated bed of the printer.
    #
    #   If the bed is not pre-heated, nothing happens.
    @pyqtSlot()
    def cancelPreheatBed(self):
        Logger.log("i", "Cancelling pre-heating of the bed.")
        self.preheatBed(temperature = 0, duration = 0)
        self._preheat_bed_timer.stop()
        self._preheat_bed_timer.setInterval(0)
        self.preheatBedRemainingTimeChanged.emit()

    ##  Changes the target bed temperature on the printer.
    #
    #   /param temperature The new target temperature of the bed.
    def _setTargetBedTemperature(self, temperature):
        if not self._updateTargetBedTemperature(temperature):
            return

        url = QUrl("http://" + self._address + self._api_prefix + "printer/bed/temperature/target")
        data = str(temperature)
        put_request = QNetworkRequest(url)
        put_request.setHeader(QNetworkRequest.ContentTypeHeader, "application/json")
        self._manager.put(put_request, data.encode())

    ##  Updates the target bed temperature from the printer, and emit a signal if it was changed.
    #
    #   /param temperature The new target temperature of the bed.
    #   /return boolean, True if the temperature was changed, false if the new temperature has the same value as the already stored temperature
    def _updateTargetBedTemperature(self, temperature):
        if self._target_bed_temperature == temperature:
            return False
        self._target_bed_temperature = temperature
        self.targetBedTemperatureChanged.emit()
        return True

    ##  Updates the target hotend temperature from the printer, and emit a signal if it was changed.
    #
    #   /param index The index of the hotend.
    #   /param temperature The new target temperature of the hotend.
    #   /return boolean, True if the temperature was changed, false if the new temperature has the same value as the already stored temperature
    def _updateTargetHotendTemperature(self, index, temperature):
        if self._target_hotend_temperatures[index] == temperature:
            return False
        self._target_hotend_temperatures[index] = temperature
        self.targetHotendTemperaturesChanged.emit()
        return True

    def _stopCamera(self):
        self._stream_buffer = b""
        self._stream_buffer_start_index = -1

        if self._camera_timer.isActive():
            self._camera_timer.stop()

        if self._image_reply:
            skip_abort = False
            try:
                try:
                    self._image_reply.downloadProgress.disconnect(self._onStreamDownloadProgress)
                except Exception as e:
                    if type(e) != RuntimeError: # can happen the RuntimeError occurs before calling abort (=see below), then then the application will crash
                        skip_abort = True
                        pass #The signal was never connected.
                if not skip_abort:
                    self._image_reply.abort()
            except Exception as e: #RuntimeError
                pass  # It can happen that the wrapped c++ object is already deleted.
            self._image_reply = None
            self._image_request = None

    def _startCamera(self):
        if self._use_stream:
            self._startCameraStream()
        else:
            self._camera_timer.start()

    def _startCameraStream(self):
        ## Request new image
        url = QUrl("http://" + self._address + ":8080/?action=stream")
        self._image_request = QNetworkRequest(url)
        self._image_reply = self._manager.get(self._image_request)
        self._image_reply.downloadProgress.connect(self._onStreamDownloadProgress)

    def _updateCamera(self):
        if not self._manager.networkAccessible():
            return
        ## Request new image
        url = QUrl("http://" + self._address + ":8080/?action=snapshot")
        image_request = QNetworkRequest(url)
        self._manager.get(image_request)
        self._last_request_time = time()

    ##  Set the authentication state.
    #   \param auth_state \type{AuthState} Enum value representing the new auth state
    def setAuthenticationState(self, auth_state):
        if auth_state == self._authentication_state:
            return  # Nothing to do here.

        Logger.log("d", "Attempting to update auth state from %s to %s for printer %s" % (self._authentication_state, auth_state, self._key))

        if auth_state == AuthState.AuthenticationRequested:
            Logger.log("d", "Authentication state changed to authentication requested.")
            self.setAcceptsCommands(False)
            self.setConnectionText(i18n_catalog.i18nc("@info:status", "Connected over the network. Please approve the access request on the printer."))
            self._authentication_requested_message.show()
            self._authentication_request_active = True
            self._authentication_timer.start()  # Start timer so auth will fail after a while.
        elif auth_state == AuthState.Authenticated:
            Logger.log("d", "Authentication state changed to authenticated")
            self.setAcceptsCommands(True)
            self.setConnectionText(i18n_catalog.i18nc("@info:status", "Connected over the network."))
            self._authentication_requested_message.hide()
            if self._authentication_request_active:
                self._authentication_succeeded_message.show()

            # Stop waiting for a response
            self._authentication_timer.stop()
            self._authentication_counter = 0

            # Once we are authenticated we need to send all material profiles.
            self.sendMaterialProfiles()
        elif auth_state == AuthState.AuthenticationDenied:
            self.setAcceptsCommands(False)
            self.setConnectionText(i18n_catalog.i18nc("@info:status", "Connected over the network. No access to control the printer."))
            self._authentication_requested_message.hide()
            if self._authentication_request_active:
                if self._authentication_timer.remainingTime() > 0:
                    Logger.log("d", "Authentication state changed to authentication denied before the request timeout.")
                    self._authentication_failed_message.setText(i18n_catalog.i18nc("@info:status", "Access request was denied on the printer."))
                else:
                    Logger.log("d", "Authentication state changed to authentication denied due to a timeout")
                    self._authentication_failed_message.setText(i18n_catalog.i18nc("@info:status", "Access request failed due to a timeout."))

                self._authentication_failed_message.show()
            self._authentication_request_active = False

            # Stop waiting for a response
            self._authentication_timer.stop()
            self._authentication_counter = 0

        self._authentication_state = auth_state
        self.authenticationStateChanged.emit()

    authenticationStateChanged = pyqtSignal()

    @pyqtProperty(int, notify = authenticationStateChanged)
    def authenticationState(self):
        return self._authentication_state

    @pyqtSlot()
    def requestAuthentication(self, message_id = None, action_id = "Retry"):
        if action_id == "Request" or action_id == "Retry":
            Logger.log("d", "Requestion authentication for %s due to action %s" % (self._key, action_id))
            self._authentication_failed_message.hide()
            self._not_authenticated_message.hide()
            self.setAuthenticationState(AuthState.NotAuthenticated)
            self._authentication_counter = 0
            self._authentication_requested_message.setProgress(0)
            self._authentication_id = None
            self._authentication_key = None
            self._createNetworkManager() # Re-create network manager to force re-authentication.

    ##  Request data from the connected device.
    def _update(self):
        if self._last_response_time:
            time_since_last_response = time() - self._last_response_time
        else:
            time_since_last_response = 0
        if self._last_request_time:
            time_since_last_request = time() - self._last_request_time
        else:
            time_since_last_request = float("inf") # An irrelevantly large number of seconds

        # Connection is in timeout, check if we need to re-start the connection.
        # Sometimes the qNetwork manager incorrectly reports the network status on Mac & Windows.
        # Re-creating the QNetworkManager seems to fix this issue.
        if self._last_response_time and self._connection_state_before_timeout:
            if time_since_last_response > self._recreate_network_manager_time * self._recreate_network_manager_count:
                self._recreate_network_manager_count += 1
                counter = 0  # Counter to prevent possible indefinite while loop.
                # It can happen that we had a very long timeout (multiple times the recreate time).
                # In that case we should jump through the point that the next update won't be right away.
                while time_since_last_response - self._recreate_network_manager_time * self._recreate_network_manager_count > self._recreate_network_manager_time and counter < 10:
                    counter += 1
                    self._recreate_network_manager_count += 1
                Logger.log("d", "Timeout lasted over %.0f seconds (%.1fs), re-checking connection.", self._recreate_network_manager_time, time_since_last_response)
                self._createNetworkManager()
                return

        # Check if we have an connection in the first place.
        if not self._manager.networkAccessible():
            if not self._connection_state_before_timeout:
                Logger.log("d", "The network connection seems to be disabled. Going into timeout mode")
                self._connection_state_before_timeout = self._connection_state
                self.setConnectionState(ConnectionState.error)
                self._connection_message = Message(i18n_catalog.i18nc("@info:status",
                                                                      "The connection with the network was lost."),
                                                   title = i18n_catalog.i18nc("@info:title", "Connection Status"))
                self._connection_message.show()

                if self._progress_message:
                    self._progress_message.hide()

                # Check if we were uploading something. Abort if this is the case.
                # Some operating systems handle this themselves, others give weird issues.
                if self._post_reply:
                    Logger.log("d", "Stopping post upload because the connection was lost.")
                    self._finalizePostReply()
            return
        else:
            if not self._connection_state_before_timeout:
                self._recreate_network_manager_count = 1

        # Check that we aren't in a timeout state
        if self._last_response_time and self._last_request_time and not self._connection_state_before_timeout:
            if time_since_last_response > self._response_timeout_time and time_since_last_request <= self._response_timeout_time:
                # Go into timeout state.
                Logger.log("d", "We did not receive a response for %0.1f seconds, so it seems the printer is no longer accessible.", time_since_last_response)
                self._connection_state_before_timeout = self._connection_state
                self._connection_message = Message(i18n_catalog.i18nc("@info:status", "The connection with the printer was lost. Check your printer to see if it is connected."),
                                                   title = i18n_catalog.i18nc("@info:title", "Connection Status"))
                self._connection_message.show()

                if self._progress_message:
                    self._progress_message.hide()

                # Check if we were uploading something. Abort if this is the case.
                # Some operating systems handle this themselves, others give weird issues.
                if self._post_reply:
                    Logger.log("d", "Stopping post upload because the connection was lost.")
                    self._finalizePostReply()
                self.setConnectionState(ConnectionState.error)
                return

        if self._authentication_state == AuthState.NotAuthenticated:
            self._verifyAuthentication()  # We don't know if we are authenticated; check if we have correct auth.
        elif self._authentication_state == AuthState.AuthenticationRequested:
            self._checkAuthentication()  # We requested authentication at some point. Check if we got permission.

        ## Request 'general' printer data
        url = QUrl("http://" + self._address + self._api_prefix + "printer")
        printer_request = QNetworkRequest(url)
        self._manager.get(printer_request)

        ## Request print_job data
        url = QUrl("http://" + self._address + self._api_prefix + "print_job")
        print_job_request = QNetworkRequest(url)
        self._manager.get(print_job_request)

        self._last_request_time = time()

    def _finalizePostReply(self):
        # Indicate uploading was finished (so another file can be send)
        self._write_finished = True

        if self._post_reply is None:
            return

        try:
            try:
                self._post_reply.uploadProgress.disconnect(self._onUploadProgress)
            except TypeError:
                pass  # The disconnection can fail on mac in some cases. Ignore that.

            try:
                self._post_reply.finished.disconnect(self._onUploadFinished)
            except TypeError:
                pass  # The disconnection can fail on mac in some cases. Ignore that.

            self._post_reply.abort()
            self._post_reply = None
        except RuntimeError:
            self._post_reply = None  # It can happen that the wrapped c++ object is already deleted.

    def _createNetworkManager(self):
        if self._manager:
            self._manager.finished.disconnect(self._onFinished)
            self._manager.networkAccessibleChanged.disconnect(self._onNetworkAccesibleChanged)
            self._manager.authenticationRequired.disconnect(self._onAuthenticationRequired)

        self._manager = QNetworkAccessManager()
        self._manager.finished.connect(self._onFinished)
        self._manager.authenticationRequired.connect(self._onAuthenticationRequired)
        self._manager.networkAccessibleChanged.connect(self._onNetworkAccesibleChanged)  # for debug purposes

    ##  Convenience function that gets information from the received json data and converts it to the right internal
    #   values / variables
    def _spliceJSONData(self):
        # Check for hotend temperatures
        for index in range(0, self._num_extruders):
            temperatures = self._json_printer_state["heads"][0]["extruders"][index]["hotend"]["temperature"]
            self._setHotendTemperature(index, temperatures["current"])
            self._updateTargetHotendTemperature(index, temperatures["target"])
            try:
                material_id = self._json_printer_state["heads"][0]["extruders"][index]["active_material"]["guid"]
            except KeyError:
                material_id = ""
            self._setMaterialId(index, material_id)
            try:
                hotend_id = self._json_printer_state["heads"][0]["extruders"][index]["hotend"]["id"]
            except KeyError:
                hotend_id = ""
            self._setHotendId(index, hotend_id)

        bed_temperatures = self._json_printer_state["bed"]["temperature"]
        self._setBedTemperature(bed_temperatures["current"])
        self._updateTargetBedTemperature(bed_temperatures["target"])

        head_x = self._json_printer_state["heads"][0]["position"]["x"]
        head_y = self._json_printer_state["heads"][0]["position"]["y"]
        head_z = self._json_printer_state["heads"][0]["position"]["z"]
        self._updateHeadPosition(head_x, head_y, head_z)
        self._updatePrinterState(self._json_printer_state["status"])

        if self._processing_preheat_requests:
            try:
                is_preheating = self._json_printer_state["bed"]["pre_heat"]["active"]
            except KeyError: #Old firmware doesn't support that.
                pass #Don't update the pre-heat remaining time.
            else:
                if is_preheating:
                    try:
                        remaining_preheat_time = self._json_printer_state["bed"]["pre_heat"]["remaining"]
                    except KeyError: #Error in firmware. If "active" is supported, "remaining" should also be supported.
                        pass #Anyway, don't update.
                    else:
                        #Only update if time estimate is significantly off (>5000ms).
                        #Otherwise we get issues with latency causing the timer to count inconsistently.
                        if abs(self._preheat_bed_timer.remainingTime() - remaining_preheat_time * 1000) > 5000:
                            self._preheat_bed_timer.setInterval(remaining_preheat_time * 1000)
                            self._preheat_bed_timer.start()
                            self.preheatBedRemainingTimeChanged.emit()
                else: #Not pre-heating. Must've cancelled.
                    if self._preheat_bed_timer.isActive():
                        self._preheat_bed_timer.setInterval(0)
                        self._preheat_bed_timer.stop()
                        self.preheatBedRemainingTimeChanged.emit()

    def close(self):
        Logger.log("d", "Closing connection of printer %s with ip %s", self._key, self._address)
        self._updateJobState("")
        self.setConnectionState(ConnectionState.closed)
        if self._progress_message:
            self._progress_message.hide()

        # Reset authentication state
        self._authentication_requested_message.hide()
        self.setAuthenticationState(AuthState.NotAuthenticated)
        self._authentication_counter = 0
        self._authentication_timer.stop()

        self._authentication_requested_message.hide()
        self._authentication_failed_message.hide()
        self._authentication_succeeded_message.hide()

        # Reset stored material & hotend data.
        self._material_ids = [""] * self._num_extruders
        self._hotend_ids = [""] * self._num_extruders

        if self._error_message:
            self._error_message.hide()

        # Reset timeout state
        self._connection_state_before_timeout = None
        self._last_response_time = time()
        self._last_request_time = None

        # Stop update timers
        self._update_timer.stop()

        self.stopCamera()

    ##  Request the current scene to be sent to a network-connected printer.
    #
    #   \param nodes A collection of scene nodes to send. This is ignored.
    #   \param file_name \type{string} A suggestion for a file name to write.
    #   This is ignored.
    #   \param filter_by_machine Whether to filter MIME types by machine. This
    #   is ignored.
    #   \param kwargs Keyword arguments.
    def requestWrite(self, nodes, file_name=None, filter_by_machine=False, file_handler=None, **kwargs):

        if self._printer_state not in ["idle", ""]:
            self._error_message = Message(
                i18n_catalog.i18nc("@info:status", "Unable to start a new print job, printer is busy. Current printer status is %s.") % self._printer_state,
                title = i18n_catalog.i18nc("@info:title", "Printer Status"))
            self._error_message.show()
            return
        elif self._authentication_state != AuthState.Authenticated:
            self._not_authenticated_message.show()
            Logger.log("d", "Attempting to perform an action without authentication for printer %s. Auth state is %s", self._key, self._authentication_state)
            return

        Application.getInstance().showPrintMonitor.emit(True)
        self._print_finished = True
        self.writeStarted.emit(self)
        self._gcode = getattr(Application.getInstance().getController().getScene(), "gcode_list")

        print_information = Application.getInstance().getPrintInformation()
        warnings = []  # There might be multiple things wrong. Keep a list of all the stuff we need to warn about.

        # Only check for mistakes if there is material length information.
        if print_information.materialLengths:
            # Check if PrintCores / materials are loaded at all. Any failure in these results in an Error.
            for index in range(0, self._num_extruders):
                if index < len(print_information.materialLengths) and print_information.materialLengths[index] != 0:
                    if self._json_printer_state["heads"][0]["extruders"][index]["hotend"]["id"] == "":
                        Logger.log("e", "No cartridge loaded in slot %s, unable to start print", index + 1)
                        self._error_message = Message(
                            i18n_catalog.i18nc("@info:status", "Unable to start a new print job. No Printcore loaded in slot {0}".format(index + 1)),
                            title = i18n_catalog.i18nc("@info:title", "Error"))
                        self._error_message.show()
                        return
                    if self._json_printer_state["heads"][0]["extruders"][index]["active_material"]["guid"] == "":
                        Logger.log("e", "No material loaded in slot %s, unable to start print", index + 1)
                        self._error_message = Message(
                            i18n_catalog.i18nc("@info:status",
                                               "Unable to start a new print job. No material loaded in slot {0}".format(index + 1)),
                            title = i18n_catalog.i18nc("@info:title", "Error"))
                        self._error_message.show()
                        return

            for index in range(0, self._num_extruders):
                # Check if there is enough material. Any failure in these results in a warning.
                material_length = self._json_printer_state["heads"][0]["extruders"][index]["active_material"]["length_remaining"]
                if material_length != -1 and index < len(print_information.materialLengths) and print_information.materialLengths[index] > material_length:
                    Logger.log("w", "Printer reports that there is not enough material left for extruder %s. We need %s and the printer has %s", index + 1, print_information.materialLengths[index], material_length)
                    warnings.append(i18n_catalog.i18nc("@label", "Not enough material for spool {0}.").format(index+1))

                # Check if the right cartridges are loaded. Any failure in these results in a warning.
                extruder_manager = cura.Settings.ExtruderManager.ExtruderManager.getInstance()
                if index < len(print_information.materialLengths) and print_information.materialLengths[index] != 0:
                    variant = extruder_manager.getExtruderStack(index).findContainer({"type": "variant"})
                    core_name = self._json_printer_state["heads"][0]["extruders"][index]["hotend"]["id"]
                    if variant:
                        if variant.getName() != core_name:
                            Logger.log("w", "Extruder %s has a different Cartridge (%s) as Cura (%s)", index + 1, core_name, variant.getName())
                            warnings.append(i18n_catalog.i18nc("@label", "Different PrintCore (Cura: {0}, Printer: {1}) selected for extruder {2}".format(variant.getName(), core_name, index + 1)))

                    material = extruder_manager.getExtruderStack(index).findContainer({"type": "material"})
                    if material:
                        remote_material_guid = self._json_printer_state["heads"][0]["extruders"][index]["active_material"]["guid"]
                        if material.getMetaDataEntry("GUID") != remote_material_guid:
                            Logger.log("w", "Extruder %s has a different material (%s) as Cura (%s)", index + 1,
                                       remote_material_guid,
                                       material.getMetaDataEntry("GUID"))

                            remote_materials = UM.Settings.ContainerRegistry.ContainerRegistry.getInstance().findInstanceContainers(type = "material", GUID = remote_material_guid, read_only = True)
                            remote_material_name = "Unknown"
                            if remote_materials:
                                remote_material_name = remote_materials[0].getName()
                            warnings.append(i18n_catalog.i18nc("@label", "Different material (Cura: {0}, Printer: {1}) selected for extruder {2}").format(material.getName(), remote_material_name, index + 1))

                    try:
                        is_offset_calibrated = self._json_printer_state["heads"][0]["extruders"][index]["hotend"]["offset"]["state"] == "valid"
                    except KeyError:  # Older versions of the API don't expose the offset property, so we must asume that all is well.
                        is_offset_calibrated = True

                    if not is_offset_calibrated:
                        warnings.append(i18n_catalog.i18nc("@label", "PrintCore {0} is not properly calibrated. XY calibration needs to be performed on the printer.").format(index + 1))
        else:
            Logger.log("w", "There was no material usage found. No check to match used material with machine is done.")

        if warnings:
            text = i18n_catalog.i18nc("@label", "Are you sure you wish to print with the selected configuration?")
            informative_text = i18n_catalog.i18nc("@label", "There is a mismatch between the configuration or calibration of the printer and Cura. "
                                                "For the best result, always slice for the PrintCores and materials that are inserted in your printer.")
            detailed_text = ""
            for warning in warnings:
                detailed_text += warning + "\n"

            Application.getInstance().messageBox(i18n_catalog.i18nc("@window:title", "Mismatched configuration"),
                                                 text,
                                                 informative_text,
                                                 detailed_text,
                                                 buttons=QMessageBox.Yes + QMessageBox.No,
                                                 icon=QMessageBox.Question,
                                                 callback=self._configurationMismatchMessageCallback
                                                 )
            return

        self.startPrint()

    def _configurationMismatchMessageCallback(self, button):
        def delayedCallback():
            if button == QMessageBox.Yes:
                self.startPrint()
            else:
                Application.getInstance().showPrintMonitor.emit(False)
        # For some unknown reason Cura on OSX will hang if we do the call back code
        # immediately without first returning and leaving QML's event system.
        QTimer.singleShot(100, delayedCallback)

    def isConnected(self):
        return self._connection_state != ConnectionState.closed and self._connection_state != ConnectionState.error

    ##  Start requesting data from printer
    def connect(self):
        if self.isConnected():
            self.close()  # Close previous connection

        self._createNetworkManager()

        self._last_response_time = time()  # Ensure we reset the time when trying to connect (again)

        self.setConnectionState(ConnectionState.connecting)
        self._update()  # Manually trigger the first update, as we don't want to wait a few secs before it starts.
        if not self._use_stream:
            self._updateCamera()
        Logger.log("d", "Connection with printer %s with ip %s started", self._key, self._address)

        ## Check if this machine was authenticated before.
        self._authentication_id = Application.getInstance().getGlobalContainerStack().getMetaDataEntry("network_authentication_id", None)
        self._authentication_key = Application.getInstance().getGlobalContainerStack().getMetaDataEntry("network_authentication_key", None)

        if self._authentication_id is None and self._authentication_key is None:
            Logger.log("d", "No authentication found in metadata.")
        else:
            Logger.log("d", "Loaded authentication id %s and key %s from the metadata entry for printer %s", self._authentication_id, self._getSafeAuthKey(), self._key)

        self._update_timer.start()

    ##  Stop requesting data from printer
    def disconnect(self):
        Logger.log("d", "Connection with printer %s with ip %s stopped", self._key, self._address)
        self.close()

    newImage = pyqtSignal()

    @pyqtProperty(QUrl, notify = newImage)
    def cameraImage(self):
        self._camera_image_id += 1
        # There is an image provider that is called "camera". In order to ensure that the image qml object, that
        # requires a QUrl to function, updates correctly we add an increasing number. This causes to see the QUrl
        # as new (instead of relying on cached version and thus forces an update.
        temp = "image://camera/" + str(self._camera_image_id)
        return QUrl(temp, QUrl.TolerantMode)

    def getCameraImage(self):
        return self._camera_image

    def _setJobState(self, job_state):
        self._last_command = job_state
        url = QUrl("http://" + self._address + self._api_prefix + "print_job/state")
        put_request = QNetworkRequest(url)
        put_request.setHeader(QNetworkRequest.ContentTypeHeader, "application/json")
        data = "{\"target\": \"%s\"}" % job_state
        self._manager.put(put_request, data.encode())

    ##  Convenience function to get the username from the OS.
    #   The code was copied from the getpass module, as we try to use as little dependencies as possible.
    def _getUserName(self):
        for name in ("LOGNAME", "USER", "LNAME", "USERNAME"):
            user = os.environ.get(name)
            if user:
                return user
        return "Unknown User"  # Couldn't find out username.

    def _progressMessageActionTrigger(self, message_id = None, action_id = None):
        if action_id == "Abort":
            Logger.log("d", "User aborted sending print to remote.")
            self._progress_message.hide()
            self._compressing_print = False
            self._write_finished = True  # post_reply does not always exist, so make sure we unblock writing
            if self._post_reply:
                self._finalizePostReply()
            Application.getInstance().showPrintMonitor.emit(False)

    ##  Attempt to start a new print.
    #   This function can fail to actually start a print due to not being authenticated or another print already
    #   being in progress.
    def startPrint(self):

        # Check if we're already writing
        if not self._write_finished:
            self._error_message = Message(
                i18n_catalog.i18nc("@info:status",
                                   "Sending new jobs (temporarily) blocked, still sending the previous print job."))
            self._error_message.show()
            return

        # Indicate we're starting a new write action, is set back to True at the end of this method
        self._write_finished = False

        try:
            self._send_gcode_start = time()
            self._progress_message = Message(i18n_catalog.i18nc("@info:status", "Sending data to printer"), 0, False, -1, i18n_catalog.i18nc("@info:title", "Sending Data"))
            self._progress_message.addAction("Abort", i18n_catalog.i18nc("@action:button", "Cancel"), None, "")
            self._progress_message.actionTriggered.connect(self._progressMessageActionTrigger)
            self._progress_message.show()
            Logger.log("d", "Started sending g-code to remote printer.")
            self._compressing_print = True
            ## Mash the data into single string

            max_chars_per_line = 1024 * 1024 / 4  # 1 / 4  MB

            byte_array_file_data = b""
            batched_line = ""

            def _compress_data_and_notify_qt(data_to_append):
                compressed_data = gzip.compress(data_to_append.encode("utf-8"))
                self._progress_message.setProgress(-1) # Tickle the message so that it's clear that it's still being used.
                QCoreApplication.processEvents()  # Ensure that the GUI does not freeze.
                # Pretend that this is a response, as zipping might take a bit of time.
                self._last_response_time = time()
                return compressed_data

            for line in self._gcode:
                if not self._compressing_print:
                    self._progress_message.hide()
                    return  # Stop trying to zip, abort was called.

                if self._use_gzip:
                    batched_line += line
                    # if the gcode was read from a gcode file, self._gcode will be a list of all lines in that file.
                    # Compressing line by line in this case is extremely slow, so we need to batch them.
                    if len(batched_line) < max_chars_per_line:
                        continue

                    byte_array_file_data += _compress_data_and_notify_qt(batched_line)
                    batched_line = ""
                else:
                    byte_array_file_data += line.encode("utf-8")

            # don't miss the last batch if it's there
            if self._use_gzip:
                if batched_line:
                    byte_array_file_data += _compress_data_and_notify_qt(batched_line)

            if self._use_gzip:
                file_name = "%s.gcode.gz" % Application.getInstance().getPrintInformation().jobName
            else:
                file_name = "%s.gcode" % Application.getInstance().getPrintInformation().jobName

            self._compressing_print = False
            ##  Create multi_part request
            self._post_multi_part = QHttpMultiPart(QHttpMultiPart.FormDataType)

            ##  Create part (to be placed inside multipart)
            self._post_part = QHttpPart()
            self._post_part.setHeader(QNetworkRequest.ContentDispositionHeader,
                           "form-data; name=\"file\"; filename=\"%s\"" % file_name)
            self._post_part.setBody(byte_array_file_data)
            self._post_multi_part.append(self._post_part)

            url = QUrl("http://" + self._address + self._api_prefix + "print_job")

            ##  Create the QT request
            self._post_request = QNetworkRequest(url)

            ##  Post request + data
            self._post_reply = self._manager.post(self._post_request, self._post_multi_part)
            self._post_reply.uploadProgress.connect(self._onUploadProgress)
            self._post_reply.finished.connect(self._onUploadFinished)  # used to unblock new write actions

        except IOError:
            self._progress_message.hide()
            self._error_message = Message(i18n_catalog.i18nc("@info:status", "Unable to send data to printer. Is another job still active?"),
                                          title = i18n_catalog.i18nc("@info:title", "Warning"))
            self._error_message.show()
        except Exception as e:
            self._progress_message.hide()
            Logger.log("e", "An exception occurred in network connection: %s" % str(e))

    ##  Verify if we are authenticated to make requests.
    def _verifyAuthentication(self):
        url = QUrl("http://" + self._address + self._api_prefix + "auth/verify")
        request = QNetworkRequest(url)
        self._manager.get(request)

    ##  Check if the authentication request was allowed by the printer.
    def _checkAuthentication(self):
        Logger.log("d", "Checking if authentication is correct for id %s and key %s", self._authentication_id, self._getSafeAuthKey())
        self._manager.get(QNetworkRequest(QUrl("http://" + self._address + self._api_prefix + "auth/check/" + str(self._authentication_id))))

    ##  Request a authentication key from the printer so we can be authenticated
    def _requestAuthentication(self):
        url = QUrl("http://" + self._address + self._api_prefix + "auth/request")
        request = QNetworkRequest(url)
        request.setHeader(QNetworkRequest.ContentTypeHeader, "application/json")
        self._authentication_key = None
        self._authentication_id = None
        self._manager.post(request, json.dumps({"application": "Cura-" + Application.getInstance().getVersion(), "user": self._getUserName()}).encode())
        self.setAuthenticationState(AuthState.AuthenticationRequested)

    ##  Send all material profiles to the printer.
    def sendMaterialProfiles(self):
        for container in UM.Settings.ContainerRegistry.ContainerRegistry.getInstance().findInstanceContainers(type = "material"):
            try:
                xml_data = container.serialize()
                if xml_data == "" or xml_data is None:
                    continue

                names = ContainerManager.getInstance().getLinkedMaterials(container.getId())
                if names:
                    # There are other materials that share this GUID.
                    if not container.isReadOnly():
                        continue  # If it's not readonly, it's created by user, so skip it.

                material_multi_part = QHttpMultiPart(QHttpMultiPart.FormDataType)

                material_part = QHttpPart()
                file_name = "none.xml"
                material_part.setHeader(QNetworkRequest.ContentDispositionHeader, "form-data; name=\"file\";filename=\"%s\"" % file_name)
                material_part.setBody(xml_data.encode())
                material_multi_part.append(material_part)
                url = QUrl("http://" + self._address + self._api_prefix + "materials")
                material_post_request = QNetworkRequest(url)
                reply = self._manager.post(material_post_request, material_multi_part)

                # Keep reference to material_part, material_multi_part and reply so the garbage collector won't touch them.
                self._material_post_objects[id(reply)] = (material_part, material_multi_part, reply)
            except NotImplementedError:
                # If the material container is not the most "generic" one it can't be serialized an will raise a
                # NotImplementedError. We can simply ignore these.
                pass

    ##  Handler for all requests that have finished.
    def _onFinished(self, reply):
        if reply.error() == QNetworkReply.TimeoutError:
            Logger.log("w", "Received a timeout on a request to the printer")
            self._connection_state_before_timeout = self._connection_state
            # Check if we were uploading something. Abort if this is the case.
            # Some operating systems handle this themselves, others give weird issues.
            if self._post_reply:
                self._finalizePostReply()
                Logger.log("d", "Uploading of print failed after %s", time() - self._send_gcode_start)
                self._progress_message.hide()

            self.setConnectionState(ConnectionState.error)
            return

        if self._connection_state_before_timeout and reply.error() == QNetworkReply.NoError:  # There was a timeout, but we got a correct answer again.
            Logger.log("d", "We got a response (%s) from the server after %0.1f of silence. Going back to previous state %s", reply.url().toString(), time() - self._last_response_time, self._connection_state_before_timeout)

            # Camera was active before timeout. Start it again
            if self._camera_active:
                self._startCamera()

            self.setConnectionState(self._connection_state_before_timeout)
            self._connection_state_before_timeout = None

        if reply.error() == QNetworkReply.NoError:
            self._last_response_time = time()

        status_code = reply.attribute(QNetworkRequest.HttpStatusCodeAttribute)
        if not status_code:
            if self._connection_state != ConnectionState.error:
                Logger.log("d", "A reply from %s did not have status code.", reply.url().toString())
            # Received no or empty reply
            return
        reply_url = reply.url().toString()

        if reply.operation() == QNetworkAccessManager.GetOperation:
            # "printer" is also in "printers", therefore _api_prefix is added.
            if self._api_prefix + "printer" in reply_url:  # Status update from printer.
                if status_code == 200:
                    if self._connection_state == ConnectionState.connecting:
                        self.setConnectionState(ConnectionState.connected)
                    try:
                        self._json_printer_state = json.loads(bytes(reply.readAll()).decode("utf-8"))
                    except json.decoder.JSONDecodeError:
                        Logger.log("w", "Received an invalid printer state message: Not valid JSON.")
                        return
                    self._spliceJSONData()

                    # Hide connection error message if the connection was restored
                    if self._connection_message:
                        self._connection_message.hide()
                        self._connection_message = None
                else:
                    Logger.log("w", "We got an unexpected status (%s) while requesting printer state", status_code)
                    pass  # TODO: Handle errors
            elif self._api_prefix + "print_job" in reply_url:  # Status update from print_job:
                if status_code == 200:
                    try:
                        json_data = json.loads(bytes(reply.readAll()).decode("utf-8"))
                    except json.decoder.JSONDecodeError:
                        Logger.log("w", "Received an invalid print job state message: Not valid JSON.")
                        return
                    progress = json_data["progress"]
                    ## If progress is 0 add a bit so another print can't be sent.
                    if progress == 0:
                        progress += 0.001
                    elif progress == 1:
                        self._print_finished = True
                    else:
                        self._print_finished = False
                    self.setProgress(progress * 100)

                    state = json_data["state"]

                    # There is a short period after aborting or finishing a print where the printer
                    # reports a "none" state (but the printer is not ready to receive a print)
                    # If this happens before the print has reached progress == 1, the print has
                    # been aborted.
                    if state == "none" or state == "":
                        if self._last_command == "abort":
                            self.setErrorText(i18n_catalog.i18nc("@label:MonitorStatus", "Aborting print..."))
                            state = "error"
                        else:
                            state = "printing"
                    if state == "wait_cleanup" and self._last_command == "abort":
                        # Keep showing the "aborted" error state until after the buildplate has been cleaned
                        self.setErrorText(i18n_catalog.i18nc("@label:MonitorStatus", "Print aborted. Please check the printer"))
                        state = "error"

                    # NB/TODO: the following two states are intentionally added for future proofing the i18n strings
                    #          but are currently non-functional
                    if state == "!pausing":
                        self.setErrorText(i18n_catalog.i18nc("@label:MonitorStatus", "Pausing print..."))
                    if state == "!resuming":
                        self.setErrorText(i18n_catalog.i18nc("@label:MonitorStatus", "Resuming print..."))

                    self._updateJobState(state)
                    self.setTimeElapsed(json_data["time_elapsed"])
                    self.setTimeTotal(json_data["time_total"])
                    self.setJobName(json_data["name"])
                elif status_code == 404:
                    self.setProgress(0)  # No print job found, so there can't be progress or other data.
                    self._updateJobState("")
                    self.setErrorText("")
                    self.setTimeElapsed(0)
                    self.setTimeTotal(0)
                    self.setJobName("")
                else:
                    Logger.log("w", "We got an unexpected status (%s) while requesting print job state", status_code)
            elif "snapshot" in reply_url:  # Status update from image:
                if status_code == 200:
                    self._camera_image.loadFromData(reply.readAll())
                    self.newImage.emit()
            elif "auth/verify" in reply_url:  # Answer when requesting authentication
                if status_code == 401:
                    if self._authentication_state != AuthState.AuthenticationRequested:
                        # Only request a new authentication when we have not already done so.
                        Logger.log("i", "Not authenticated (Current auth state is %s). Attempting to request authentication for printer %s",  self._authentication_state, self._key )
                        self._requestAuthentication()
                elif status_code == 403:
                    # If we already had an auth (eg; didn't request one), we only need a single 403 to see it as denied.
                    if self._authentication_state != AuthState.AuthenticationRequested:
                        Logger.log("d", "While trying to verify the authentication state, we got a forbidden response. Our own auth state was %s", self._authentication_state)
                        self.setAuthenticationState(AuthState.AuthenticationDenied)
                elif status_code == 200:
                    self.setAuthenticationState(AuthState.Authenticated)
                    global_container_stack = Application.getInstance().getGlobalContainerStack()

                    ## Save authentication details.
                    if global_container_stack:
                        if "network_authentication_key" in global_container_stack.getMetaData():
                            global_container_stack.setMetaDataEntry("network_authentication_key", self._authentication_key)
                        else:
                            global_container_stack.addMetaDataEntry("network_authentication_key", self._authentication_key)
                        if "network_authentication_id" in global_container_stack.getMetaData():
                            global_container_stack.setMetaDataEntry("network_authentication_id", self._authentication_id)
                        else:
                            global_container_stack.addMetaDataEntry("network_authentication_id", self._authentication_id)
                        Logger.log("i", "Authentication succeeded for id %s and key %s", self._authentication_id, self._getSafeAuthKey())
                        Application.getInstance().saveStack(global_container_stack)  # Force save so we are sure the data is not lost.
                    else:
                        Logger.log("w", "Unable to save authentication for id %s and key %s", self._authentication_id, self._getSafeAuthKey())

                    # Request 'system' printer data once, when we know we have authentication, so we know we can set the system time.
                    url = QUrl("http://" + self._address + self._api_prefix + "system")
                    system_data_request = QNetworkRequest(url)
                    self._manager.get(system_data_request)

                else:  # Got a response that we didn't expect, so something went wrong.
                    Logger.log("e", "While trying to authenticate, we got an unexpected response: %s", reply.attribute(QNetworkRequest.HttpStatusCodeAttribute))
                    self.setAuthenticationState(AuthState.NotAuthenticated)

            elif "auth/check" in reply_url:  # Check if we are authenticated (user can refuse this!)
                try:
                    data = json.loads(bytes(reply.readAll()).decode("utf-8"))
                except json.decoder.JSONDecodeError:
                    Logger.log("w", "Received an invalid authentication check from printer: Not valid JSON.")
                    return
                if data.get("message", "") == "authorized":
                    Logger.log("i", "Authentication was approved")
                    self._verifyAuthentication()  # Ensure that the verification is really used and correct.
                elif data.get("message", "") == "unauthorized":
                    Logger.log("i", "Authentication was denied.")
                    self.setAuthenticationState(AuthState.AuthenticationDenied)
                else:
                    pass

            elif self._api_prefix + "system" in reply_url:
                # Check if the printer has time, and if this has a valid system time.
                try:
                    data = json.loads(bytes(reply.readAll()).decode("utf-8"))
                except json.decoder.JSONDecodeError:
                    Logger.log("w", "Received an invalid authentication request reply from printer: Not valid JSON.")
                    return
                if "time" in data and "utc" in data["time"]:
                    try:
                        printer_time = gmtime(float(data["time"]["utc"]))
                        Logger.log("i", "Printer has system time of: %s", str(printer_time))
                    except ValueError:
                        printer_time = None
                    if printer_time is not None and printer_time.tm_year < 1990:
                        # The system time is not valid, sync our current system time to it, so we at least have some reasonable time in the printer.
                        Logger.log("w", "Printer system time invalid, setting system time")
                        url = QUrl("http://" + self._address + self._api_prefix + "system/time/utc")
                        put_request = QNetworkRequest(url)
                        put_request.setHeader(QNetworkRequest.ContentTypeHeader, "application/json")
                        self._manager.put(put_request, str(time()).encode())

        elif reply.operation() == QNetworkAccessManager.PostOperation:
            if "/auth/request" in reply_url:
                # We got a response to requesting authentication.
                try:
                    data = json.loads(bytes(reply.readAll()).decode("utf-8"))
                except json.decoder.JSONDecodeError:
                    Logger.log("w", "Received an invalid authentication request reply from printer: Not valid JSON.")
                    return
                global_container_stack = Application.getInstance().getGlobalContainerStack()
                if global_container_stack:  # Remove any old data.
                    Logger.log("d", "Removing old network authentication data for %s as a new one was requested.", self._key)
                    global_container_stack.removeMetaDataEntry("network_authentication_key")
                    global_container_stack.removeMetaDataEntry("network_authentication_id")
                    Application.getInstance().saveStack(global_container_stack)  # Force saving so we don't keep wrong auth data.

                self._authentication_key = data["key"]
                self._authentication_id = data["id"]
                Logger.log("i", "Got a new authentication ID (%s) and KEY (%s). Waiting for authorization.", self._authentication_id, self._getSafeAuthKey())

                # Check if the authentication is accepted.
                self._checkAuthentication()
            elif "materials" in reply_url:
                # Remove cached post request items.
                del self._material_post_objects[id(reply)]
            elif "print_job" in reply_url:
                self._onUploadFinished()  # Make sure the upload flag is reset as reply.finished is not always triggered
                try:
                    reply.uploadProgress.disconnect(self._onUploadProgress)
                except:
                    pass
                try:
                    reply.finished.disconnect(self._onUploadFinished)
                except:
                    pass
                Logger.log("d", "Uploading of print succeeded after %s", time() - self._send_gcode_start)
                # Only reset the _post_reply if it was the same one.
                if reply == self._post_reply:
                    self._post_reply = None
                self._progress_message.hide()

        elif reply.operation() == QNetworkAccessManager.PutOperation:
            if "printer/bed/pre_heat" in reply_url: #Pre-heat command has completed. Re-enable syncing pre-heating.
                self._processing_preheat_requests = True
            if status_code in [200, 201, 202, 204]:
                pass  # Request was successful!
            else:
                Logger.log("d", "Something went wrong when trying to update data of API (%s). Message: %s Statuscode: %s", reply_url, reply.readAll(), status_code)
        else:
            Logger.log("d", "NetworkPrinterOutputDevice got an unhandled operation %s", reply.operation())

    def _onStreamDownloadProgress(self, bytes_received, bytes_total):
        # An MJPG stream is (for our purpose) a stream of concatenated JPG images.
        # JPG images start with the marker 0xFFD8, and end with 0xFFD9
        if self._image_reply is None:
            return
        self._stream_buffer += self._image_reply.readAll()

        if len(self._stream_buffer) > 2000000: # No single camera frame should be 2 Mb or larger
            Logger.log("w", "MJPEG buffer exceeds reasonable size. Restarting stream...")
            self._stopCamera() # resets stream buffer and start index
            self._startCamera()
            return

        if self._stream_buffer_start_index == -1:
            self._stream_buffer_start_index = self._stream_buffer.indexOf(b'\xff\xd8')
        stream_buffer_end_index = self._stream_buffer.lastIndexOf(b'\xff\xd9')
        # If this happens to be more than a single frame, then so be it; the JPG decoder will
        # ignore the extra data. We do it like this in order not to get a buildup of frames

        if self._stream_buffer_start_index != -1 and stream_buffer_end_index != -1:
            jpg_data = self._stream_buffer[self._stream_buffer_start_index:stream_buffer_end_index + 2]
            self._stream_buffer = self._stream_buffer[stream_buffer_end_index + 2:]
            self._stream_buffer_start_index = -1

            self._camera_image.loadFromData(jpg_data)
            self.newImage.emit()

    def _onUploadProgress(self, bytes_sent, bytes_total):
        if bytes_total > 0:
            new_progress = bytes_sent / bytes_total * 100
            # Treat upload progress as response. Uploading can take more than 10 seconds, so if we don't, we can get
            # timeout responses if this happens.
            self._last_response_time = time()
            if new_progress > self._progress_message.getProgress():
                self._progress_message.show()  # Ensure that the message is visible.
                self._progress_message.setProgress(bytes_sent / bytes_total * 100)
        else:
            self._progress_message.setProgress(0)
            self._progress_message.hide()

    ## Allow new write actions (uploads) again when uploading is finished.
    def _onUploadFinished(self):
        self._write_finished = True

    ##  Let the user decide if the hotends and/or material should be synced with the printer
    def materialHotendChangedMessage(self, callback):
        Application.getInstance().messageBox(i18n_catalog.i18nc("@window:title", "Sync with your printer"),
            i18n_catalog.i18nc("@label",
                "Would you like to use your current printer configuration in Cura?"),
            i18n_catalog.i18nc("@label",
                "The PrintCores and/or materials on your printer differ from those within your current project. For the best result, always slice for the PrintCores and materials that are inserted in your printer."),
            buttons=QMessageBox.Yes + QMessageBox.No,
            icon=QMessageBox.Question,
            callback=callback
        )

    ##  Convenience function to "blur" out all but the last 5 characters of the auth key.
    #   This can be used to debug print the key, without it compromising the security.
    def _getSafeAuthKey(self):
        if self._authentication_key is not None:
            result = self._authentication_key[-5:]
            result = "********" + result
            return result
        return self._authentication_key<|MERGE_RESOLUTION|>--- conflicted
+++ resolved
@@ -25,15 +25,11 @@
 import gzip
 
 from time import time
-<<<<<<< HEAD
-from time import sleep
+
 from time import gmtime
-=======
->>>>>>> d1bee922
+from enum import IntEnum
 
 i18n_catalog = i18nCatalog("cura")
-
-from enum import IntEnum
 
 class AuthState(IntEnum):
     NotAuthenticated = 1
