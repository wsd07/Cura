# Copyright (c) 2018 Ultimaker B.V.
# Cura is released under the terms of the LGPLv3 or higher.
import json
import os
import urllib.parse
from typing import Dict, TYPE_CHECKING, Set

from PyQt5.QtNetwork import QNetworkReply, QNetworkRequest

<<<<<<< HEAD
=======
from UM.Application import Application
>>>>>>> 294527f7
from UM.Job import Job
from UM.Logger import Logger
from UM.MimeTypeDatabase import MimeTypeDatabase
from UM.Resources import Resources
from cura.CuraApplication import CuraApplication
<<<<<<< HEAD

=======
>>>>>>> 294527f7
# Absolute imports don't work in plugins
from .Models import ClusterMaterial, LocalMaterial

if TYPE_CHECKING:
    from .ClusterUM3OutputDevice import ClusterUM3OutputDevice


##  Asynchronous job to send material profiles to the printer.
#
#   This way it won't freeze up the interface while sending those materials.
class SendMaterialJob(Job):

    def __init__(self, device: "ClusterUM3OutputDevice") -> None:
        super().__init__()
        self.device = device  # type: ClusterUM3OutputDevice
<<<<<<< HEAD
        self._application = CuraApplication.getInstance()  # type: CuraApplication
=======
>>>>>>> 294527f7

    ##  Send the request to the printer and register a callback
    def run(self) -> None:
        self.device.get("materials/", on_finished = self._onGetRemoteMaterials)

    ##  Process the materials reply from the printer.
    #
    #   \param reply The reply from the printer, a json file.
    def _onGetRemoteMaterials(self, reply: QNetworkReply) -> None:

        # Got an error from the HTTP request. If we did not receive a 200 something happened.
        if reply.attribute(QNetworkRequest.HttpStatusCodeAttribute) != 200:
            Logger.log("e", "Error fetching materials from printer: %s", reply.errorString())
            return

        # Collect materials from the printer's reply and send the missing ones if needed.
<<<<<<< HEAD
        try:
            remote_materials_by_guid = self._parseReply(reply)
            self._sendMissingMaterials(remote_materials_by_guid)
        except json.JSONDecodeError:
            Logger.logException("w", "Error parsing materials from printer")
        except KeyError:
            Logger.logException("w", "Error parsing materials from printer")
=======
        remote_materials_by_guid = self._parseReply(reply)
        if remote_materials_by_guid:
            self._sendMissingMaterials(remote_materials_by_guid)
>>>>>>> 294527f7

    ##  Determine which materials should be updated and send them to the printer.
    #
    #   \param remote_materials_by_guid The remote materials by GUID.
    def _sendMissingMaterials(self, remote_materials_by_guid: Dict[str, ClusterMaterial]) -> None:

        # Collect local materials
        local_materials_by_guid = self._getLocalMaterials()
        if len(local_materials_by_guid) == 0:
            Logger.log("d", "There are no local materials to synchronize with the printer.")
<<<<<<< HEAD
            return

        # Find out what materials are new or updated and must be sent to the printer
        material_ids_to_send = self._determineMaterialsToSend(local_materials_by_guid, remote_materials_by_guid)
        if len(material_ids_to_send) == 0:
            Logger.log("d", "There are no remote materials to update.")
            return

        # Send materials to the printer
        self._sendMaterials(material_ids_to_send)

    ##  From the local and remote materials, determine which ones should be synchronized.
    #
    #   Makes a Set containing only the materials that are not on the printer yet or the ones that are newer in Cura.
=======
            return

        # Find out what materials are new or updated and must be sent to the printer
        material_ids_to_send = self._determineMaterialsToSend(local_materials_by_guid, remote_materials_by_guid)
        if len(material_ids_to_send) == 0:
            Logger.log("d", "There are no remote materials to update.")
            return

        # Send materials to the printer
        self._sendMaterials(material_ids_to_send)

    ##  From the local and remote materials, determine which ones should be synchronized.
    #
    #   Makes a Set of id's containing only the id's of the materials that are not on the printer yet or the ones that
    #   are newer in Cura.
>>>>>>> 294527f7
    #
    #   \param local_materials The local materials by GUID.
    #   \param remote_materials The remote materials by GUID.
    @staticmethod
    def _determineMaterialsToSend(local_materials: Dict[str, LocalMaterial],
                                  remote_materials: Dict[str, ClusterMaterial]) -> Set[str]:
        return {
<<<<<<< HEAD
            material.id for guid, material in local_materials.items()
=======
            material.id
            for guid, material in local_materials.items()
>>>>>>> 294527f7
            if guid not in remote_materials or material.version > remote_materials[guid].version
        }

    ##  Send the materials to the printer.
    #
    #   The given materials will be loaded from disk en sent to to printer.
    #   The given id's will be matched with filenames of the locally stored materials.
    #
    #   \param materials_to_send A set with id's of materials that must be sent.
    def _sendMaterials(self, materials_to_send: Set[str]) -> None:
        file_paths = Resources.getAllResourcesOfType(CuraApplication.ResourceTypes.MaterialInstanceContainer)

        # Find all local material files and send them if needed.
        for file_path in file_paths:
            try:
                mime_type = MimeTypeDatabase.getMimeTypeForFile(file_path)
            except MimeTypeDatabase.MimeTypeNotFoundError:
                continue

            file_name = os.path.basename(file_path)
            material_id = urllib.parse.unquote_plus(mime_type.stripExtension(file_name))
            if material_id not in materials_to_send:
                # If the material does not have to be sent we skip it.
                continue

            self._sendMaterialFile(file_path, file_name, material_id)

    ##  Send a single material file to the printer.
    #
    #   Also add the material signature file if that is available.
    #
    #   \param file_path The path of the material file.
    #   \param file_name The name of the material file.
    #   \param material_id The ID of the material in the file.
    def _sendMaterialFile(self, file_path: str, file_name: str, material_id: str) -> None:

<<<<<<< HEAD
            parts = []

            # Add the material file.
            with open(file_path, "rb") as f:
                parts.append(self.device.createFormPart("name=\"file\"; filename=\"{file_name}\""
                                                        .format(file_name = file_name), f.read()))

            # Add the material signature file if needed.
            signature_file_path = "{}.sig".format(file_path)
            if os.path.exists(signature_file_path):
                signature_file_name = os.path.basename(signature_file_path)
                with open(signature_file_path, "rb") as f:
                    parts.append(self.device.createFormPart("name=\"signature_file\"; filename=\"{file_name}\""
                                                            .format(file_name = signature_file_name), f.read()))
=======
        parts = []

        # Add the material file.
        with open(file_path, "rb") as f:
            parts.append(self.device.createFormPart("name=\"file\"; filename=\"{file_name}\""
                                                    .format(file_name = file_name), f.read()))

        # Add the material signature file if needed.
        signature_file_path = "{}.sig".format(file_path)
        if os.path.exists(signature_file_path):
            signature_file_name = os.path.basename(signature_file_path)
            with open(signature_file_path, "rb") as f:
                parts.append(self.device.createFormPart("name=\"signature_file\"; filename=\"{file_name}\""
                                                        .format(file_name = signature_file_name), f.read()))
>>>>>>> 294527f7

        Logger.log("d", "Syncing material {material_id} with cluster.".format(material_id = material_id))
        self.device.postFormWithParts(target = "materials/", parts = parts, on_finished = self.sendingFinished)

    ##  Check a reply from an upload to the printer and log an error when the call failed
    @staticmethod
    def sendingFinished(reply: QNetworkReply) -> None:
        if reply.attribute(QNetworkRequest.HttpStatusCodeAttribute) != 200:
            Logger.log("e", "Received error code from printer when syncing material: {code}, {text}".format(
                code = reply.attribute(QNetworkRequest.HttpStatusCodeAttribute),
                text = reply.errorString()
            ))

    ##  Parse the reply from the printer
    #
    #   Parses the reply to a "/materials" request to the printer
    #
    #   \return a dictionary of ClusterMaterial objects by GUID
<<<<<<< HEAD
    #   \throw json.JSONDecodeError Raised when the reply does not contain a valid json string
    #   \throw KeyError Raised when on of the materials does not include a valid guid
    @classmethod
    def _parseReply(cls, reply: QNetworkReply) -> Dict[str, ClusterMaterial]:
        remote_materials = json.loads(reply.readAll().data().decode("utf-8"))
        return {material["id"]: ClusterMaterial(**material) for material in remote_materials}
=======
    #   \throw KeyError Raised when on of the materials does not include a valid guid
    @classmethod
    def _parseReply(cls, reply: QNetworkReply) -> Dict[str, ClusterMaterial]:
        try:
            remote_materials = json.loads(reply.readAll().data().decode("utf-8"))
            return {material["guid"]: ClusterMaterial(**material) for material in remote_materials}
        except UnicodeDecodeError:
            Logger.log("e", "Request material storage on printer: I didn't understand the printer's answer.")
        except json.JSONDecodeError:
            Logger.log("e", "Request material storage on printer: I didn't understand the printer's answer.")
        except TypeError:
            Logger.log("e", "Request material storage on printer: Printer's answer was missing GUIDs.")
>>>>>>> 294527f7

    ##  Retrieves a list of local materials
    #
    #   Only the new newest version of the local materials is returned
    #
    #   \return a dictionary of LocalMaterial objects by GUID
    def _getLocalMaterials(self) -> Dict[str, LocalMaterial]:
        result = {}  # type: Dict[str, LocalMaterial]
<<<<<<< HEAD
        container_registry = self._application.getContainerRegistry()
        material_containers = container_registry.findContainersMetadata(type = "material")

        # Find the latest version of all material containers in the registry.
        local_materials = {}  # type: Dict[str, LocalMaterial]
        for material in material_containers:
            try:
                material = LocalMaterial(**material)
                if material.GUID not in result or material.version > result.get(material.GUID).version:
                    local_materials[material.GUID] = material
            except ValueError:
                Logger.logException("w", "Local material {} has invalid values.".format(material["id"]))
=======
        container_registry = Application.getInstance().getContainerRegistry()
        material_containers = container_registry.findContainersMetadata(type = "material")

        # Find the latest version of all material containers in the registry.
        for material in material_containers:
            try:
                # material version must be an int
                material["version"] = int(material["version"])

                # Create a new local material
                local_material = LocalMaterial(**material)

                if local_material.GUID not in result or \
                        local_material.version > result.get(local_material.GUID).version:
                    result[local_material.GUID] = local_material

            except KeyError:
                Logger.logException("w", "Local material {} has missing values.".format(material["id"]))
            except ValueError:
                Logger.logException("w", "Local material {} has invalid values.".format(material["id"]))

>>>>>>> 294527f7
        return result<|MERGE_RESOLUTION|>--- conflicted
+++ resolved
@@ -7,19 +7,12 @@
 
 from PyQt5.QtNetwork import QNetworkReply, QNetworkRequest
 
-<<<<<<< HEAD
-=======
 from UM.Application import Application
->>>>>>> 294527f7
 from UM.Job import Job
 from UM.Logger import Logger
 from UM.MimeTypeDatabase import MimeTypeDatabase
 from UM.Resources import Resources
 from cura.CuraApplication import CuraApplication
-<<<<<<< HEAD
-
-=======
->>>>>>> 294527f7
 # Absolute imports don't work in plugins
 from .Models import ClusterMaterial, LocalMaterial
 
@@ -35,10 +28,6 @@
     def __init__(self, device: "ClusterUM3OutputDevice") -> None:
         super().__init__()
         self.device = device  # type: ClusterUM3OutputDevice
-<<<<<<< HEAD
-        self._application = CuraApplication.getInstance()  # type: CuraApplication
-=======
->>>>>>> 294527f7
 
     ##  Send the request to the printer and register a callback
     def run(self) -> None:
@@ -55,19 +44,9 @@
             return
 
         # Collect materials from the printer's reply and send the missing ones if needed.
-<<<<<<< HEAD
-        try:
-            remote_materials_by_guid = self._parseReply(reply)
-            self._sendMissingMaterials(remote_materials_by_guid)
-        except json.JSONDecodeError:
-            Logger.logException("w", "Error parsing materials from printer")
-        except KeyError:
-            Logger.logException("w", "Error parsing materials from printer")
-=======
         remote_materials_by_guid = self._parseReply(reply)
         if remote_materials_by_guid:
             self._sendMissingMaterials(remote_materials_by_guid)
->>>>>>> 294527f7
 
     ##  Determine which materials should be updated and send them to the printer.
     #
@@ -78,22 +57,6 @@
         local_materials_by_guid = self._getLocalMaterials()
         if len(local_materials_by_guid) == 0:
             Logger.log("d", "There are no local materials to synchronize with the printer.")
-<<<<<<< HEAD
-            return
-
-        # Find out what materials are new or updated and must be sent to the printer
-        material_ids_to_send = self._determineMaterialsToSend(local_materials_by_guid, remote_materials_by_guid)
-        if len(material_ids_to_send) == 0:
-            Logger.log("d", "There are no remote materials to update.")
-            return
-
-        # Send materials to the printer
-        self._sendMaterials(material_ids_to_send)
-
-    ##  From the local and remote materials, determine which ones should be synchronized.
-    #
-    #   Makes a Set containing only the materials that are not on the printer yet or the ones that are newer in Cura.
-=======
             return
 
         # Find out what materials are new or updated and must be sent to the printer
@@ -109,7 +72,6 @@
     #
     #   Makes a Set of id's containing only the id's of the materials that are not on the printer yet or the ones that
     #   are newer in Cura.
->>>>>>> 294527f7
     #
     #   \param local_materials The local materials by GUID.
     #   \param remote_materials The remote materials by GUID.
@@ -117,12 +79,8 @@
     def _determineMaterialsToSend(local_materials: Dict[str, LocalMaterial],
                                   remote_materials: Dict[str, ClusterMaterial]) -> Set[str]:
         return {
-<<<<<<< HEAD
-            material.id for guid, material in local_materials.items()
-=======
             material.id
             for guid, material in local_materials.items()
->>>>>>> 294527f7
             if guid not in remote_materials or material.version > remote_materials[guid].version
         }
 
@@ -159,22 +117,6 @@
     #   \param material_id The ID of the material in the file.
     def _sendMaterialFile(self, file_path: str, file_name: str, material_id: str) -> None:
 
-<<<<<<< HEAD
-            parts = []
-
-            # Add the material file.
-            with open(file_path, "rb") as f:
-                parts.append(self.device.createFormPart("name=\"file\"; filename=\"{file_name}\""
-                                                        .format(file_name = file_name), f.read()))
-
-            # Add the material signature file if needed.
-            signature_file_path = "{}.sig".format(file_path)
-            if os.path.exists(signature_file_path):
-                signature_file_name = os.path.basename(signature_file_path)
-                with open(signature_file_path, "rb") as f:
-                    parts.append(self.device.createFormPart("name=\"signature_file\"; filename=\"{file_name}\""
-                                                            .format(file_name = signature_file_name), f.read()))
-=======
         parts = []
 
         # Add the material file.
@@ -189,7 +131,6 @@
             with open(signature_file_path, "rb") as f:
                 parts.append(self.device.createFormPart("name=\"signature_file\"; filename=\"{file_name}\""
                                                         .format(file_name = signature_file_name), f.read()))
->>>>>>> 294527f7
 
         Logger.log("d", "Syncing material {material_id} with cluster.".format(material_id = material_id))
         self.device.postFormWithParts(target = "materials/", parts = parts, on_finished = self.sendingFinished)
@@ -208,14 +149,6 @@
     #   Parses the reply to a "/materials" request to the printer
     #
     #   \return a dictionary of ClusterMaterial objects by GUID
-<<<<<<< HEAD
-    #   \throw json.JSONDecodeError Raised when the reply does not contain a valid json string
-    #   \throw KeyError Raised when on of the materials does not include a valid guid
-    @classmethod
-    def _parseReply(cls, reply: QNetworkReply) -> Dict[str, ClusterMaterial]:
-        remote_materials = json.loads(reply.readAll().data().decode("utf-8"))
-        return {material["id"]: ClusterMaterial(**material) for material in remote_materials}
-=======
     #   \throw KeyError Raised when on of the materials does not include a valid guid
     @classmethod
     def _parseReply(cls, reply: QNetworkReply) -> Dict[str, ClusterMaterial]:
@@ -228,7 +161,6 @@
             Logger.log("e", "Request material storage on printer: I didn't understand the printer's answer.")
         except TypeError:
             Logger.log("e", "Request material storage on printer: Printer's answer was missing GUIDs.")
->>>>>>> 294527f7
 
     ##  Retrieves a list of local materials
     #
@@ -237,20 +169,6 @@
     #   \return a dictionary of LocalMaterial objects by GUID
     def _getLocalMaterials(self) -> Dict[str, LocalMaterial]:
         result = {}  # type: Dict[str, LocalMaterial]
-<<<<<<< HEAD
-        container_registry = self._application.getContainerRegistry()
-        material_containers = container_registry.findContainersMetadata(type = "material")
-
-        # Find the latest version of all material containers in the registry.
-        local_materials = {}  # type: Dict[str, LocalMaterial]
-        for material in material_containers:
-            try:
-                material = LocalMaterial(**material)
-                if material.GUID not in result or material.version > result.get(material.GUID).version:
-                    local_materials[material.GUID] = material
-            except ValueError:
-                Logger.logException("w", "Local material {} has invalid values.".format(material["id"]))
-=======
         container_registry = Application.getInstance().getContainerRegistry()
         material_containers = container_registry.findContainersMetadata(type = "material")
 
@@ -272,5 +190,4 @@
             except ValueError:
                 Logger.logException("w", "Local material {} has invalid values.".format(material["id"]))
 
->>>>>>> 294527f7
         return result