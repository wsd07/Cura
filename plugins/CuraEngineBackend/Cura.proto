--- conflicted
+++ resolved
@@ -13,25 +13,17 @@
   SIMPLIFY_MODIFY = 100;
   POSTPROCESS_MODIFY = 101;
   INFILL_MODIFY = 102;
-<<<<<<< HEAD
   GCODE_PATHS_MODIFY = 103;
-=======
->>>>>>> 7d462577
   INFILL_GENERATE = 200;
 }
 
 message EnginePlugin
 {
     SlotID id = 1;
-<<<<<<< HEAD
-    optional string address = 2;
-    optional uint32 port = 3;
-=======
     string address = 2;
     uint32 port = 3;
     string plugin_name = 4;
     string plugin_version = 5;
->>>>>>> 7d462577
 }
 
 message Slice
