// Copyright (c) 2018 Ultimaker B.V.
// Toolbox is released under the terms of the LGPLv3 or higher.

import QtQuick 2.7
import QtQuick.Controls 1.4
import QtQuick.Controls.Styles 1.4
import UM 1.1 as UM

Item
{
    id: base

    property var packageData
    property var technicalDataSheetUrl:
    {
        var link = undefined
        if ("Technical Data Sheet" in packageData.links)
        {
            // HACK: This is the way the old API (used in 3.6-beta) used to do it. For safety it's still here,
            // but it can be removed over time.
            link = packageData.links["Technical Data Sheet"]
        }
        else if ("technicalDataSheet" in packageData.links)
        {
            link = packageData.links["technicalDataSheet"]
        }
        return link
    }
    property var safetyDataSheetUrl:
    {
        var sds_name = "safetyDataSheet"
        return (sds_name in packageData.links) ? packageData.links[sds_name] : undefined
    }
    property var printingGuidelinesUrl:
    {
        var pg_name = "printingGuidelines"
        return (pg_name in packageData.links) ? packageData.links[pg_name] : undefined
    }
    anchors.topMargin: UM.Theme.getSize("default_margin").height
    height: visible ? childrenRect.height : 0

    visible: packageData.type == "material" &&
        (packageData.has_configs || technicalDataSheetUrl !== undefined ||
            safetyDataSheetUrl !== undefined || printingGuidelinesUrl !== undefined)

    Item
    {
        id: combatibilityItem
        visible: packageData.has_configs
        width: parent.width
        // This is a bit of a hack, but the whole QML is pretty messy right now. This needs a big overhaul.
        height: visible ? heading.height + table.height: 0

        Label
        {
            id: heading
            anchors.topMargin: UM.Theme.getSize("default_margin").height
            width: parent.width
            text: catalog.i18nc("@label", "Compatibility")
            wrapMode: Text.WordWrap
            color: UM.Theme.getColor("text_medium")
            font: UM.Theme.getFont("medium")
        }

        TableView
        {
<<<<<<< HEAD
            color: UM.Theme.getColor("main_background")
            height: UM.Theme.getSize("toolbox_chart_row").height
            Label
=======
            id: table
            anchors.top: heading.bottom
            anchors.topMargin: UM.Theme.getSize("default_margin").height
            width: parent.width
            frameVisible: false

            // Workaround for scroll issues (QTBUG-49652)
            flickableItem.interactive: false
            Component.onCompleted:
>>>>>>> 7a577489
            {
                for (var i = 0; i < flickableItem.children.length; ++i)
                {
                    flickableItem.children[i].enabled = false
                }
            }
            selectionMode: 0
            model: packageData.supported_configs
            headerDelegate: Rectangle
            {
                color: UM.Theme.getColor("sidebar")
                height: UM.Theme.getSize("toolbox_chart_row").height
                Label
                {
                    anchors.verticalCenter: parent.verticalCenter
                    elide: Text.ElideRight
                    text: styleData.value || ""
                    color: UM.Theme.getColor("text")
                    font: UM.Theme.getFont("default_bold")
                }
                Rectangle
                {
                    anchors.bottom: parent.bottom
                    height: UM.Theme.getSize("default_lining").height
                    width: parent.width
                    color: "black"
                }
            }
            rowDelegate: Item
            {
                height: UM.Theme.getSize("toolbox_chart_row").height
                Label
                {
                    anchors.verticalCenter: parent.verticalCenter
                    elide: Text.ElideRight
                    text: styleData.value || ""
                    color: UM.Theme.getColor("text_medium")
                    font: UM.Theme.getFont("default")
                }
            }
            itemDelegate: Item
            {
                height: UM.Theme.getSize("toolbox_chart_row").height
                Label
                {
                    anchors.verticalCenter: parent.verticalCenter
                    elide: Text.ElideRight
                    text: styleData.value || ""
                    color: UM.Theme.getColor("text_medium")
                    font: UM.Theme.getFont("default")
                }
            }

            Component
            {
                id: columnTextDelegate
                Label
                {
                    anchors.fill: parent
                    verticalAlignment: Text.AlignVCenter
                    text: styleData.value || ""
                    elide: Text.ElideRight
                    color: UM.Theme.getColor("text_medium")
                    font: UM.Theme.getFont("default")
                }
            }

            TableViewColumn
            {
                role: "machine"
                title: "Machine"
                width: Math.floor(table.width * 0.25)
                delegate: columnTextDelegate
            }
            TableViewColumn
            {
                role: "print_core"
                title: "Print Core"
                width: Math.floor(table.width * 0.2)
            }
            TableViewColumn
            {
                role: "build_plate"
                title: "Build Plate"
                width: Math.floor(table.width * 0.225)
            }
            TableViewColumn
            {
                role: "support_material"
                title: "Support"
                width: Math.floor(table.width * 0.225)
            }
            TableViewColumn
            {
                role: "quality"
                title: "Quality"
                width: Math.floor(table.width * 0.1)
            }
        }
    }

    Label
    {
        id: data_sheet_links
        anchors.top: combatibilityItem.bottom
        anchors.topMargin: UM.Theme.getSize("default_margin").height / 2
        visible: base.technicalDataSheetUrl !== undefined ||
            base.safetyDataSheetUrl !== undefined || base.printingGuidelinesUrl !== undefined
        height: visible ? contentHeight : 0
        text:
        {
            var result = ""
            if (base.technicalDataSheetUrl !== undefined)
            {
                var tds_name = catalog.i18nc("@action:label", "Technical Data Sheet")
                result += "<a href='%1'>%2</a>".arg(base.technicalDataSheetUrl).arg(tds_name)
            }
            if (base.safetyDataSheetUrl !== undefined)
            {
                if (result.length > 0)
                {
                    result += "<br/>"
                }
                var sds_name = catalog.i18nc("@action:label", "Safety Data Sheet")
                result += "<a href='%1'>%2</a>".arg(base.safetyDataSheetUrl).arg(sds_name)
            }
            if (base.printingGuidelinesUrl !== undefined)
            {
                if (result.length > 0)
                {
                    result += "<br/>"
                }
                var pg_name = catalog.i18nc("@action:label", "Printing Guidelines")
                result += "<a href='%1'>%2</a>".arg(base.printingGuidelinesUrl).arg(pg_name)
            }
            return result
        }
        font: UM.Theme.getFont("very_small")
        color: UM.Theme.getColor("text")
        linkColor: UM.Theme.getColor("text_link")
        onLinkActivated: Qt.openUrlExternally(link)
    }
}<|MERGE_RESOLUTION|>--- conflicted
+++ resolved
@@ -64,11 +64,6 @@
 
         TableView
         {
-<<<<<<< HEAD
-            color: UM.Theme.getColor("main_background")
-            height: UM.Theme.getSize("toolbox_chart_row").height
-            Label
-=======
             id: table
             anchors.top: heading.bottom
             anchors.topMargin: UM.Theme.getSize("default_margin").height
@@ -78,7 +73,6 @@
             // Workaround for scroll issues (QTBUG-49652)
             flickableItem.interactive: false
             Component.onCompleted:
->>>>>>> 7a577489
             {
                 for (var i = 0; i < flickableItem.children.length; ++i)
                 {
