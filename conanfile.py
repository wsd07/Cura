--- conflicted
+++ resolved
@@ -301,22 +301,13 @@
             raise ConanInvalidConfiguration("Only versions 5+ are support")
 
     def requirements(self):
-<<<<<<< HEAD
-        self.requires("boost/1.81.0")
+        self.requires("boost/1.82.0")
         self.requires("pyarcus/(latest)@ultimaker/cura_10951")
         self.requires("curaengine/(latest)@ultimaker/cura_10446")
         self.requires("pysavitar/(latest)@ultimaker/cura_10951")
         self.requires("pynest2d/(latest)@ultimaker/cura_10951")
         self.requires("curaengine_plugin_gradual_flow/(latest)@ultimaker/cura_10951")
         self.requires("uranium/(latest)@ultimaker/cura_10475")
-=======
-        self.requires("boost/1.82.0")
-        self.requires("pyarcus/(latest)@ultimaker/cura_10951")
-        self.requires("curaengine/(latest)@ultimaker/testing")
-        self.requires("pysavitar/(latest)@ultimaker/cura_10951")
-        self.requires("pynest2d/(latest)@ultimaker/cura_10951")
-        self.requires("uranium/(latest)@ultimaker/testing")
->>>>>>> d80e349f
         self.requires("cura_binary_data/(latest)@ultimaker/testing")
         self.requires("cpython/3.10.4")
         if self.options.internal:
@@ -358,7 +349,6 @@
             copy(self, "CuraEngine.exe", curaengine.bindirs[0], self.source_folder, keep_path = False)
             copy(self, "CuraEngine", curaengine.bindirs[0], self.source_folder, keep_path = False)
 
-<<<<<<< HEAD
             # Copy the external plugins that we want to bundle with Cura
             rmdir(self,str(self.source_path.joinpath("plugins", "CuraEngineGradualFlow")))
             curaengine_plugin_gradual_flow = self.dependencies["curaengine_plugin_gradual_flow"].cpp_info
@@ -368,8 +358,6 @@
             copy(self, "curaengine_plugin_gradual_flow.exe", curaengine_plugin_gradual_flow.bindirs[0], curaengine_plugin_gradual_flow_binary_path, keep_path = False)
             copy(self, "curaengine_plugin_gradual_flow", curaengine_plugin_gradual_flow.bindirs[0], curaengine_plugin_gradual_flow_binary_path, keep_path = False)
 
-=======
->>>>>>> d80e349f
             # Copy resources of cura_binary_data
             cura_binary_data = self.dependencies["cura_binary_data"].cpp_info
             copy(self, "*", cura_binary_data.resdirs[0], str(self._share_dir.joinpath("cura")), keep_path = True)
