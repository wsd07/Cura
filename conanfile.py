--- conflicted
+++ resolved
@@ -330,13 +330,8 @@
         self.requires("cpython/3.10.4@ultimaker/stable")
         self.requires("openssl/3.2.0")
         self.requires("boost/1.82.0")
-<<<<<<< HEAD
-        self.requires("fmt/9.0.0")
-=======
         self.requires("spdlog/1.12.0")
         self.requires("fmt/10.1.1")
-        self.requires("curaengine_grpc_definitions/0.1.0")
->>>>>>> 421f3ee5
         self.requires("zlib/1.2.13")
 
     def build_requirements(self):
