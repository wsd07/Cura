--- conflicted
+++ resolved
@@ -19,7 +19,6 @@
 min_wall_line_width = 0.35
 raft_airgap = =0.2 if extruder_nr == support_extruder_nr else 0
 raft_base_line_spacing = 3
-<<<<<<< HEAD
 raft_base_line_width = =1 if extruder_nr == support_extruder_nr else 1.2
 raft_base_speed = 10
 raft_base_thickness = =0.6 if extruder_nr == support_extruder_nr else 0.8
@@ -28,13 +27,6 @@
 raft_interface_line_spacing = =1 if extruder_nr == support_extruder_nr else 0.9
 raft_surface_layers = =3 if extruder_nr == support_extruder_nr else 2
 raft_surface_thickness = =0.25 if extruder_nr == support_extruder_nr else 0.2
-=======
-raft_base_line_width = 1
-raft_base_speed = 10
-raft_base_thickness = =0.6 if extruder_nr == support_extruder_nr else 0.5
-raft_base_wall_count = =3 if extruder_nr == support_extruder_nr else 1
-retract_at_layer_change = True
->>>>>>> 48c3ec77
 retraction_amount = 0.5
 retraction_min_travel = 3.2
 small_skin_width = 3.6
