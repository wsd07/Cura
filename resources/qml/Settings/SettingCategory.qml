// Copyright (c) 2018 Ultimaker B.V.
// Cura is released under the terms of the LGPLv3 or higher.

import QtQuick 2.7
import QtQuick.Controls 2.0

import UM 1.1 as UM
import Cura 1.0 as Cura

Button
{
    id: base
    anchors.left: parent.left
    anchors.right: parent.right
    // To avoid overlaping with the scrollBars
    anchors.rightMargin: 2 * UM.Theme.getSize("thin_margin").width
    hoverEnabled: true

    background: Rectangle
    {
        id: backgroundRectangle
        implicitHeight: UM.Theme.getSize("section").height
        color:
        {
            if (base.color)
            {
                return base.color
            }
            else if (!base.enabled)
            {
                return UM.Theme.getColor("setting_category_disabled")
            }
            else if (base.hovered && base.checkable && base.checked)
            {
                return UM.Theme.getColor("setting_category_active_hover")
            }
            else if (base.pressed || (base.checkable && base.checked))
            {
                return UM.Theme.getColor("setting_category_active")
            }
            else if (base.hovered)
            {
                return UM.Theme.getColor("setting_category_hover")
            }
            return UM.Theme.getColor("setting_category")
        }
        Behavior on color { ColorAnimation { duration: 50; } }
    }

    signal showTooltip(string text)
    signal hideTooltip()
    signal contextMenuRequested()
    signal showAllHiddenInheritedSettings(string category_id)
    signal focusReceived()
    signal setActiveFocusToNextSetting(bool forward)

    property var focusItem: base

    contentItem: Item
    {
        anchors.fill: parent

        Label
        {
            id: settingNameLabel
            anchors
            {
                left: parent.left
                leftMargin: 2 * UM.Theme.getSize("default_margin").width + UM.Theme.getSize("section_icon").width
                right: parent.right
                verticalCenter: parent.verticalCenter
            }
            text: definition.label
            textFormat: Text.PlainText
            renderType: Text.NativeRendering
<<<<<<< HEAD
            font: UM.Theme.getFont("medium_bold")
=======
            font: UM.Theme.getFont("default")
>>>>>>> 6987d5ff
            color:
            {
                if (!base.enabled)
                {
                    return UM.Theme.getColor("setting_category_disabled_text")
                } else if ((base.hovered || base.activeFocus) && base.checkable && base.checked)
                {
                    return UM.Theme.getColor("setting_category_active_hover_text")
                } else if (base.pressed || (base.checkable && base.checked))
                {
                    return UM.Theme.getColor("setting_category_active_text")
                } else if (base.hovered || base.activeFocus)
                {
                    return UM.Theme.getColor("setting_category_hover_text")
                } else
                {
                    return UM.Theme.getColor("setting_category_text")
                }
            }
            fontSizeMode: Text.HorizontalFit
            minimumPointSize: 8
        }

        UM.RecolorImage
        {
            id: category_arrow
            anchors.verticalCenter: parent.verticalCenter
            anchors.right: parent.right
            anchors.rightMargin: UM.Theme.getSize("default_margin").width
            width: UM.Theme.getSize("standard_arrow").width
            height: UM.Theme.getSize("standard_arrow").height
            sourceSize.height: width
            color: UM.Theme.getColor("setting_control_button")
            source: base.checked ? UM.Theme.getIcon("arrow_bottom") : UM.Theme.getIcon("arrow_left")
        }
    }

    UM.RecolorImage
    {
        id: icon
        anchors.verticalCenter: parent.verticalCenter
        anchors.left: parent.left
        anchors.leftMargin: UM.Theme.getSize("thin_margin").width
        color:
        {
            if (!base.enabled)
            {
                return UM.Theme.getColor("setting_category_disabled_text")
            }
            else if((base.hovered || base.activeFocus) && base.checkable && base.checked)
            {
                return UM.Theme.getColor("setting_category_active_hover_text")
            }
            else if(base.pressed || (base.checkable && base.checked))
            {
                return UM.Theme.getColor("setting_category_active_text")
            }
            else if(base.hovered || base.activeFocus)
            {
                return UM.Theme.getColor("setting_category_hover_text")
            }
            return UM.Theme.getColor("setting_category_text")
        }
        source: UM.Theme.getIcon(definition.icon)
        width: UM.Theme.getSize("section_icon").width
        height: UM.Theme.getSize("section_icon").height
        sourceSize.width: width + 15 * screenScaleFactor
        sourceSize.height: width + 15 * screenScaleFactor
    }

    checkable: true
    checked: definition.expanded

    onClicked:
    {
        if (definition.expanded)
        {
            settingDefinitionsModel.collapse(definition.key)
        }
        else
        {
            settingDefinitionsModel.expandRecursive(definition.key)
        }
        //Set focus so that tab navigation continues from this point on.
        //NB: This must be set AFTER collapsing/expanding the category so that the scroll position is correct.
        forceActiveFocus()
    }
    onActiveFocusChanged:
    {
        if (activeFocus)
        {
            base.focusReceived()
        }
    }

    Keys.onTabPressed: base.setActiveFocusToNextSetting(true)
    Keys.onBacktabPressed: base.setActiveFocusToNextSetting(false)

    UM.SimpleButton
    {
        id: settingsButton

        visible: base.hovered || settingsButton.hovered
        height: Math.round(base.height * 0.6)
        width: Math.round(base.height * 0.6)

        anchors
        {
            right: inheritButton.visible ? inheritButton.left : parent.right
            // Use 1.9 as the factor because there is a 0.1 difference between the settings and inheritance warning icons
            rightMargin: inheritButton.visible ? Math.round(UM.Theme.getSize("default_margin").width / 2) : category_arrow.width + Math.round(UM.Theme.getSize("default_margin").width * 1.9)
            verticalCenter: parent.verticalCenter
        }

        color: UM.Theme.getColor("setting_control_button")
        hoverColor: UM.Theme.getColor("setting_control_button_hover")
        iconSource: UM.Theme.getIcon("settings")

        onClicked: Cura.Actions.configureSettingVisibility.trigger(definition)
    }

    UM.SimpleButton
    {
        id: inheritButton

        anchors.verticalCenter: parent.verticalCenter
        anchors.right: parent.right
        anchors.rightMargin: category_arrow.width + UM.Theme.getSize("default_margin").width * 2

        visible:
        {
            if (Cura.SettingInheritanceManager.settingsWithInheritanceWarning.indexOf(definition.key) >= 0)
            {
                var children_with_override = Cura.SettingInheritanceManager.getChildrenKeysWithOverride(definition.key)
                for (var i = 0; i < children_with_override.length; i++)
                {
                    if (!settingDefinitionsModel.getVisible(children_with_override[i]))
                    {
                        return true
                    }
                }
                return false
            }
            return false
        }

        height: Math.round(parent.height / 2)
        width: height

        onClicked:
        {
            settingDefinitionsModel.expandRecursive(definition.key)
            base.checked = true
            base.showAllHiddenInheritedSettings(definition.key)
        }

        color: UM.Theme.getColor("setting_control_button")
        hoverColor: UM.Theme.getColor("setting_control_button_hover")
        iconSource: UM.Theme.getIcon("notice")

        onEntered: base.showTooltip(catalog.i18nc("@label","Some hidden settings use values different from their normal calculated value.\n\nClick to make these settings visible."))

        onExited: base.hideTooltip()

        UM.I18nCatalog { id: catalog; name: "cura" }
    }
}<|MERGE_RESOLUTION|>--- conflicted
+++ resolved
@@ -73,11 +73,7 @@
             text: definition.label
             textFormat: Text.PlainText
             renderType: Text.NativeRendering
-<<<<<<< HEAD
             font: UM.Theme.getFont("medium_bold")
-=======
-            font: UM.Theme.getFont("default")
->>>>>>> 6987d5ff
             color:
             {
                 if (!base.enabled)
