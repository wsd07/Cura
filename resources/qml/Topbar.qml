// Copyright (c) 2017 Ultimaker B.V.
// Cura is released under the terms of the AGPLv3 or higher.

import QtQuick 2.2
import QtQuick.Controls 1.1
import QtQuick.Controls.Styles 1.1
import QtQuick.Layouts 1.1

import UM 1.2 as UM
import Cura 1.0 as Cura
import "Menus"

Rectangle
{
    id: base
    anchors.left: parent.left
    anchors.right: parent.right
    height: UM.Theme.getSize("sidebar_header").height
    color: UM.Theme.getColor("sidebar_header_bar")

    property bool printerConnected: Cura.MachineManager.printerOutputDevices.length != 0
    property bool printerAcceptsCommands: printerConnected && Cura.MachineManager.printerOutputDevices[0].acceptsCommands
    property bool monitoringPrint: false
    signal startMonitoringPrint()
    signal stopMonitoringPrint()
    UM.I18nCatalog
    {
        id: catalog
        name:"cura"
    }

    Image
    {
        id: logo
        anchors.left: parent.left
        anchors.leftMargin: UM.Theme.getSize("default_margin").width
        anchors.verticalCenter: parent.verticalCenter

        source: UM.Theme.getImage("logo");
        width: UM.Theme.getSize("logo").width;
        height: UM.Theme.getSize("logo").height;

        sourceSize.width: width;
        sourceSize.height: height;
    }

    Row
    {
        anchors.left: logo.right
        anchors.leftMargin: UM.Theme.getSize("default_margin").width
        anchors.right: machineSelection.left
        anchors.rightMargin: UM.Theme.getSize("default_margin").width
        spacing: UM.Theme.getSize("default_margin").width

        Button
        {
            id: showSettings
            height: UM.Theme.getSize("sidebar_header").height
            onClicked: base.stopMonitoringPrint()
            property color overlayColor: "transparent"
            property string overlayIconSource: ""
            text: catalog.i18nc("@title:tab", "Prepare")
            checkable: true
            checked: !base.monitoringPrint
            exclusiveGroup: sidebarHeaderBarGroup

            style:  UM.Theme.styles.topbar_header_tab
        }

        Button
        {
            id: showMonitor
            height: UM.Theme.getSize("sidebar_header").height
            onClicked: base.startMonitoringPrint()
            text: catalog.i18nc("@title:tab", "Monitor")
<<<<<<< HEAD
            property color overlayColor: "transparent"
            property string overlayIconSource: ""
=======
            iconSource: UM.Theme.getIcon("tab_monitor")
            property color overlayColor:
            {
                if(!printerAcceptsCommands)
                {
                    return UM.Theme.getColor("status_unknown");
                }

                if(Cura.MachineManager.printerOutputDevices[0].printerState == "maintenance")
                {
                    return UM.Theme.getColor("status_busy");
                }
                switch(Cura.MachineManager.printerOutputDevices[0].jobState)
                {
                    case "printing":
                    case "pre_print":
                    case "wait_cleanup":
                    case "pausing":
                    case "resuming":
                        return UM.Theme.getColor("status_busy");
                    case "ready":
                    case "":
                        return UM.Theme.getColor("status_ready");
                    case "paused":
                        return UM.Theme.getColor("status_paused");
                    case "error":
                        return UM.Theme.getColor("status_stopped");
                    case "offline":
                        return UM.Theme.getColor("status_offline");
                    default:
                        return UM.Theme.getColor("text_reversed");
                }
            }
            property string overlayIconSource:
            {
                if(!printerConnected)
                {
                    return "";
                }
                else if(!printerAcceptsCommands)
                {
                    return UM.Theme.getIcon("tab_status_unknown");
                }

                if(Cura.MachineManager.printerOutputDevices[0].printerState == "maintenance")
                {
                    return UM.Theme.getIcon("tab_status_busy");
                }

                switch(Cura.MachineManager.printerOutputDevices[0].jobState)
                {
                    case "printing":
                    case "pre_print":
                    case "wait_cleanup":
                    case "pausing":
                    case "resuming":
                        return UM.Theme.getIcon("tab_status_busy");
                    case "ready":
                    case "":
                        return UM.Theme.getIcon("tab_status_connected")
                    case "paused":
                        return UM.Theme.getIcon("tab_status_paused")
                    case "error":
                        return UM.Theme.getIcon("tab_status_stopped")
                    default:
                        return ""
                }
            }

>>>>>>> 90240af8
            checkable: true
            checked: base.monitoringPrint
            exclusiveGroup: sidebarHeaderBarGroup

            style:  UM.Theme.styles.topbar_header_tab
        }

        ExclusiveGroup { id: sidebarHeaderBarGroup }
    }

    UM.RecolorImage
    {
        id: machineIcon
        width: UM.Theme.getSize("button_icon").width //TODO: Once the light design is merged, the theme defines a different size for the top bar icons.
        height: UM.Theme.getSize("button_icon").height
        anchors.verticalCenter: parent.verticalCenter
        anchors.right: machineSelection.left
        anchors.rightMargin: UM.Theme.getSize("default_margin").width //TODO: With the light design comes a different margin here.

        source: printerConnected ? UM.Theme.getIcon("tab_monitor_with_status") : UM.Theme.getIcon("tab_monitor")
    }

    UM.RecolorImage
    {
        id: machineStatusIcon
        width: machineIcon.width
        height: machineIcon.height
        anchors.fill: machineIcon

        source:
        {
            if(!printerConnected)
            {
                return "";
            }
            else if(!printerAcceptsCommands)
            {
                return UM.Theme.getIcon("tab_status_unknown");
            }

            if(Cura.MachineManager.printerOutputDevices[0].printerState == "maintenance")
            {
                return UM.Theme.getIcon("tab_status_busy");
            }

            switch(Cura.MachineManager.printerOutputDevices[0].jobState)
            {
                case "printing":
                case "pre_print":
                case "wait_cleanup":
                case "pausing":
                case "resuming":
                    return UM.Theme.getIcon("tab_status_busy");
                case "ready":
                case "":
                    return UM.Theme.getIcon("tab_status_connected")
                case "paused":
                    return UM.Theme.getIcon("tab_status_paused")
                case "error":
                    return UM.Theme.getIcon("tab_status_stopped")
                case "offline":
                    return UM.Theme.getIcon("tab_status_offline")
                default:
                    return ""
            }
        }
        color: //TODO: In the light design, this is no longer coloured but takes the colour from the SVG icon.
        {
            if(!printerAcceptsCommands)
            {
                return UM.Theme.getColor("status_unknown");
            }

            if(Cura.MachineManager.printerOutputDevices[0].printerState == "maintenance")
            {
                return UM.Theme.getColor("status_busy");
            }
            switch(Cura.MachineManager.printerOutputDevices[0].jobState)
            {
                case "printing":
                case "pre_print":
                case "wait_cleanup":
                case "pausing":
                case "resuming":
                    return UM.Theme.getColor("status_busy");
                case "ready":
                case "":
                    return UM.Theme.getColor("status_ready");
                case "paused":
                    return UM.Theme.getColor("status_paused");
                case "error":
                    return UM.Theme.getColor("status_stopped");
                case "offline":
                    return UM.Theme.getColor("status_offline");
                default:
                    return UM.Theme.getColor("text_reversed");
            }
        }
    }

    ToolButton
    {
        id: machineSelection
        text: Cura.MachineManager.activeMachineName

        width: UM.Theme.getSize("sidebar").width - machineIcon.width - UM.Theme.getSize("default_margin").width * 2 //TODO: The light design has a different margin here.
        height: UM.Theme.getSize("sidebar_header").height
        tooltip: Cura.MachineManager.activeMachineName

        anchors.verticalCenter: parent.verticalCenter
        anchors.right: parent.right
        style: ButtonStyle
        {
            background: Rectangle
            {
                color:
                {
                    if(control.pressed)
                    {
                        return UM.Theme.getColor("sidebar_header_active");
                    } else if(control.hovered)
                    {
                        return UM.Theme.getColor("sidebar_header_hover");
                    } else
                    {
                        return UM.Theme.getColor("sidebar_header_bar");
                    }
                }
                Behavior on color { ColorAnimation { duration: 50; } }

                Rectangle
                {
                    id: underline;

                    anchors.left: parent.left
                    anchors.right: parent.right
                    anchors.bottom: parent.bottom
                    height: UM.Theme.getSize("sidebar_header_highlight").height
                    color: UM.Theme.getColor("sidebar_header_highlight_hover")
                    visible: control.hovered || control.pressed
                }

                UM.RecolorImage
                {
                    id: downArrow
                    anchors.verticalCenter: parent.verticalCenter
                    anchors.right: parent.right
                    anchors.rightMargin: UM.Theme.getSize("default_margin").width
                    width: UM.Theme.getSize("standard_arrow").width
                    height: UM.Theme.getSize("standard_arrow").height
                    sourceSize.width: width
                    sourceSize.height: width
                    color: UM.Theme.getColor("text_emphasis")
                    source: UM.Theme.getIcon("arrow_bottom")
                }
                Label
                {
                    id: sidebarComboBoxLabel
                    color: UM.Theme.getColor("sidebar_header_text_active")
                    text: control.text;
                    elide: Text.ElideRight;
                    anchors.left: parent.left;
                    anchors.leftMargin: UM.Theme.getSize("default_margin").width
                    anchors.right: downArrow.left;
                    anchors.rightMargin: control.rightMargin;
                    anchors.verticalCenter: parent.verticalCenter;
                    font: UM.Theme.getFont("large")
                }
            }
            label: Label {}
        }

        menu: PrinterMenu { }
    }
}<|MERGE_RESOLUTION|>--- conflicted
+++ resolved
@@ -73,80 +73,8 @@
             height: UM.Theme.getSize("sidebar_header").height
             onClicked: base.startMonitoringPrint()
             text: catalog.i18nc("@title:tab", "Monitor")
-<<<<<<< HEAD
             property color overlayColor: "transparent"
             property string overlayIconSource: ""
-=======
-            iconSource: UM.Theme.getIcon("tab_monitor")
-            property color overlayColor:
-            {
-                if(!printerAcceptsCommands)
-                {
-                    return UM.Theme.getColor("status_unknown");
-                }
-
-                if(Cura.MachineManager.printerOutputDevices[0].printerState == "maintenance")
-                {
-                    return UM.Theme.getColor("status_busy");
-                }
-                switch(Cura.MachineManager.printerOutputDevices[0].jobState)
-                {
-                    case "printing":
-                    case "pre_print":
-                    case "wait_cleanup":
-                    case "pausing":
-                    case "resuming":
-                        return UM.Theme.getColor("status_busy");
-                    case "ready":
-                    case "":
-                        return UM.Theme.getColor("status_ready");
-                    case "paused":
-                        return UM.Theme.getColor("status_paused");
-                    case "error":
-                        return UM.Theme.getColor("status_stopped");
-                    case "offline":
-                        return UM.Theme.getColor("status_offline");
-                    default:
-                        return UM.Theme.getColor("text_reversed");
-                }
-            }
-            property string overlayIconSource:
-            {
-                if(!printerConnected)
-                {
-                    return "";
-                }
-                else if(!printerAcceptsCommands)
-                {
-                    return UM.Theme.getIcon("tab_status_unknown");
-                }
-
-                if(Cura.MachineManager.printerOutputDevices[0].printerState == "maintenance")
-                {
-                    return UM.Theme.getIcon("tab_status_busy");
-                }
-
-                switch(Cura.MachineManager.printerOutputDevices[0].jobState)
-                {
-                    case "printing":
-                    case "pre_print":
-                    case "wait_cleanup":
-                    case "pausing":
-                    case "resuming":
-                        return UM.Theme.getIcon("tab_status_busy");
-                    case "ready":
-                    case "":
-                        return UM.Theme.getIcon("tab_status_connected")
-                    case "paused":
-                        return UM.Theme.getIcon("tab_status_paused")
-                    case "error":
-                        return UM.Theme.getIcon("tab_status_stopped")
-                    default:
-                        return ""
-                }
-            }
-
->>>>>>> 90240af8
             checkable: true
             checked: base.monitoringPrint
             exclusiveGroup: sidebarHeaderBarGroup
