// Copyright (c) 2018 Ultimaker B.V.
// Cura is released under the terms of the LGPLv3 or higher.

import QtQuick 2.7
import QtQuick.Controls 1.4
import QtQuick.Controls.Styles 1.4
import QtQuick.Layouts 1.1
import QtQuick.Dialogs 1.2
import QtGraphicalEffects 1.0

import UM 1.3 as UM
import Cura 1.1 as Cura

import "Dialogs"
import "Menus"
import "MainWindow"

UM.MainWindow
{
    id: base

    // Cura application window title
    title: catalog.i18nc("@title:window", "Ultimaker Cura")
    backgroundColor: UM.Theme.getColor("viewport_background")

    UM.I18nCatalog
    {
        id: catalog
        name: "cura"
    }

    function showTooltip(item, position, text)
    {
        tooltip.text = text;
        position = item.mapToItem(backgroundItem, position.x - UM.Theme.getSize("default_arrow").width, position.y);
        tooltip.show(position);
    }

    function hideTooltip()
    {
        tooltip.hide();
    }


    Component.onCompleted:
    {
        CuraApplication.setMinimumWindowSize(UM.Theme.getSize("window_minimum_size"))
        // Workaround silly issues with QML Action's shortcut property.
        //
        // Currently, there is no way to define shortcuts as "Application Shortcut".
        // This means that all Actions are "Window Shortcuts". The code for this
        // implements a rather naive check that just checks if any of the action's parents
        // are a window. Since the "Actions" object is a singleton it has no parent by
        // default. If we set its parent to something contained in this window, the
        // shortcut will activate properly because one of its parents is a window.
        //
        // This has been fixed for QtQuick Controls 2 since the Shortcut item has a context property.
        Cura.Actions.parent = backgroundItem
        CuraApplication.purgeWindows()
    }

    Item
    {
        id: backgroundItem
        anchors.fill: parent

        signal hasMesh(string name) //this signal sends the filebase name so it can be used for the JobSpecs.qml
        function getMeshName(path)
        {
            //takes the path the complete path of the meshname and returns only the filebase
            var fileName = path.slice(path.lastIndexOf("/") + 1)
            var fileBase = fileName.slice(0, fileName.indexOf("."))
            return fileBase
        }

        //DeleteSelection on the keypress backspace event
        Keys.onPressed:
        {
            if (event.key == Qt.Key_Backspace)
            {
                Cura.Actions.deleteSelection.trigger()
            }
        }

        ApplicationMenu
        {
            id: applicationMenu
            window: base
        }

        Rectangle
        {
            id: headerBackground
            anchors
            {
                top: applicationMenu.bottom
                left: parent.left
                right: parent.right
            }
            height: stageMenu.source != "" ? Math.round(mainWindowHeader.height + stageMenu.height / 2) : mainWindowHeader.height

            LinearGradient
            {
                anchors.fill: parent
                start: Qt.point(0, 0)
                end: Qt.point(parent.width, 0)
                gradient: Gradient
                {
                    GradientStop
                    {
                        position: 0.0
                        color: UM.Theme.getColor("main_window_header_background")
                    }
                    GradientStop
                    {
                        position: 0.5
                        color: UM.Theme.getColor("main_window_header_background_gradient")
                    }
                    GradientStop
                    {
                        position: 1.0
                        color: UM.Theme.getColor("main_window_header_background")
                    }
                }
            }

            // This is the new fancy pattern
            Image
            {
                id: backgroundPattern
                anchors.fill: parent
                fillMode: Image.Tile
                source: UM.Theme.getImage("header_pattern")
                horizontalAlignment: Image.AlignLeft
                verticalAlignment: Image.AlignTop
            }
        }

        MainWindowHeader
        {
            id: mainWindowHeader
            anchors
            {
                left: parent.left
                right: parent.right
                top: applicationMenu.bottom
            }
        }

        Item
        {
            id: contentItem

            anchors
            {
                top: mainWindowHeader.bottom
                bottom: parent.bottom
                left: parent.left
                right: parent.right
            }

            Keys.forwardTo: applicationMenu

            DropArea
            {
                // The drop area is here to handle files being dropped onto Cura.
                anchors.fill: parent
                onDropped:
                {
                    if (drop.urls.length > 0)
                    {

                        var nonPackages = [];
                        for (var i = 0; i < drop.urls.length; i++)
                        {
                            var filename = drop.urls[i];
                            if (filename.endsWith(".curapackage"))
                            {
                                // Try to install plugin & close.
                                CuraApplication.getPackageManager().installPackageViaDragAndDrop(filename);
                                packageInstallDialog.text = catalog.i18nc("@label", "This package will be installed after restarting.");
                                packageInstallDialog.icon = StandardIcon.Information;
                                packageInstallDialog.open();
                            }
                            else
                            {
                                nonPackages.push(filename);
                            }
                        }
                        openDialog.handleOpenFileUrls(nonPackages);
                    }
                }
            }

<<<<<<< HEAD
            Rectangle
            {
                id: stageMenuBackground
                anchors
                {
                    left: parent.left
                    right: parent.right
                    top: parent.top
                }
                visible: stageMenu.source != ""
                height: visible ? Math.round(UM.Theme.getSize("stage_menu").height / 2) : 0

                LinearGradient
                {
                    anchors.fill: parent
                    start: Qt.point(0, 0)
                    end: Qt.point(parent.width, 0)
                    gradient: Gradient
                    {
                        GradientStop
                        {
                            position: 0.0
                            color: UM.Theme.getColor("main_window_header_background")
                        }
                        GradientStop
                        {
                            position: 0.5
                            color: UM.Theme.getColor("main_window_header_background_gradient")
                        }
                        GradientStop
                        {
                            position: 1.0
                            color: UM.Theme.getColor("main_window_header_background")
                        }
                    }
                }
=======
            Connections
            {
                target: stageMenu.item
                onShowTooltip: base.showTooltip(item, location, text)
                onHideTooltip: base.hideTooltip()
>>>>>>> 9bce3735
            }

            JobSpecs
            {
                id: jobSpecs
                anchors
                {
                    bottom: parent.bottom
                    bottomMargin: UM.Theme.getSize("default_margin").height
                }
            }

            Toolbar
            {
                // The toolbar is the left bar that is populated by all the tools (which are dynamicly populated by
                // plugins)
                id: toolbar

                property int mouseX: base.mouseX
                property int mouseY: base.mouseY

                anchors
                {
                    verticalCenter: parent.verticalCenter
                    left: parent.left
                }
                visible: CuraApplication.platformActivity && !PrintInformation.preSliced
            }

            ObjectsList
            {
                id: objectsList
                visible: UM.Preferences.getValue("cura/use_multi_build_plate")
                anchors
                {
                    bottom: viewOrientationControls.top
                    left: toolbar.right
                    margins: UM.Theme.getSize("default_margin").width
                }
            }

            ViewOrientationControls
            {
                id: viewOrientationControls

                anchors
                {
                    left: parent.left
                    margins: UM.Theme.getSize("default_margin").width

                    bottom: parent.bottom
                }
            }

            Cura.ActionPanelWidget
            {
                anchors.right: parent.right
                anchors.bottom: parent.bottom
                anchors.rightMargin: UM.Theme.getSize("thick_margin").width
                anchors.bottomMargin: UM.Theme.getSize("thick_margin").height
                visible: CuraApplication.platformActivity
            }

            Loader
            {
                // A stage can control this area. If nothing is set, it will therefore show the 3D view.
                id: main

                anchors
                {
                    // Align to the top of the stageMenu since the stageMenu may not exist
                    top: parent.top
                    left: parent.left
                    right: parent.right
                    bottom: parent.bottom
                }

                source: UM.Controller.activeStage != null ? UM.Controller.activeStage.mainComponent : ""
            }

            Loader
            {
                // The stage menu is, as the name implies, a menu that is defined by the active stage.
                // Note that this menu does not need to be set at all! It's perfectly acceptable to have a stage
                // without this menu!
                id: stageMenu

                anchors
                {
                    left: parent.left
                    right: parent.right
                    top: parent.top
                }

                height: UM.Theme.getSize("stage_menu").height
                source: UM.Controller.activeStage != null ? UM.Controller.activeStage.stageMenuComponent : ""

                // The printSetupSelector is defined here so that the setting list doesn't need to get re-instantiated
                // Every time the stage is changed.
                property var printSetupSelector: Cura.PrintSetupSelector
                {
                    width: UM.Theme.getSize("print_setup_widget").width
                    height: UM.Theme.getSize("stage_menu").height
                    headerCornerSide: RoundedRectangle.Direction.Right
                }
            }

            UM.MessageStack
            {
                anchors
                {
                    horizontalCenter: parent.horizontalCenter
                    top: parent.verticalCenter
                    bottom: parent.bottom
                    bottomMargin:  UM.Theme.getSize("default_margin").height
                }
            }
        }

        SidebarTooltip
        {
            id: tooltip
        }
    }

    UM.PreferencesDialog
    {
        id: preferences

        Component.onCompleted:
        {
            //; Remove & re-add the general page as we want to use our own instead of uranium standard.
            removePage(0);
            insertPage(0, catalog.i18nc("@title:tab","General"), Qt.resolvedUrl("Preferences/GeneralPage.qml"));

            removePage(1);
            insertPage(1, catalog.i18nc("@title:tab","Settings"), Qt.resolvedUrl("Preferences/SettingVisibilityPage.qml"));

            insertPage(2, catalog.i18nc("@title:tab", "Printers"), Qt.resolvedUrl("Preferences/MachinesPage.qml"));

            insertPage(3, catalog.i18nc("@title:tab", "Materials"), Qt.resolvedUrl("Preferences/Materials/MaterialsPage.qml"));

            insertPage(4, catalog.i18nc("@title:tab", "Profiles"), Qt.resolvedUrl("Preferences/ProfilesPage.qml"));

            // Remove plug-ins page because we will use the shiny new plugin browser:
            removePage(5);

            //Force refresh
            setPage(0);
        }

        onVisibleChanged:
        {
            // When the dialog closes, switch to the General page.
            // This prevents us from having a heavy page like Setting Visiblity active in the background.
            setPage(0);
        }
    }

    Connections
    {
        target: Cura.Actions.preferences
        onTriggered: preferences.visible = true
    }

    Connections
    {
        target: CuraApplication
        onShowPreferencesWindow: preferences.visible = true
    }

    Connections
    {
        target: Cura.Actions.addProfile
        onTriggered:
        {

            preferences.show();
            preferences.setPage(4);
            // Create a new profile after a very short delay so the preference page has time to initiate
            createProfileTimer.start();
        }
    }

    Connections
    {
        target: Cura.Actions.configureMachines
        onTriggered:
        {
            preferences.visible = true;
            preferences.setPage(2);
        }
    }

    Connections
    {
        target: Cura.Actions.manageProfiles
        onTriggered:
        {
            preferences.visible = true;
            preferences.setPage(4);
        }
    }

    Connections
    {
        target: Cura.Actions.manageMaterials
        onTriggered:
        {
            preferences.visible = true;
            preferences.setPage(3)
        }
    }

    Connections
    {
        target: Cura.Actions.configureSettingVisibility
        onTriggered:
        {
            preferences.visible = true;
            preferences.setPage(1);
            if(source && source.key)
            {
                preferences.getCurrentItem().scrollToSection(source.key);
            }
        }
    }

    Timer
    {
        id: createProfileTimer
        repeat: false
        interval: 1

        onTriggered: preferences.getCurrentItem().createProfile()
    }

    // BlurSettings is a way to force the focus away from any of the setting items.
    // We need to do this in order to keep the bindings intact.
    Connections
    {
        target: Cura.MachineManager
        onBlurSettings:
        {
            contentItem.forceActiveFocus()
        }
    }

    ContextMenu
    {
        id: contextMenu
    }

    onPreClosing:
    {
        close.accepted = CuraApplication.getIsAllChecksPassed();
        if (!close.accepted)
        {
            CuraApplication.checkAndExitApplication();
        }
    }

    MessageDialog
    {
        id: exitConfirmationDialog
        title: catalog.i18nc("@title:window", "Closing Cura")
        text: catalog.i18nc("@label", "Are you sure you want to exit Cura?")
        icon: StandardIcon.Question
        modality: Qt.ApplicationModal
        standardButtons: StandardButton.Yes | StandardButton.No
        onYes: CuraApplication.callConfirmExitDialogCallback(true)
        onNo: CuraApplication.callConfirmExitDialogCallback(false)
        onRejected: CuraApplication.callConfirmExitDialogCallback(false)
        onVisibilityChanged:
        {
            if (!visible)
            {
                // reset the text to default because other modules may change the message text.
                text = catalog.i18nc("@label", "Are you sure you want to exit Cura?");
            }
        }
    }

    Connections
    {
        target: CuraApplication
        onShowConfirmExitDialog:
        {
            exitConfirmationDialog.text = message;
            exitConfirmationDialog.open();
        }
    }

    Connections
    {
        target: Cura.Actions.quit
        onTriggered: CuraApplication.checkAndExitApplication();
    }

    Connections
    {
        target: Cura.Actions.toggleFullScreen
        onTriggered: base.toggleFullscreen();
    }

    FileDialog
    {
        id: openDialog;

        //: File open dialog title
        title: catalog.i18nc("@title:window","Open file(s)")
        modality: UM.Application.platform == "linux" ? Qt.NonModal : Qt.WindowModal;
        selectMultiple: true
        nameFilters: UM.MeshFileHandler.supportedReadFileTypes;
        folder: CuraApplication.getDefaultPath("dialog_load_path")
        onAccepted:
        {
            // Because several implementations of the file dialog only update the folder
            // when it is explicitly set.
            var f = folder;
            folder = f;

            CuraApplication.setDefaultPath("dialog_load_path", folder);

            handleOpenFileUrls(fileUrls);
        }

        // Yeah... I know... it is a mess to put all those things here.
        // There are lots of user interactions in this part of the logic, such as showing a warning dialog here and there,
        // etc. This means it will come back and forth from time to time between QML and Python. So, separating the logic
        // and view here may require more effort but make things more difficult to understand.
        function handleOpenFileUrls(fileUrlList)
        {
            // look for valid project files
            var projectFileUrlList = [];
            var hasGcode = false;
            var nonGcodeFileList = [];
            for (var i in fileUrlList)
            {
                var endsWithG = /\.g$/;
                var endsWithGcode = /\.gcode$/;
                if (endsWithG.test(fileUrlList[i]) || endsWithGcode.test(fileUrlList[i]))
                {
                    continue;
                }
                else if (CuraApplication.checkIsValidProjectFile(fileUrlList[i]))
                {
                    projectFileUrlList.push(fileUrlList[i]);
                }
                nonGcodeFileList.push(fileUrlList[i]);
            }
            hasGcode = nonGcodeFileList.length < fileUrlList.length;

            // show a warning if selected multiple files together with Gcode
            var hasProjectFile = projectFileUrlList.length > 0;
            var selectedMultipleFiles = fileUrlList.length > 1;
            if (selectedMultipleFiles && hasGcode)
            {
                infoMultipleFilesWithGcodeDialog.selectedMultipleFiles = selectedMultipleFiles;
                infoMultipleFilesWithGcodeDialog.hasProjectFile = hasProjectFile;
                infoMultipleFilesWithGcodeDialog.fileUrls = nonGcodeFileList.slice();
                infoMultipleFilesWithGcodeDialog.projectFileUrlList = projectFileUrlList.slice();
                infoMultipleFilesWithGcodeDialog.open();
            }
            else
            {
                handleOpenFiles(selectedMultipleFiles, hasProjectFile, fileUrlList, projectFileUrlList);
            }
        }

        function handleOpenFiles(selectedMultipleFiles, hasProjectFile, fileUrlList, projectFileUrlList)
        {
            // we only allow opening one project file
            if (selectedMultipleFiles && hasProjectFile)
            {
                openFilesIncludingProjectsDialog.fileUrls = fileUrlList.slice();
                openFilesIncludingProjectsDialog.show();
                return;
            }

            if (hasProjectFile)
            {
                var projectFile = projectFileUrlList[0];

                // check preference
                var choice = UM.Preferences.getValue("cura/choice_on_open_project");
                if (choice == "open_as_project")
                {
                    openFilesIncludingProjectsDialog.loadProjectFile(projectFile);
                }
                else if (choice == "open_as_model")
                {
                    openFilesIncludingProjectsDialog.loadModelFiles([projectFile].slice());
                }
                else    // always ask
                {
                    // ask whether to open as project or as models
                    askOpenAsProjectOrModelsDialog.fileUrl = projectFile;
                    askOpenAsProjectOrModelsDialog.show();
                }
            }
            else
            {
                openFilesIncludingProjectsDialog.loadModelFiles(fileUrlList.slice());
            }
        }
    }

    MessageDialog
    {
        id: packageInstallDialog
        title: catalog.i18nc("@window:title", "Install Package");
        standardButtons: StandardButton.Ok
        modality: Qt.ApplicationModal
    }

    MessageDialog
    {
        id: infoMultipleFilesWithGcodeDialog
        title: catalog.i18nc("@title:window", "Open File(s)")
        icon: StandardIcon.Information
        standardButtons: StandardButton.Ok
        text: catalog.i18nc("@text:window", "We have found one or more G-Code files within the files you have selected. You can only open one G-Code file at a time. If you want to open a G-Code file, please just select only one.")

        property var selectedMultipleFiles
        property var hasProjectFile
        property var fileUrls
        property var projectFileUrlList

        onAccepted:
        {
            openDialog.handleOpenFiles(selectedMultipleFiles, hasProjectFile, fileUrls, projectFileUrlList);
        }
    }

    Connections
    {
        target: Cura.Actions.open
        onTriggered: openDialog.open()
    }

    OpenFilesIncludingProjectsDialog
    {
        id: openFilesIncludingProjectsDialog
    }

    AskOpenAsProjectOrModelsDialog
    {
        id: askOpenAsProjectOrModelsDialog
    }

    Connections
    {
        target: CuraApplication
        onOpenProjectFile:
        {
            askOpenAsProjectOrModelsDialog.fileUrl = project_file;
            askOpenAsProjectOrModelsDialog.show();
        }
    }

    Connections
    {
        target: Cura.Actions.showProfileFolder
        onTriggered:
        {
            var path = UM.Resources.getPath(UM.Resources.Preferences, "");
            if(Qt.platform.os == "windows") {
                path = path.replace(/\\/g,"/");
            }
            Qt.openUrlExternally(path);
            if(Qt.platform.os == "linux") {
                Qt.openUrlExternally(UM.Resources.getPath(UM.Resources.Resources, ""));
            }
        }
    }

    AddMachineDialog
    {
        id: addMachineDialog
        onMachineAdded:
        {
            machineActionsWizard.firstRun = addMachineDialog.firstRun
            machineActionsWizard.start(id)
        }
    }

    // Dialog to handle first run machine actions
    UM.Wizard
    {
        id: machineActionsWizard;

        title: catalog.i18nc("@title:window", "Add Printer")
        property var machine;

        function start(id)
        {
            var actions = Cura.MachineActionManager.getFirstStartActions(id)
            resetPages() // Remove previous pages

            for (var i = 0; i < actions.length; i++)
            {
                actions[i].displayItem.reset()
                machineActionsWizard.appendPage(actions[i].displayItem, catalog.i18nc("@title", actions[i].label));
            }

            //Only start if there are actions to perform.
            if (actions.length > 0)
            {
                machineActionsWizard.currentPage = 0;
                show()
            }
        }
    }

    MessageDialog
    {
        id: messageDialog
        modality: Qt.ApplicationModal
        onAccepted: CuraApplication.messageBoxClosed(clickedButton)
        onApply: CuraApplication.messageBoxClosed(clickedButton)
        onDiscard: CuraApplication.messageBoxClosed(clickedButton)
        onHelp: CuraApplication.messageBoxClosed(clickedButton)
        onNo: CuraApplication.messageBoxClosed(clickedButton)
        onRejected: CuraApplication.messageBoxClosed(clickedButton)
        onReset: CuraApplication.messageBoxClosed(clickedButton)
        onYes: CuraApplication.messageBoxClosed(clickedButton)
    }

    Connections
    {
        target: CuraApplication
        onShowMessageBox:
        {
            messageDialog.title = title
            messageDialog.text = text
            messageDialog.informativeText = informativeText
            messageDialog.detailedText = detailedText
            messageDialog.standardButtons = buttons
            messageDialog.icon = icon
            messageDialog.visible = true
        }
    }

    DiscardOrKeepProfileChangesDialog
    {
        id: discardOrKeepProfileChangesDialog
    }

    Connections
    {
        target: CuraApplication
        onShowDiscardOrKeepProfileChanges:
        {
            discardOrKeepProfileChangesDialog.show()
        }
    }

    Connections
    {
        target: Cura.Actions.addMachine
        onTriggered: addMachineDialog.visible = true;
    }

    AboutDialog
    {
        id: aboutDialog
    }

    Connections
    {
        target: Cura.Actions.about
        onTriggered: aboutDialog.visible = true;
    }

    Connections
    {
        target: CuraApplication
        onRequestAddPrinter:
        {
            addMachineDialog.visible = true
            addMachineDialog.firstRun = false
        }
    }

    Timer
    {
        id: startupTimer;
        interval: 100;
        repeat: false;
        running: true;
        onTriggered:
        {
            if(!base.visible)
            {
                base.visible = true;
            }

            // check later if the user agreement dialog has been closed
            if (CuraApplication.needToShowUserAgreement)
            {
                restart();
            }
            else if(Cura.MachineManager.activeMachine == null)
            {
                addMachineDialog.open();
            }
        }
    }
}<|MERGE_RESOLUTION|>--- conflicted
+++ resolved
@@ -88,7 +88,7 @@
             window: base
         }
 
-        Rectangle
+        Item
         {
             id: headerBackground
             anchors
@@ -192,52 +192,6 @@
                 }
             }
 
-<<<<<<< HEAD
-            Rectangle
-            {
-                id: stageMenuBackground
-                anchors
-                {
-                    left: parent.left
-                    right: parent.right
-                    top: parent.top
-                }
-                visible: stageMenu.source != ""
-                height: visible ? Math.round(UM.Theme.getSize("stage_menu").height / 2) : 0
-
-                LinearGradient
-                {
-                    anchors.fill: parent
-                    start: Qt.point(0, 0)
-                    end: Qt.point(parent.width, 0)
-                    gradient: Gradient
-                    {
-                        GradientStop
-                        {
-                            position: 0.0
-                            color: UM.Theme.getColor("main_window_header_background")
-                        }
-                        GradientStop
-                        {
-                            position: 0.5
-                            color: UM.Theme.getColor("main_window_header_background_gradient")
-                        }
-                        GradientStop
-                        {
-                            position: 1.0
-                            color: UM.Theme.getColor("main_window_header_background")
-                        }
-                    }
-                }
-=======
-            Connections
-            {
-                target: stageMenu.item
-                onShowTooltip: base.showTooltip(item, location, text)
-                onHideTooltip: base.hideTooltip()
->>>>>>> 9bce3735
-            }
-
             JobSpecs
             {
                 id: jobSpecs
