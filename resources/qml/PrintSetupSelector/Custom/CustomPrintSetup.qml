// Copyright (c) 2018 Ultimaker B.V.
// Cura is released under the terms of the LGPLv3 or higher.

import QtQuick 2.10
import QtQuick.Controls 2.3
import QtQuick.Controls 1.4 as OldControls
import QtQuick.Layouts 1.3

import UM 1.3 as UM
import Cura 1.6 as Cura
import ".."

Item
{
    id: customPrintSetup

    property real padding: UM.Theme.getSize("default_margin").width
    property bool multipleExtruders: extrudersModel.count > 1

    property var extrudersModel: CuraApplication.getExtrudersModel()

    Item
    {
        id: intent
        height: childrenRect.height

        anchors
        {
            top: parent.top
            topMargin: UM.Theme.getSize("default_margin").height
            left: parent.left
            leftMargin: parent.padding
            right: parent.right
            rightMargin: parent.padding
        }

        Label
        {
            id: profileLabel
            anchors
            {
                top: parent.top
                bottom: parent.bottom
                left: parent.left
                right: intentSelection.left
            }
            text: catalog.i18nc("@label", "Profile")
            font: UM.Theme.getFont("medium")
            renderType: Text.NativeRendering
            color: UM.Theme.getColor("text")
            verticalAlignment: Text.AlignVCenter
        }

        NoIntentIcon
        {
            affected_extruders: Cura.MachineManager.extruderPositionsWithNonActiveIntent
            intent_type: Cura.MachineManager.activeIntentCategory
            anchors.right: intentSelection.left
            anchors.rightMargin: UM.Theme.getSize("narrow_margin").width
            width: Math.round(profileLabel.height * 0.5)
            anchors.verticalCenter: parent.verticalCenter
            height: width
            visible: affected_extruders.length
        }

        Button
        {
            id: intentSelection
            onClicked: menu.opened ? menu.close() : menu.open()

            anchors.right: parent.right
            width: UM.Theme.getSize("print_setup_big_item").width
            height: textLabel.contentHeight + 2 * UM.Theme.getSize("narrow_margin").height
            hoverEnabled: true

            baselineOffset: null // If we don't do this, there is a binding loop. WHich is a bit weird, since we override the contentItem anyway...


            contentItem: RowLayout
            {
                spacing: 0
                anchors.left: parent.left
                anchors.right: customisedSettings.left
                anchors.leftMargin: UM.Theme.getSize("default_margin").width



                Label
                {
                    id: textLabel
                    text: Cura.MachineManager.activeQualityDisplayNameMap["main"]
                    font: UM.Theme.getFont("default")
                    color: UM.Theme.getColor("text")
                    Layout.margins: 0
                    Layout.maximumWidth: Math.floor(parent.width * 0.7)  // Always leave >= 30% for the rest of the row.
                    height: contentHeight
                    verticalAlignment: Text.AlignVCenter
                    renderType: Text.NativeRendering
                    elide: Text.ElideRight
                }

<<<<<<< HEAD
                Label
=======
                if (Cura.MachineManager.isActiveQualityCustom)
                {
                    result = resultMain
                }

                if (Cura.MachineManager.isActiveQualitySupported)
>>>>>>> 26e578b0
                {
                    text: activeQualityDetailText()
                    font: UM.Theme.getFont("default")
                    color: UM.Theme.getColor("text_detail")
                    Layout.margins: 0
                    Layout.fillWidth: true

                    height: contentHeight
                    verticalAlignment: Text.AlignVCenter
                    renderType: Text.NativeRendering
                    elide: Text.ElideRight

                    function activeQualityDetailText()
                    {
                        var resultMap = Cura.MachineManager.activeQualityDisplayNameMap
                        var resultSuffix = resultMap["suffix"]
                        var result = ""

                        if (Cura.MachineManager.isActiveQualityExperimental)
                        {
                            resultSuffix += " (Experimental)"
                        }

                        if (Cura.MachineManager.isActiveQualitySupported)
                        {
                            if (Cura.MachineManager.activeQualityLayerHeight > 0)
                            {
                                if (resultSuffix)
                                {
                                    result += " - " + resultSuffix
                                }
                                result += " - "
                                result += Cura.MachineManager.activeQualityLayerHeight + "mm"
                            }
                        }

                        return result
                    }
                }
            }

            background: Rectangle
            {
                id: backgroundItem
                border.color: intentSelection.hovered ? UM.Theme.getColor("setting_control_border_highlight") : UM.Theme.getColor("setting_control_border")
                border.width: UM.Theme.getSize("default_lining").width
                radius: UM.Theme.getSize("default_radius").width
                color: UM.Theme.getColor("main_background")
            }

            UM.SimpleButton
            {
                id: customisedSettings

                visible: Cura.MachineManager.hasUserSettings
                width: UM.Theme.getSize("print_setup_icon").width
                height: UM.Theme.getSize("print_setup_icon").height

                anchors.verticalCenter: parent.verticalCenter
                anchors.right: downArrow.left
                anchors.rightMargin: UM.Theme.getSize("default_margin").width

                color: hovered ? UM.Theme.getColor("setting_control_button_hover") : UM.Theme.getColor("setting_control_button");
                iconSource: UM.Theme.getIcon("star")

                onClicked:
                {
                    forceActiveFocus();
                    Cura.Actions.manageProfiles.trigger()
                }
                onEntered:
                {
                    var content = catalog.i18nc("@tooltip", "Some setting/override values are different from the values stored in the profile.\n\nClick to open the profile manager.")
                    base.showTooltip(intent, Qt.point(-UM.Theme.getSize("default_margin").width, 0), content)
                }
                onExited: base.hideTooltip()
            }
            UM.RecolorImage
            {
                id: downArrow


                source: UM.Theme.getIcon("arrow_bottom")
                width: UM.Theme.getSize("standard_arrow").width
                height: UM.Theme.getSize("standard_arrow").height

                anchors
                {
                    right: parent.right
                    verticalCenter: parent.verticalCenter
                    rightMargin: UM.Theme.getSize("default_margin").width
                }

                color: UM.Theme.getColor("setting_control_button")
            }
        }

        QualitiesWithIntentMenu
        {
            id: menu
            y: intentSelection.y + intentSelection.height
            x: intentSelection.x
            width: intentSelection.width
        }
    }

    UM.TabRow
    {
        id: tabBar

        visible: multipleExtruders  // The tab row is only visible when there are more than 1 extruder

        anchors
        {
            top: intent.bottom
            topMargin: UM.Theme.getSize("default_margin").height
            left: parent.left
            leftMargin: parent.padding
            right: parent.right
            rightMargin: parent.padding
        }

        Repeater
        {
            id: repeater
            model: extrudersModel
            delegate: UM.TabRowButton
            {
                contentItem: Item
                {
                    Cura.ExtruderIcon
                    {
                        anchors.horizontalCenter: parent.horizontalCenter
                        materialColor: model.color
                        extruderEnabled: model.enabled
                    }
                }
                onClicked:
                {
                    Cura.ExtruderManager.setActiveExtruderIndex(tabBar.currentIndex)
                }
            }
        }

        //When active extruder changes for some other reason, switch tabs.
        //Don't directly link currentIndex to Cura.ExtruderManager.activeExtruderIndex!
        //This causes a segfault in Qt 5.11. Something with VisualItemModel removing index -1. We have to use setCurrentIndex instead.
        Connections
        {
            target: Cura.ExtruderManager
            onActiveExtruderChanged:
            {
                tabBar.setCurrentIndex(Cura.ExtruderManager.activeExtruderIndex);
            }
        }

        //When the model of the extruders is rebuilt, the list of extruders is briefly emptied and rebuilt.
        //This causes the currentIndex of the tab to be in an invalid position which resets it to 0.
        //Therefore we need to change it back to what it was: The active extruder index.
        Connections
        {
            target: repeater.model
            onModelChanged:
            {
                tabBar.setCurrentIndex(Cura.ExtruderManager.activeExtruderIndex)
            }
        }
    }

    Rectangle
    {
        anchors
        {
            top: tabBar.visible ? tabBar.bottom : intent.bottom
            topMargin: -UM.Theme.getSize("default_lining").width
            left: parent.left
            leftMargin: parent.padding
            right: parent.right
            rightMargin: parent.padding
            bottom: parent.bottom
        }
        z: tabBar.z - 1
        // Don't show the border when only one extruder

        border.color: tabBar.visible ? UM.Theme.getColor("lining") : "transparent"
        border.width: UM.Theme.getSize("default_lining").width

        color: UM.Theme.getColor("main_background")
        Cura.SettingView
        {
            anchors
            {
                fill: parent
                topMargin: UM.Theme.getSize("default_margin").height
                leftMargin: UM.Theme.getSize("default_margin").width
                // Small space for the scrollbar
                rightMargin: UM.Theme.getSize("narrow_margin").width
                // Compensate for the negative margin in the parent
                bottomMargin: UM.Theme.getSize("default_lining").width
            }
        }
    }
}<|MERGE_RESOLUTION|>--- conflicted
+++ resolved
@@ -75,15 +75,12 @@
 
             baselineOffset: null // If we don't do this, there is a binding loop. WHich is a bit weird, since we override the contentItem anyway...
 
-
             contentItem: RowLayout
             {
                 spacing: 0
                 anchors.left: parent.left
                 anchors.right: customisedSettings.left
                 anchors.leftMargin: UM.Theme.getSize("default_margin").width
-
-
 
                 Label
                 {
@@ -99,16 +96,7 @@
                     elide: Text.ElideRight
                 }
 
-<<<<<<< HEAD
                 Label
-=======
-                if (Cura.MachineManager.isActiveQualityCustom)
-                {
-                    result = resultMain
-                }
-
-                if (Cura.MachineManager.isActiveQualitySupported)
->>>>>>> 26e578b0
                 {
                     text: activeQualityDetailText()
                     font: UM.Theme.getFont("default")
@@ -190,7 +178,6 @@
             {
                 id: downArrow
 
-
                 source: UM.Theme.getIcon("arrow_bottom")
                 width: UM.Theme.getSize("standard_arrow").width
                 height: UM.Theme.getSize("standard_arrow").height
