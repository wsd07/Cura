--- conflicted
+++ resolved
@@ -12,12 +12,9 @@
 UM.MenuItem
 {
     id: menuItem
-<<<<<<< HEAD
-=======
 
     implicitHeight: UM.Theme.getSize("menu").height + UM.Theme.getSize("narrow_margin").height
     implicitWidth: UM.Theme.getSize("menu").width
->>>>>>> c356d37e
     opacity: enabled ? 1.0 : 0.5
 
     arrow: UM.RecolorImage
@@ -52,10 +49,6 @@
         width: menuItem.width - 2 * UM.Theme.getSize("default_lining").width
         height: menuItem.height - 2 * UM.Theme.getSize("default_lining").height
 
-<<<<<<< HEAD
-        color: menuItem.highlighted ?  UM.Theme.getColor("setting_control_highlight") : "transparent"
-=======
         color: menuItem.highlighted ? UM.Theme.getColor("secondary"): UM.Theme.getColor("setting_control_highlight")
->>>>>>> c356d37e
     }
 }