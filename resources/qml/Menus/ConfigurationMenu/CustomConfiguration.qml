--- conflicted
+++ resolved
@@ -1,10 +1,5 @@
-<<<<<<< HEAD
-// Copyright (c) 2022 Ultimaker B.V.
-// Cura is released under the terms of the LGPLv3 or higher.
-=======
 //Copyright (c) 2022 Ultimaker B.V.
 //Cura is released under the terms of the LGPLv3 or higher.
->>>>>>> b96f5879
 
 import QtQuick 2.6
 import QtQuick.Controls 2.0
