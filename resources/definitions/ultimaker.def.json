{
    "version": 2,
    "name": "Ultimaker",
    "inherits": "fdmprinter",
    "metadata": {
        "author": "Ultimaker",
        "manufacturer": "Ultimaker B.V.",
        "visible": false,
        "exclude_materials": [ "generic_hips", "structur3d_dap100silicone" ]
    },
    "overrides": {
        "machine_max_feedrate_e": {
            "default_value": 45
        },
        "material_print_temperature": {
            "minimum_value": "0"
        },
        "material_bed_temperature": {
            "minimum_value": "0",
            "maximum_value_warning": "125"
        },
        "material_bed_temperature_layer_0":
        {
            "maximum_value_warning": "125"
        },
        "material_standby_temperature": {
            "minimum_value": "0"
        },
        "extruder_prime_pos_y":
        {
            "minimum_value": "0",
            "maximum_value": "machine_depth"
        },
        "extruder_prime_pos_x":
        {
            "minimum_value": "0",
            "maximum_value": "machine_width"
        },
        "relative_extrusion":
        {
            "value": false,
            "enabled": false
        },
        "skin_angles": {
            "value": "[] if infill_pattern not in ['cross', 'cross_3d'] else [20, 110]"
        },
        "line_width": {
            "value": "machine_nozzle_size"
        },
        "wall_thickness": {
            "value": "wall_line_width_0 + wall_line_width_x"
        },
        "infill_material_flow": {
            "value": "(1.95-infill_sparse_density / 100 if infill_sparse_density > 95 else 1) * material_flow"
        },
        "retraction_combing": {
            "value": "'no_outer_surfaces'"
        },
        "retraction_count_max": {
            "value": 25
        },
        "retraction_extrusion_window": {
            "value": 1
        },
        "roofing_layer_count": {
            "value": "1"
        },
        "roofing_material_flow": {
            "value": "material_flow"
        },
        "skin_material_flow": {
            "value": "0.95 * material_flow"
        },
        "support_interface_material_flow": {
            "value": "skin_material_flow"
        },
        "skin_monotonic" : {
            "value": true
        },
        "speed_equalize_flow_width_factor": {
            "value": "110.0"
        },
        "top_layers": {
            "value": "math.ceil(round(top_thickness / resolveOrValue('layer_height'), 4))"
        },
        "bottom_layers": {
            "value": "math.ceil(round(bottom_thickness / resolveOrValue('layer_height'), 4))"
        },
        "xy_offset": {
            "value": "-layer_height * 0.1"
        },
        "meshfix_maximum_resolution": {
            "value": "max(speed_wall_0 / 75, 0.5)"
        },
        "meshfix_maximum_deviation": {
            "value": "machine_nozzle_size / 10"
        },
        "jerk_travel_enabled": {
            "value": false
        },
        "acceleration_travel_enabled": {
            "value": false
        },
        "acceleration_travel": {
            "value": "acceleration_wall"
        },
        "skin_edge_support_thickness": {
            "value": "4 * layer_height if infill_sparse_density < 30 else 0"
        },
        "bridge_settings_enabled": {
            "value": false
        },
        "bridge_wall_min_length": {
            "value": 0
        },
        "bridge_skin_support_threshold": {
            "value": 50
        },
        "bridge_sparse_infill_max_density": {
            "value": 0
        },
        "bridge_wall_coast": {
            "value": 0
        },
        "bridge_wall_speed": {
            "value": "speed_wall"
        },
        "bridge_wall_material_flow": {
            "value": "wall_material_flow"
        },
        "bridge_skin_speed": {
            "value": "speed_topbottom"
        },
        "bridge_skin_material_flow": {
            "value": "skin_material_flow"
        },
        "bridge_skin_density": {
            "value": "80"
        },
        "bridge_fan_speed": {
             "value": "cool_fan_speed_max"
        },
        "bridge_enable_more_layers": {
            "value": false
        },
        "bridge_skin_speed_2": {
            "value": "speed_topbottom"
        },
        "bridge_skin_material_flow_2": {
            "value": "skin_material_flow"
        },
        "bridge_skin_density_2": {
            "value": 100
        },
        "bridge_fan_speed_2": {
            "value": "cool_fan_speed_min"
        },
        "bridge_skin_speed_3": {
             "value": "speed_topbottom"
        },
        "bridge_skin_material_flow_3": {
            "value": "skin_material_flow"
        },
        "bridge_skin_density_3": {
             "value": 100
        },
        "bridge_fan_speed_3": {
             "value": "cool_fan_speed_min"
        },
<<<<<<< HEAD

        "support_wall_count": {
            "value": 0
        },
        "zig_zaggify_support": {
            "value": true
        },
        "support_infill_rate": {
            "value": 80
        },
        "support_offset": {
            "value": "=2*line_width"
        },
        "support_xy_distance": {
            "value": "=support_offset"
        },
        "support_join_distance": {
            "value": 0
        },
        "gradual_support_infill_steps": {
            "value": 2
        },
        "gradual_support_infill_step_height": {
            "value": "=4*layer_height"
        },
        "minimum_support_area": {
            "value": "=pow((0.15+support_offset), 2)"
        },
        "support_interface_height": {
            "value": "=2*layer_height"
        },
        "support_interface_pattern": {
            "value": "zigzag"
        },
        "minimum_interface_area": {
            "value": "=minimum_support_area"
        },
        "support_interface_offset": {
            "value": "=support_offset"
=======
        "jerk_print": {
            "value": "20",
            "minimum_value_warning": 20
        },
        "jerk_infill": {
            "minimum_value_warning": 20
        },
        "jerk_wall": {
            "minimum_value_warning": 20
        },
        "jerk_wall_0": {
            "minimum_value_warning": 20
        },
        "jerk_roofing": {
            "minimum_value_warning": 20
        },
        "jerk_topbottom": {
            "minimum_value_warning": 20
        },
        "jerk_support": {
            "minimum_value_warning": 20
        },
        "jerk_support_infill": {
            "minimum_value_warning": 20
        },
        "jerk_support_interface": {
            "minimum_value_warning": 20
        },
        "jerk_prime_tower": {
            "minimum_value_warning": 20
        },
        "jerk_layer_0": {
            "minimum_value_warning": 20
        },
        "jerk_print_layer_0": {
            "minimum_value_warning": 20
        },
        "jerk_travel": {
            "value": "jerk_print",
            "minimum_value_warning": 20
        },
        "jerk_travel_layer_0": {
            "minimum_value_warning": 20
        },
        "jerk_skirt_brim": {
            "minimum_value_warning": 20
>>>>>>> afd7f550
        }
    }
}<|MERGE_RESOLUTION|>--- conflicted
+++ resolved
@@ -101,6 +101,9 @@
         "acceleration_travel_enabled": {
             "value": false
         },
+        "jerk_travel": {
+            "value": "jerk_print"
+        },
         "acceleration_travel": {
             "value": "acceleration_wall"
         },
@@ -167,8 +170,53 @@
         "bridge_fan_speed_3": {
              "value": "cool_fan_speed_min"
         },
-<<<<<<< HEAD
-
+        "jerk_print": {
+            "value": "20",
+            "minimum_value_warning": 20
+        },
+        "jerk_infill": {
+            "minimum_value_warning": 20
+        },
+        "jerk_wall": {
+            "minimum_value_warning": 20
+        },
+        "jerk_wall_0": {
+            "minimum_value_warning": 20
+        },
+        "jerk_roofing": {
+            "minimum_value_warning": 20
+        },
+        "jerk_topbottom": {
+            "minimum_value_warning": 20
+        },
+        "jerk_support": {
+            "minimum_value_warning": 20
+        },
+        "jerk_support_infill": {
+            "minimum_value_warning": 20
+        },
+        "jerk_support_interface": {
+            "minimum_value_warning": 20
+        },
+        "jerk_prime_tower": {
+            "minimum_value_warning": 20
+        },
+        "jerk_layer_0": {
+            "minimum_value_warning": 20
+        },
+        "jerk_print_layer_0": {
+            "minimum_value_warning": 20
+        },
+        "jerk_travel": {
+            "value": "jerk_print",
+            "minimum_value_warning": 20
+        },
+        "jerk_travel_layer_0": {
+            "minimum_value_warning": 20
+        },
+        "jerk_skirt_brim": {
+            "minimum_value_warning": 20
+        }
         "support_wall_count": {
             "value": 0
         },
@@ -207,54 +255,6 @@
         },
         "support_interface_offset": {
             "value": "=support_offset"
-=======
-        "jerk_print": {
-            "value": "20",
-            "minimum_value_warning": 20
-        },
-        "jerk_infill": {
-            "minimum_value_warning": 20
-        },
-        "jerk_wall": {
-            "minimum_value_warning": 20
-        },
-        "jerk_wall_0": {
-            "minimum_value_warning": 20
-        },
-        "jerk_roofing": {
-            "minimum_value_warning": 20
-        },
-        "jerk_topbottom": {
-            "minimum_value_warning": 20
-        },
-        "jerk_support": {
-            "minimum_value_warning": 20
-        },
-        "jerk_support_infill": {
-            "minimum_value_warning": 20
-        },
-        "jerk_support_interface": {
-            "minimum_value_warning": 20
-        },
-        "jerk_prime_tower": {
-            "minimum_value_warning": 20
-        },
-        "jerk_layer_0": {
-            "minimum_value_warning": 20
-        },
-        "jerk_print_layer_0": {
-            "minimum_value_warning": 20
-        },
-        "jerk_travel": {
-            "value": "jerk_print",
-            "minimum_value_warning": 20
-        },
-        "jerk_travel_layer_0": {
-            "minimum_value_warning": 20
-        },
-        "jerk_skirt_brim": {
-            "minimum_value_warning": 20
->>>>>>> afd7f550
         }
     }
 }