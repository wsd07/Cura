--- conflicted
+++ resolved
@@ -2064,11 +2064,7 @@
                     "unit": "°C",
                     "type": "float",
                     "default_value": 35,
-<<<<<<< HEAD
-                    "resolve": "max(extruderValues('build_volume_temperature'))",
-=======
                     "resolve": "min(extruderValues('build_volume_temperature'))",
->>>>>>> 2e93948c
                     "minimum_value": "-273.15",
                     "minimum_value_warning": "0",
                     "maximum_value_warning": "285",
