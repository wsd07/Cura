{
    "name": "FDM Printer Base Description",
    "version": 2,
    "metadata":
    {
        "type": "machine",
        "author": "Unknown",
        "manufacturer": "Unknown",
        "setting_version": 21,
        "file_formats": "text/x-gcode;model/stl;application/x-wavefront-obj;application/x3g",
        "visible": false,
        "has_materials": true,
        "has_variants": false,
        "has_machine_quality": false,
        "preferred_material": "generic_pla",
        "preferred_quality_type": "normal",
        "machine_extruder_trains": { "0": "fdmextruder" },
        "supports_usb_connection": true,
        "supports_network_connection": false
    },
    "settings":
    {
        "machine_settings":
        {
            "label": "Machine",
            "type": "category",
            "description": "Machine specific settings",
            "icon": "Printer",
            "children":
            {
                "machine_name":
                {
                    "label": "Machine Type",
                    "description": "The name of your 3D printer model.",
                    "default_value": "Unknown",
                    "type": "str",
                    "settable_per_mesh": false,
                    "settable_per_extruder": false,
                    "settable_per_meshgroup": false
                },
                "machine_show_variants":
                {
                    "label": "Show Machine Variants",
                    "description": "Whether to show the different variants of this machine, which are described in separate json files.",
                    "default_value": false,
                    "type": "bool",
                    "settable_per_mesh": false,
                    "settable_per_extruder": false,
                    "settable_per_meshgroup": false
                },
                "machine_start_gcode":
                {
                    "label": "Start G-code",
                    "description": "G-code commands to be executed at the very start - separated by \\n.",
                    "default_value": "G28 ;Home\nG1 Z15.0 F6000 ;Move the platform down 15mm\n;Prime the extruder\nG92 E0\nG1 F200 E3\nG92 E0",
                    "type": "str",
                    "settable_per_mesh": false,
                    "settable_per_extruder": false,
                    "settable_per_meshgroup": false
                },
                "machine_end_gcode":
                {
                    "label": "End G-code",
                    "description": "G-code commands to be executed at the very end - separated by \\n.",
                    "default_value": "M104 S0\nM140 S0\n;Retract the filament\nG92 E1\nG1 E-1 F300\nG28 X0 Y0\nM84",
                    "type": "str",
                    "settable_per_mesh": false,
                    "settable_per_extruder": false,
                    "settable_per_meshgroup": false
                },
                "material_guid":
                {
                    "label": "Material GUID",
                    "description": "GUID of the material. This is set automatically.",
                    "default_value": "",
                    "type": "str",
                    "enabled": false
                },
                "material_diameter":
                {
                    "label": "Diameter",
                    "description": "Adjusts the diameter of the filament used. Match this value with the diameter of the used filament.",
                    "unit": "mm",
                    "type": "float",
                    "default_value": 2.85,
                    "minimum_value": "0.0001",
                    "minimum_value_warning": "0.4",
                    "maximum_value_warning": "3.5",
                    "enabled": "machine_gcode_flavor != \"UltiGCode\"",
                    "settable_per_mesh": false,
                    "settable_per_extruder": true
                },
                "material_bed_temp_wait":
                {
                    "label": "Wait for Build Plate Heatup",
                    "description": "Whether to insert a command to wait until the build plate temperature is reached at the start.",
                    "default_value": true,
                    "type": "bool",
                    "settable_per_mesh": false,
                    "settable_per_extruder": false,
                    "settable_per_meshgroup": false
                },
                "material_print_temp_wait":
                {
                    "label": "Wait for Nozzle Heatup",
                    "description": "Whether to wait until the nozzle temperature is reached at the start.",
                    "default_value": true,
                    "type": "bool",
                    "enabled": "machine_nozzle_temp_enabled",
                    "settable_per_mesh": false,
                    "settable_per_extruder": false,
                    "settable_per_meshgroup": false
                },
                "material_print_temp_prepend":
                {
                    "label": "Include Material Temperatures",
                    "description": "Whether to include nozzle temperature commands at the start of the gcode. When the start_gcode already contains nozzle temperature commands Cura frontend will automatically disable this setting.",
                    "default_value": true,
                    "type": "bool",
                    "enabled": "machine_nozzle_temp_enabled",
                    "settable_per_mesh": false,
                    "settable_per_extruder": false,
                    "settable_per_meshgroup": false
                },
                "material_bed_temp_prepend":
                {
                    "label": "Include Build Plate Temperature",
                    "description": "Whether to include build plate temperature commands at the start of the gcode. When the start_gcode already contains build plate temperature commands Cura frontend will automatically disable this setting.",
                    "default_value": true,
                    "type": "bool",
                    "settable_per_mesh": false,
                    "settable_per_extruder": false,
                    "settable_per_meshgroup": false
                },
                "machine_width":
                {
                    "label": "Machine Width",
                    "description": "The width (X-direction) of the printable area.",
                    "default_value": 100,
                    "type": "float",
                    "minimum_value": "0.001",
                    "maximum_value": "2000000",
                    "settable_per_mesh": false,
                    "settable_per_extruder": false,
                    "settable_per_meshgroup": false
                },
                "machine_depth":
                {
                    "label": "Machine Depth",
                    "description": "The depth (Y-direction) of the printable area.",
                    "default_value": 100,
                    "type": "float",
                    "minimum_value": "0.001",
                    "maximum_value": "2000000",
                    "settable_per_mesh": false,
                    "settable_per_extruder": false,
                    "settable_per_meshgroup": false
                },
                "machine_height":
                {
                    "label": "Machine Height",
                    "description": "The height (Z-direction) of the printable area.",
                    "default_value": 100,
                    "type": "float",
                    "settable_per_mesh": false,
                    "settable_per_extruder": false,
                    "settable_per_meshgroup": false
                },
                "machine_shape":
                {
                    "label": "Build Plate Shape",
                    "description": "The shape of the build plate without taking unprintable areas into account.",
                    "default_value": "rectangular",
                    "type": "enum",
                    "options":
                    {
                        "rectangular": "Rectangular",
                        "elliptic": "Elliptic"
                    },
                    "settable_per_mesh": false,
                    "settable_per_extruder": false,
                    "settable_per_meshgroup": false
                },
                "machine_buildplate_type":
                {
                    "label": "Build Plate Material",
                    "description": "The material of the build plate installed on the printer.",
                    "default_value": "glass",
                    "type": "enum",
                    "options":
                    {
                        "glass": "Glass",
                        "aluminum": "Aluminum"
                    },
                    "settable_per_mesh": false,
                    "settable_per_extruder": false,
                    "settable_per_meshgroup": false
                },
                "machine_heated_bed":
                {
                    "label": "Has Heated Build Plate",
                    "description": "Whether the machine has a heated build plate present.",
                    "default_value": false,
                    "type": "bool",
                    "settable_per_mesh": false,
                    "settable_per_extruder": false,
                    "settable_per_meshgroup": false
                },
                "machine_heated_build_volume":
                {
                    "label": "Has Build Volume Temperature Stabilization",
                    "description": "Whether the machine is able to stabilize the build volume temperature.",
                    "default_value": false,
                    "type": "bool",
                    "settable_per_mesh": false,
                    "settable_per_extruder": false,
                    "settable_per_meshgroup": false
                },
                "machine_always_write_active_tool":
                {
                    "label": "Always Write Active Tool",
                    "description": "Write active tool after sending temp commands to inactive tool. Required for Dual Extruder printing with Smoothie or other firmware with modal tool commands.",
                    "default_value": false,
                    "type": "bool",
                    "settable_per_mesh": false,
                    "settable_per_extruder": false,
                    "settable_per_meshgroup": false
                },
                "machine_center_is_zero":
                {
                    "label": "Is Center Origin",
                    "description": "Whether the X/Y coordinates of the zero position of the printer is at the center of the printable area.",
                    "default_value": false,
                    "type": "bool",
                    "settable_per_mesh": false,
                    "settable_per_extruder": false,
                    "settable_per_meshgroup": false
                },
                "machine_extruder_count":
                {
                    "label": "Number of Extruders",
                    "description": "Number of extruder trains. An extruder train is the combination of a feeder, bowden tube, and nozzle.",
                    "default_value": 1,
                    "minimum_value": "1",
                    "maximum_value": "16",
                    "type": "int",
                    "settable_per_mesh": false,
                    "settable_per_extruder": false,
                    "settable_per_meshgroup": false
                },
                "extruders_enabled_count":
                {
                    "label": "Number of Extruders That Are Enabled",
                    "description": "Number of extruder trains that are enabled; automatically set in software",
                    "value": "machine_extruder_count",
                    "default_value": 1,
                    "minimum_value": "1",
                    "maximum_value": "16",
                    "type": "int",
                    "settable_per_mesh": false,
                    "settable_per_extruder": false,
                    "settable_per_meshgroup": false
                },
                "machine_nozzle_tip_outer_diameter":
                {
                    "label": "Outer Nozzle Diameter",
                    "description": "The outer diameter of the tip of the nozzle.",
                    "unit": "mm",
                    "default_value": 1,
                    "type": "float",
                    "settable_per_mesh": false,
                    "settable_per_extruder": true,
                    "settable_per_meshgroup": false,
                    "settable_globally": false
                },
                "machine_nozzle_head_distance":
                {
                    "label": "Nozzle Length",
                    "description": "The height difference between the tip of the nozzle and the lowest part of the print head.",
                    "unit": "mm",
                    "default_value": 3,
                    "type": "float",
                    "settable_per_mesh": false,
                    "settable_per_extruder": true,
                    "settable_per_meshgroup": false
                },
                "machine_nozzle_expansion_angle":
                {
                    "label": "Nozzle Angle",
                    "description": "The angle between the horizontal plane and the conical part right above the tip of the nozzle.",
                    "unit": "\u00b0",
                    "type": "int",
                    "default_value": 45,
                    "maximum_value": "89",
                    "minimum_value": "1",
                    "settable_per_mesh": false,
                    "settable_per_extruder": false,
                    "settable_per_meshgroup": false
                },
                "machine_heat_zone_length":
                {
                    "label": "Heat Zone Length",
                    "description": "The distance from the tip of the nozzle in which heat from the nozzle is transferred to the filament.",
                    "unit": "mm",
                    "default_value": 16,
                    "type": "float",
                    "settable_per_mesh": false,
                    "settable_per_extruder": true,
                    "settable_per_meshgroup": false
                },
                "machine_nozzle_temp_enabled":
                {
                    "label": "Enable Nozzle Temperature Control",
                    "description": "Whether to control temperature from Cura. Turn this off to control nozzle temperature from outside of Cura.",
                    "default_value": true,
                    "value": "machine_gcode_flavor != \"UltiGCode\"",
                    "type": "bool",
                    "settable_per_mesh": false,
                    "settable_per_extruder": true,
                    "settable_per_meshgroup": false
                },
                "machine_nozzle_heat_up_speed":
                {
                    "label": "Heat Up Speed",
                    "description": "The speed (\u00b0C/s) by which the nozzle heats up averaged over the window of normal printing temperatures and the standby temperature.",
                    "default_value": 2.0,
                    "unit": "\u00b0C/s",
                    "type": "float",
                    "enabled": "machine_nozzle_temp_enabled",
                    "settable_per_mesh": false,
                    "settable_per_extruder": true
                },
                "machine_nozzle_cool_down_speed":
                {
                    "label": "Cool Down Speed",
                    "description": "The speed (\u00b0C/s) by which the nozzle cools down averaged over the window of normal printing temperatures and the standby temperature.",
                    "default_value": 2.0,
                    "unit": "\u00b0C/s",
                    "type": "float",
                    "enabled": "machine_nozzle_temp_enabled",
                    "settable_per_mesh": false,
                    "settable_per_extruder": true
                },
                "machine_min_cool_heat_time_window":
                {
                    "label": "Minimal Time Standby Temperature",
                    "description": "The minimal time an extruder has to be inactive before the nozzle is cooled. Only when an extruder is not used for longer than this time will it be allowed to cool down to the standby temperature.",
                    "default_value": 50.0,
                    "unit": "s",
                    "type": "float",
                    "enabled": "machine_nozzle_temp_enabled",
                    "settable_per_mesh": false,
                    "settable_per_extruder": true
                },
                "machine_gcode_flavor":
                {
                    "label": "G-code Flavor",
                    "description": "The type of g-code to be generated.",
                    "type": "enum",
                    "options":
                    {
                        "RepRap (Marlin/Sprinter)": "Marlin",
                        "RepRap (Volumetric)": "Marlin (Volumetric)",
                        "RepRap (RepRap)": "RepRap",
                        "UltiGCode": "Ultimaker 2",
                        "Griffin": "Griffin",
                        "Makerbot": "Makerbot",
                        "BFB": "Bits from Bytes",
                        "MACH3": "Mach3",
                        "Repetier": "Repetier"
                    },
                    "default_value": "RepRap (Marlin/Sprinter)",
                    "settable_per_mesh": false,
                    "settable_per_extruder": false,
                    "settable_per_meshgroup": false
                },
                "machine_firmware_retract":
                {
                    "label": "Firmware Retraction",
                    "description": "Whether to use firmware retract commands (G10/G11) instead of using the E property in G1 commands to retract the material.",
                    "type": "bool",
                    "default_value": false,
                    "value": "machine_gcode_flavor == 'RepRap (Volumetric)' or machine_gcode_flavor == 'UltiGCode' or machine_gcode_flavor == 'BFB'",
                    "settable_per_mesh": false,
                    "settable_per_extruder": false,
                    "settable_per_meshgroup": false
                },
                "machine_extruders_share_heater":
                {
                    "label": "Extruders Share Heater",
                    "description": "Whether the extruders share a single heater rather than each extruder having its own heater.",
                    "type": "bool",
                    "default_value": false,
                    "settable_per_mesh": false,
                    "settable_per_extruder": false,
                    "settable_per_meshgroup": false
                },
                "machine_extruders_share_nozzle":
                {
                    "label": "Extruders Share Nozzle",
                    "description": "Whether the extruders share a single nozzle rather than each extruder having its own nozzle. When set to true, it is expected that the printer-start gcode script properly sets up all extruders in an initial retraction state that is known and mutually compatible (either zero or one filament not retracted); in that case the initial retraction status is described, per extruder, by the 'machine_extruders_shared_nozzle_initial_retraction' parameter.",
                    "type": "bool",
                    "default_value": false,
                    "settable_per_mesh": false,
                    "settable_per_extruder": false,
                    "settable_per_meshgroup": false
                },
                "machine_extruders_shared_nozzle_initial_retraction":
                {
                    "label": "Shared Nozzle Initial Retraction",
                    "description": "How much the filament of each extruder is assumed to have been retracted from the shared nozzle tip at the completion of the printer-start gcode script; the value should be equal to or greater than the length of the common part of the nozzle's ducts.",
                    "unit": "mm",
                    "default_value": 0,
                    "minimum_value": "0",
                    "type": "float",
                    "enabled": "machine_extruders_share_nozzle",
                    "settable_per_mesh": false,
                    "settable_per_extruder": true,
                    "settable_per_meshgroup": false
                },
                "machine_disallowed_areas":
                {
                    "label": "Disallowed Areas",
                    "description": "A list of polygons with areas the print head is not allowed to enter.",
                    "type": "polygons",
                    "default_value": [],
                    "settable_per_mesh": false,
                    "settable_per_extruder": false,
                    "settable_per_meshgroup": false
                },
                "nozzle_disallowed_areas":
                {
                    "label": "Nozzle Disallowed Areas",
                    "description": "A list of polygons with areas the nozzle is not allowed to enter.",
                    "type": "polygons",
                    "default_value": [],
                    "settable_per_mesh": false,
                    "settable_per_extruder": false,
                    "settable_per_meshgroup": false
                },
                "machine_head_with_fans_polygon":
                {
                    "label": "Machine Head & Fan Polygon",
                    "description": "The shape of the print head. These are coordinates relative to the position of the print head, which is usually the position of its first extruder. The dimensions left and in front of the print head must be negative coordinates.",
                    "type": "polygon",
                    "default_value": [
                        [-20, 10],
                        [10, 10],
                        [10, -10],
                        [-20, -10]
                    ],
                    "settable_per_mesh": false,
                    "settable_per_extruder": false,
                    "settable_per_meshgroup": false
                },
                "gantry_height":
                {
                    "label": "Gantry Height",
                    "description": "The height difference between the tip of the nozzle and the gantry system (X and Y axes).",
                    "default_value": 99999999999,
                    "value": "machine_height",
                    "type": "float",
                    "settable_per_mesh": false,
                    "settable_per_extruder": false,
                    "settable_per_meshgroup": false
                },
                "machine_nozzle_id":
                {
                    "label": "Nozzle ID",
                    "description": "The nozzle ID for an extruder train, such as \"AA 0.4\" and \"BB 0.8\".",
                    "type": "str",
                    "default_value": "unknown",
                    "settable_per_mesh": false,
                    "settable_per_extruder": true
                },
                "machine_nozzle_size":
                {
                    "label": "Nozzle Diameter",
                    "description": "The inner diameter of the nozzle. Change this setting when using a non-standard nozzle size.",
                    "unit": "mm",
                    "type": "float",
                    "default_value": 0.4,
                    "minimum_value": "0.001",
                    "maximum_value_warning": "10",
                    "settable_per_mesh": false,
                    "settable_per_extruder": true
                },
                "machine_use_extruder_offset_to_offset_coords":
                {
                    "label": "Offset with Extruder",
                    "description": "Apply the extruder offset to the coordinate system. Affects all extruders.",
                    "type": "bool",
                    "default_value": true,
                    "settable_per_mesh": false,
                    "settable_per_extruder": false,
                    "settable_per_meshgroup": false
                },
                "extruder_prime_pos_z":
                {
                    "label": "Extruder Prime Z Position",
                    "description": "The Z coordinate of the position where the nozzle primes at the start of printing.",
                    "type": "float",
                    "unit": "mm",
                    "default_value": 0,
                    "minimum_value_warning": "0",
                    "maximum_value": "machine_height",
                    "settable_per_mesh": false,
                    "settable_per_extruder": true
                },
                "extruder_prime_pos_abs":
                {
                    "label": "Absolute Extruder Prime Position",
                    "description": "Make the extruder prime position absolute rather than relative to the last-known location of the head.",
                    "type": "bool",
                    "default_value": false,
                    "settable_per_mesh": false,
                    "settable_per_extruder": true
                },
                "machine_max_feedrate_x":
                {
                    "label": "Maximum Speed X",
                    "description": "The maximum speed for the motor of the X-direction.",
                    "unit": "mm/s",
                    "type": "float",
                    "default_value": 299792458000,
                    "settable_per_mesh": false,
                    "settable_per_extruder": false,
                    "settable_per_meshgroup": false
                },
                "machine_max_feedrate_y":
                {
                    "label": "Maximum Speed Y",
                    "description": "The maximum speed for the motor of the Y-direction.",
                    "unit": "mm/s",
                    "type": "float",
                    "default_value": 299792458000,
                    "settable_per_mesh": false,
                    "settable_per_extruder": false,
                    "settable_per_meshgroup": false
                },
                "machine_max_feedrate_z":
                {
                    "label": "Maximum Speed Z",
                    "description": "The maximum speed for the motor of the Z-direction.",
                    "unit": "mm/s",
                    "type": "float",
                    "default_value": 299792458000,
                    "settable_per_mesh": false,
                    "settable_per_extruder": false,
                    "settable_per_meshgroup": false
                },
                "machine_max_feedrate_e":
                {
                    "label": "Maximum Speed E",
                    "description": "The maximum speed of the filament.",
                    "unit": "mm/s",
                    "type": "float",
                    "default_value": 299792458000,
                    "settable_per_mesh": false,
                    "settable_per_extruder": false,
                    "settable_per_meshgroup": false
                },
                "machine_max_acceleration_x":
                {
                    "label": "Maximum Acceleration X",
                    "description": "Maximum acceleration for the motor of the X-direction",
                    "unit": "mm/s\u00b2",
                    "type": "float",
                    "default_value": 9000,
                    "settable_per_mesh": false,
                    "settable_per_extruder": false,
                    "settable_per_meshgroup": false
                },
                "machine_max_acceleration_y":
                {
                    "label": "Maximum Acceleration Y",
                    "description": "Maximum acceleration for the motor of the Y-direction.",
                    "unit": "mm/s\u00b2",
                    "type": "float",
                    "default_value": 9000,
                    "settable_per_mesh": false,
                    "settable_per_extruder": false,
                    "settable_per_meshgroup": false
                },
                "machine_max_acceleration_z":
                {
                    "label": "Maximum Acceleration Z",
                    "description": "Maximum acceleration for the motor of the Z-direction.",
                    "unit": "mm/s\u00b2",
                    "type": "float",
                    "default_value": 100,
                    "settable_per_mesh": false,
                    "settable_per_extruder": false,
                    "settable_per_meshgroup": false
                },
                "machine_max_acceleration_e":
                {
                    "label": "Maximum Filament Acceleration",
                    "description": "Maximum acceleration for the motor of the filament.",
                    "unit": "mm/s\u00b2",
                    "type": "float",
                    "default_value": 10000,
                    "settable_per_mesh": false,
                    "settable_per_extruder": false,
                    "settable_per_meshgroup": false
                },
                "machine_acceleration":
                {
                    "label": "Default Acceleration",
                    "description": "The default acceleration of print head movement.",
                    "unit": "mm/s\u00b2",
                    "type": "float",
                    "default_value": 4000,
                    "settable_per_mesh": false,
                    "settable_per_extruder": false,
                    "settable_per_meshgroup": false
                },
                "machine_max_jerk_xy":
                {
                    "label": "Default X-Y Jerk",
                    "description": "Default jerk for movement in the horizontal plane.",
                    "unit": "mm/s",
                    "type": "float",
                    "default_value": 20.0,
                    "minimum_value": "0",
                    "settable_per_mesh": false,
                    "settable_per_extruder": false,
                    "settable_per_meshgroup": false
                },
                "machine_max_jerk_z":
                {
                    "label": "Default Z Jerk",
                    "description": "Default jerk for the motor of the Z-direction.",
                    "unit": "mm/s",
                    "type": "float",
                    "default_value": 0.4,
                    "minimum_value": "0",
                    "settable_per_mesh": false,
                    "settable_per_extruder": false,
                    "settable_per_meshgroup": false
                },
                "machine_max_jerk_e":
                {
                    "label": "Default Filament Jerk",
                    "description": "Default jerk for the motor of the filament.",
                    "unit": "mm/s",
                    "type": "float",
                    "default_value": 5.0,
                    "minimum_value": "0",
                    "settable_per_mesh": false,
                    "settable_per_extruder": false,
                    "settable_per_meshgroup": false
                },
                "machine_steps_per_mm_x":
                {
                    "label": "Steps per Millimeter (X)",
                    "description": "How many steps of the stepper motor will result in one millimeter of movement in the X direction.",
                    "type": "float",
                    "default_value": 50,
                    "minimum_value": "0.0000001",
                    "settable_per_mesh": false,
                    "settable_per_extruder": true
                },
                "machine_steps_per_mm_y":
                {
                    "label": "Steps per Millimeter (Y)",
                    "description": "How many steps of the stepper motor will result in one millimeter of movement in the Y direction.",
                    "type": "float",
                    "default_value": 50,
                    "minimum_value": "0.0000001",
                    "settable_per_mesh": false,
                    "settable_per_extruder": true
                },
                "machine_steps_per_mm_z":
                {
                    "label": "Steps per Millimeter (Z)",
                    "description": "How many steps of the stepper motor will result in one millimeter of movement in the Z direction.",
                    "type": "float",
                    "default_value": 50,
                    "minimum_value": "0.0000001",
                    "settable_per_mesh": false,
                    "settable_per_extruder": true
                },
                "machine_steps_per_mm_e":
                {
                    "label": "Steps per Millimeter (E)",
                    "description": "How many steps of the stepper motors will result in moving the feeder wheel by one millimeter around its circumference.",
                    "type": "float",
                    "default_value": 1600,
                    "minimum_value": "0.0000001",
                    "settable_per_mesh": false,
                    "settable_per_extruder": true
                },
                "machine_endstop_positive_direction_x":
                {
                    "label": "X Endstop in Positive Direction",
                    "description": "Whether the endstop of the X axis is in the positive direction (high X coordinate) or negative (low X coordinate).",
                    "type": "bool",
                    "default_value": false,
                    "settable_per_mesh": false,
                    "settable_per_extruder": true
                },
                "machine_endstop_positive_direction_y":
                {
                    "label": "Y Endstop in Positive Direction",
                    "description": "Whether the endstop of the Y axis is in the positive direction (high Y coordinate) or negative (low Y coordinate).",
                    "type": "bool",
                    "default_value": false,
                    "settable_per_mesh": false,
                    "settable_per_extruder": true
                },
                "machine_endstop_positive_direction_z":
                {
                    "label": "Z Endstop in Positive Direction",
                    "description": "Whether the endstop of the Z axis is in the positive direction (high Z coordinate) or negative (low Z coordinate).",
                    "type": "bool",
                    "default_value": true,
                    "settable_per_mesh": false,
                    "settable_per_extruder": true
                },
                "machine_minimum_feedrate":
                {
                    "label": "Minimum Feedrate",
                    "description": "The minimal movement speed of the print head.",
                    "unit": "mm/s",
                    "type": "float",
                    "default_value": 0.0,
                    "settable_per_mesh": false,
                    "settable_per_extruder": false,
                    "settable_per_meshgroup": false
                },
                "machine_feeder_wheel_diameter":
                {
                    "label": "Feeder Wheel Diameter",
                    "description": "The diameter of the wheel that drives the material in the feeder.",
                    "unit": "mm",
                    "type": "float",
                    "default_value": 10.0,
                    "settable_per_mesh": false,
                    "settable_per_extruder": true
                },
                "machine_scale_fan_speed_zero_to_one":
                {
                    "label": "Scale Fan Speed To 0-1",
                    "description": "Scale the fan speed to be between 0 and 1 instead of between 0 and 256.",
                    "type": "bool",
                    "default_value": false,
                    "settable_per_mesh": false,
                    "settable_per_extruder": false,
                    "settable_per_meshgroup": false
                }
            }
        },
        "resolution":
        {
            "label": "Quality",
            "type": "category",
            "icon": "PrintQuality",
            "description": "All settings that influence the resolution of the print. These settings have a large impact on the quality (and print time)",
            "children":
            {
                "layer_height":
                {
                    "label": "Layer Height",
                    "description": "The height of each layer in mm. Higher values produce faster prints in lower resolution, lower values produce slower prints in higher resolution.",
                    "unit": "mm",
                    "type": "float",
                    "default_value": 0.1,
                    "minimum_value": "0.001",
                    "minimum_value_warning": "0.04",
                    "maximum_value_warning": "0.8 * min(extruderValues('machine_nozzle_size'))",
                    "settable_per_mesh": false,
                    "settable_per_extruder": false
                },
                "layer_height_0":
                {
                    "label": "Initial Layer Height",
                    "description": "The height of the initial layer in mm. A thicker initial layer makes adhesion to the build plate easier.",
                    "unit": "mm",
                    "type": "float",
                    "default_value": 0.3,
                    "resolve": "min(extruderValues('layer_height_0'))",
                    "minimum_value": "0.001",
                    "minimum_value_warning": "0.1",
                    "maximum_value_warning": "0.8 * min(extruderValues('machine_nozzle_size'))",
                    "settable_per_mesh": false,
                    "settable_per_extruder": false
                },
                "line_width":
                {
                    "label": "Line Width",
                    "description": "Width of a single line. Generally, the width of each line should correspond to the width of the nozzle. However, slightly reducing this value could produce better prints.",
                    "unit": "mm",
                    "minimum_value": "0.001",
                    "minimum_value_warning": "0.1 + 0.4 * machine_nozzle_size",
                    "maximum_value_warning": "2 * machine_nozzle_size",
                    "default_value": 0.4,
                    "type": "float",
                    "value": "machine_nozzle_size",
                    "settable_per_mesh": true,
                    "children":
                    {
                        "wall_line_width":
                        {
                            "label": "Wall Line Width",
                            "description": "Width of a single wall line.",
                            "unit": "mm",
                            "minimum_value": "0.001",
                            "minimum_value_warning": "0.1 + 0.4 * machine_nozzle_size",
                            "maximum_value_warning": "2 * machine_nozzle_size",
                            "value": "line_width",
                            "default_value": 0.4,
                            "type": "float",
                            "limit_to_extruder": "wall_0_extruder_nr if wall_x_extruder_nr == wall_0_extruder_nr else -1",
                            "settable_per_mesh": true,
                            "children":
                            {
                                "wall_line_width_0":
                                {
                                    "label": "Outer Wall Line Width",
                                    "description": "Width of the outermost wall line. By lowering this value, higher levels of detail can be printed.",
                                    "unit": "mm",
                                    "minimum_value": "0.001",
                                    "minimum_value_warning": "(0.1 + 0.4 * machine_nozzle_size) if inset_direction == \"outside_in\" else 0.1 * machine_nozzle_size",
                                    "maximum_value_warning": "2 * machine_nozzle_size",
                                    "default_value": 0.4,
                                    "value": "wall_line_width",
                                    "type": "float",
                                    "limit_to_extruder": "wall_0_extruder_nr",
                                    "settable_per_mesh": true
                                },
                                "wall_line_width_x":
                                {
                                    "label": "Inner Wall(s) Line Width",
                                    "description": "Width of a single wall line for all wall lines except the outermost one.",
                                    "unit": "mm",
                                    "minimum_value": "0.001",
                                    "minimum_value_warning": "0.1 + 0.4 * machine_nozzle_size",
                                    "maximum_value_warning": "2 * machine_nozzle_size",
                                    "default_value": 0.4,
                                    "value": "wall_line_width",
                                    "type": "float",
                                    "limit_to_extruder": "wall_x_extruder_nr",
                                    "settable_per_mesh": true
                                }
                            }
                        },
                        "skin_line_width":
                        {
                            "label": "Top/Bottom Line Width",
                            "description": "Width of a single top/bottom line.",
                            "unit": "mm",
                            "minimum_value": "0.001",
                            "minimum_value_warning": "0.1 + 0.4 * machine_nozzle_size",
                            "maximum_value_warning": "2 * machine_nozzle_size",
                            "default_value": 0.4,
                            "type": "float",
                            "value": "line_width",
                            "enabled": "top_layers > 0 or bottom_layers > 0",
                            "limit_to_extruder": "top_bottom_extruder_nr",
                            "settable_per_mesh": true
                        },
                        "infill_line_width":
                        {
                            "label": "Infill Line Width",
                            "description": "Width of a single infill line.",
                            "unit": "mm",
                            "minimum_value": "0.001",
                            "minimum_value_warning": "0.1 + 0.4 * machine_nozzle_size",
                            "maximum_value_warning": "3 * machine_nozzle_size",
                            "default_value": 0.4,
                            "type": "float",
                            "value": "line_width",
                            "enabled": "infill_sparse_density > 0",
                            "limit_to_extruder": "infill_extruder_nr",
                            "settable_per_mesh": true
                        },
                        "skirt_brim_line_width":
                        {
                            "label": "Skirt/Brim Line Width",
                            "description": "Width of a single skirt or brim line.",
                            "unit": "mm",
                            "minimum_value": "0.001",
                            "minimum_value_warning": "0.1 + 0.4 * machine_nozzle_size",
                            "maximum_value_warning": "3 * machine_nozzle_size",
                            "default_value": 0.4,
                            "type": "float",
                            "value": "line_width",
                            "enabled": "resolveOrValue('adhesion_type') == 'skirt' or resolveOrValue('adhesion_type') == 'brim' or resolveOrValue('prime_tower_brim_enable') or resolveOrValue('draft_shield_enabled') or resolveOrValue('ooze_shield_enabled')",
                            "settable_per_mesh": false,
                            "settable_per_extruder": true
                        },
                        "support_line_width":
                        {
                            "label": "Support Line Width",
                            "description": "Width of a single support structure line.",
                            "unit": "mm",
                            "minimum_value": "0.001",
                            "minimum_value_warning": "0.1 + 0.4 * machine_nozzle_size",
                            "maximum_value_warning": "3 * machine_nozzle_size",
                            "default_value": 0.4,
                            "type": "float",
                            "enabled": "(support_enable or support_meshes_present)",
                            "value": "line_width",
                            "limit_to_extruder": "support_infill_extruder_nr",
                            "settable_per_mesh": false,
                            "settable_per_extruder": true
                        },
                        "support_interface_line_width":
                        {
                            "label": "Support Interface Line Width",
                            "description": "Width of a single line of support roof or floor.",
                            "unit": "mm",
                            "default_value": 0.4,
                            "minimum_value": "0.001",
                            "minimum_value_warning": "0.1 + 0.4 * machine_nozzle_size",
                            "maximum_value_warning": "2 * machine_nozzle_size",
                            "type": "float",
                            "enabled": "(support_enable or support_meshes_present) and support_interface_enable",
                            "limit_to_extruder": "support_interface_extruder_nr",
                            "value": "line_width",
                            "settable_per_mesh": false,
                            "settable_per_extruder": true,
                            "children":
                            {
                                "support_roof_line_width":
                                {
                                    "label": "Support Roof Line Width",
                                    "description": "Width of a single support roof line.",
                                    "unit": "mm",
                                    "default_value": 0.4,
                                    "minimum_value": "0.001",
                                    "minimum_value_warning": "0.4 * machine_nozzle_size",
                                    "maximum_value_warning": "2 * machine_nozzle_size",
                                    "type": "float",
                                    "enabled": "(support_enable or support_meshes_present) and support_roof_enable",
                                    "limit_to_extruder": "support_roof_extruder_nr",
                                    "value": "extruderValue(support_roof_extruder_nr, 'support_interface_line_width')",
                                    "settable_per_mesh": false,
                                    "settable_per_extruder": true
                                },
                                "support_bottom_line_width":
                                {
                                    "label": "Support Floor Line Width",
                                    "description": "Width of a single support floor line.",
                                    "unit": "mm",
                                    "default_value": 0.4,
                                    "minimum_value": "0.001",
                                    "minimum_value_warning": "0.4 * machine_nozzle_size",
                                    "maximum_value_warning": "2 * machine_nozzle_size",
                                    "type": "float",
                                    "enabled": "(support_enable or support_meshes_present) and support_bottom_enable",
                                    "limit_to_extruder": "support_bottom_extruder_nr",
                                    "value": "extruderValue(support_bottom_extruder_nr, 'support_interface_line_width')",
                                    "settable_per_mesh": false,
                                    "settable_per_extruder": true
                                }
                            }
                        },
                        "prime_tower_line_width":
                        {
                            "label": "Prime Tower Line Width",
                            "description": "Width of a single prime tower line.",
                            "type": "float",
                            "unit": "mm",
                            "enabled": "resolveOrValue('prime_tower_enable')",
                            "default_value": 0.4,
                            "value": "line_width",
                            "minimum_value": "0.001",
                            "minimum_value_warning": "0.1 + 0.4 * machine_nozzle_size",
                            "maximum_value_warning": "2 * machine_nozzle_size",
                            "settable_per_mesh": false,
                            "settable_per_extruder": true
                        }
                    }
                },
                "initial_layer_line_width_factor":
                {
                    "label": "Initial Layer Line Width",
                    "description": "Multiplier of the line width on the first layer. Increasing this could improve bed adhesion.",
                    "type": "float",
                    "unit": "%",
                    "default_value": 100.0,
                    "minimum_value": "0.001",
                    "maximum_value_warning": "150",
                    "settable_per_mesh": false,
                    "settable_per_extruder": true
                }
            }
        },
        "shell":
        {
            "label": "Walls",
            "icon": "PrintShell",
            "description": "Shell",
            "type": "category",
            "children":
            {
                "wall_extruder_nr":
                {
                    "label": "Wall Extruder",
                    "description": "The extruder train used for printing the walls. This is used in multi-extrusion.",
                    "type": "optional_extruder",
                    "default_value": "-1",
                    "settable_per_mesh": false,
                    "settable_per_extruder": false,
                    "settable_per_meshgroup": true,
                    "settable_globally": true,
                    "enabled": "extruders_enabled_count > 1",
                    "children":
                    {
                        "wall_0_extruder_nr":
                        {
                            "label": "Outer Wall Extruder",
                            "description": "The extruder train used for printing the outer wall. This is used in multi-extrusion.",
                            "type": "optional_extruder",
                            "value": "wall_extruder_nr",
                            "default_value": "-1",
                            "settable_per_mesh": false,
                            "settable_per_extruder": false,
                            "settable_per_meshgroup": true,
                            "settable_globally": true,
                            "enabled": "extruders_enabled_count > 1"
                        },
                        "wall_x_extruder_nr":
                        {
                            "label": "Inner Wall Extruder",
                            "description": "The extruder train used for printing the inner walls. This is used in multi-extrusion.",
                            "type": "optional_extruder",
                            "value": "wall_extruder_nr",
                            "default_value": "-1",
                            "settable_per_mesh": false,
                            "settable_per_extruder": false,
                            "settable_per_meshgroup": true,
                            "settable_globally": true,
                            "enabled": "extruders_enabled_count > 1"
                        }
                    }
                },
                "wall_thickness":
                {
                    "label": "Wall Thickness",
                    "description": "The thickness of the walls in the horizontal direction. This value divided by the wall line width defines the number of walls.",
                    "unit": "mm",
                    "default_value": 0.8,
                    "value": "wall_line_width_0 if magic_spiralize else 0.8",
                    "minimum_value": "0",
                    "minimum_value_warning": "line_width",
                    "maximum_value_warning": "10 * line_width",
                    "maximum_value": "999999 * line_width",
                    "type": "float",
                    "limit_to_extruder": "wall_x_extruder_nr",
                    "settable_per_mesh": true,
                    "children":
                    {
                        "wall_line_count":
                        {
                            "label": "Wall Line Count",
                            "description": "The number of walls. When calculated by the wall thickness, this value is rounded to a whole number.",
                            "default_value": 2,
                            "minimum_value": "0",
                            "minimum_value_warning": "1",
                            "maximum_value_warning": "10",
                            "maximum_value": "999999",
                            "type": "int",
                            "value": "1 if magic_spiralize else max(1, round((wall_thickness - wall_line_width_0) / wall_line_width_x) + 1) if wall_thickness != 0 else 0",
                            "limit_to_extruder": "wall_x_extruder_nr",
                            "settable_per_mesh": true
                        }
                    }
                },
                "wall_transition_length":
                {
                    "label": "Wall Transition Length",
                    "description": "When transitioning between different numbers of walls as the part becomes thinner, a certain amount of space is allotted to split or join the wall lines.",
                    "type": "float",
                    "unit": "mm",
                    "default_value": 0.4,
                    "value": "line_width",
                    "minimum_value": "0.001",
                    "minimum_value_warning": "0.5 * line_width",
                    "maximum_value_warning": "2 * line_width",
                    "maximum_value": "min_bead_width * 3 * math.pi"
                },
                "wall_distribution_count":
                {
                    "label": "Wall Distribution Count",
                    "description": "The number of walls, counted from the center, over which the variation needs to be spread. Lower values mean that the outer walls don't change in width.",
                    "type": "int",
                    "maximum_value": "999999",
                    "default_value": 1,
                    "minimum_value": "1"
                },
                "wall_transition_angle":
                {
                    "label": "Wall Transitioning Threshold Angle",
                    "description": "When to create transitions between even and odd numbers of walls. A wedge shape with an angle greater than this setting will not have transitions and no walls will be printed in the center to fill the remaining space. Reducing this setting reduces the number and length of these center walls, but may leave gaps or overextrude.",
                    "type": "float",
                    "unit": "\u00b0",
                    "default_value": 10,
                    "minimum_value": "1",
                    "minimum_value_warning": "5",
                    "maximum_value_warning": "50",
                    "maximum_value": "59"
                },
                "wall_transition_filter_distance":
                {
                    "label": "Wall Transitioning Filter Distance",
                    "description": "If it would be transitioning back and forth between different numbers of walls in quick succession, don't transition at all. Remove transitions if they are closer together than this distance.",
                    "type": "float",
                    "unit": "mm",
                    "value": "100",
                    "enabled": false,
                    "default_value": 100,
                    "minimum_value": "wall_transition_length",
                    "minimum_value_warning": "math.cos(wall_transition_angle / 180 * math.pi) * wall_line_width_x",
                    "maximum_value": "999999"
                },
                "wall_transition_filter_deviation":
                {
                    "label": "Wall Transitioning Filter Margin",
                    "description": "Prevent transitioning back and forth between one extra wall and one less. This margin extends the range of line widths which follow to [Minimum Wall Line Width - Margin, 2 * Minimum Wall Line Width + Margin]. Increasing this margin reduces the number of transitions, which reduces the number of extrusion starts/stops and travel time. However, large line width variation can lead to under- or overextrusion problems.",
                    "type": "float",
                    "unit": "mm",
                    "default_value": 0.1,
                    "value": ".25 * machine_nozzle_size",
                    "minimum_value": "0",
                    "minimum_value_warning": ".01",
                    "maximum_value_warning": "machine_nozzle_size"
                },
                "wall_0_wipe_dist":
                {
                    "label": "Outer Wall Wipe Distance",
                    "description": "Distance of a travel move inserted after the outer wall, to hide the Z seam better.",
                    "unit": "mm",
                    "type": "float",
                    "default_value": 0.2,
                    "value": "machine_nozzle_size / 2",
                    "minimum_value": "0",
                    "maximum_value_warning": "machine_nozzle_size * 2",
                    "limit_to_extruder": "wall_0_extruder_nr",
                    "settable_per_mesh": true
                },
                "wall_0_inset":
                {
                    "label": "Outer Wall Inset",
                    "description": "Inset applied to the path of the outer wall. If the outer wall is smaller than the nozzle, and printed after the inner walls, use this offset to get the hole in the nozzle to overlap with the inner walls instead of the outside of the model.",
                    "unit": "mm",
                    "type": "float",
                    "default_value": 0.0,
                    "value": "(machine_nozzle_size - wall_line_width_0) / 2 if (wall_line_width_0 < machine_nozzle_size and inset_direction != \"outside_in\") else 0",
                    "minimum_value_warning": "0",
                    "maximum_value_warning": "machine_nozzle_size",
                    "limit_to_extruder": "wall_0_extruder_nr",
                    "settable_per_mesh": true
                },
                "optimize_wall_printing_order":
                {
                    "label": "Optimize Wall Printing Order",
                    "description": "Optimize the order in which walls are printed so as to reduce the number of retractions and the distance travelled. Most parts will benefit from this being enabled but some may actually take longer so please compare the print time estimates with and without optimization. First layer is not optimized when choosing brim as build plate adhesion type.",
                    "type": "bool",
                    "default_value": false,
                    "settable_per_mesh": true
                },
                "inset_direction":
                {
                    "label": "Wall Ordering",
                    "description": "Determines the order in which walls are printed. Printing outer walls earlier helps with dimensional accuracy, as faults from inner walls cannot propagate to the outside. However printing them later allows them to stack better when overhangs are printed. When there is an uneven amount of total innner walls, the 'center last line' is always printed last.",
                    "type": "enum",
                    "options":
                    {
                        "inside_out": "Inside To Outside",
                        "outside_in": "Outside To Inside"
                    },
                    "default_value": "inside_out",
                    "settable_per_mesh": true
                },
                "alternate_extra_perimeter":
                {
                    "label": "Alternate Extra Wall",
                    "description": "Prints an extra wall at every other layer. This way infill gets caught between these extra walls, resulting in stronger prints.",
                    "type": "bool",
                    "default_value": false,
                    "limit_to_extruder": "infill_extruder_nr",
                    "settable_per_mesh": true
                },
                "min_wall_line_width":
                {
                    "label": "Minimum Wall Line Width",
                    "description": "For thin structures around once or twice the nozzle size, the line widths need to be altered to adhere to the thickness of the model. This setting controls the minimum line width allowed for the walls. The minimum line widths inherently also determine the maximum line widths, since we transition from N to N+1 walls at some geometry thickness where the N walls are wide and the N+1 walls are narrow. The widest possible wall line is twice the Minimum Wall Line Width.",
                    "unit": "mm",
                    "minimum_value_warning": ".5 * max(wall_line_width_0, wall_line_width_x)",
                    "maximum_value_warning": "min(wall_line_width_0, wall_line_width_x)",
                    "default_value": 0.3,
                    "value": "machine_nozzle_size * .85",
                    "type": "float",
                    "settable_per_mesh": true,
                    "children":
                    {
                        "min_even_wall_line_width":
                        {
                            "label": "Minimum Even Wall Line Width",
                            "description": "The minimum line width for normal polygonal walls. This setting determines at which model thickness we switch from printing a single thin wall line, to printing two wall lines. A higher Minimum Even Wall Line Width leads to a higher maximum odd wall line width. The maximum even wall line width is calculated as Outer Wall Line Width + 0.5 * Minimum Odd Wall Line Width.",
                            "unit": "mm",
                            "minimum_value_warning": ".5 * max(wall_line_width_0, wall_line_width_x)",
                            "maximum_value_warning": "min(wall_line_width_0, wall_line_width_x)",
                            "default_value": 0.3,
                            "value": "min_wall_line_width",
                            "type": "float",
                            "settable_per_mesh": true
                        },
                        "min_odd_wall_line_width":
                        {
                            "label": "Minimum Odd Wall Line Width",
                            "description": "The minimum line width for middle line gap filler polyline walls. This setting determines at which model thickness we switch from printing two wall lines, to printing two outer walls and a single central wall in the middle. A higher Minimum Odd Wall Line Width leads to a higher maximum even wall line width. The maximum odd wall line width is calculated as 2 * Minimum Even Wall Line Width.",
                            "unit": "mm",
                            "minimum_value_warning": ".5 * max(wall_line_width_0, wall_line_width_x)",
                            "maximum_value_warning": "min(wall_line_width_0, wall_line_width_x)",
                            "default_value": 0.3,
                            "value": "min_wall_line_width",
                            "type": "float",
                            "settable_per_mesh": true
                        }
                    }
                },
                "fill_outline_gaps":
                {
                    "label": "Print Thin Walls",
                    "description": "Print pieces of the model which are horizontally thinner than the nozzle size.",
                    "type": "bool",
                    "default_value": true,
                    "limit_to_extruder": "wall_0_extruder_nr",
                    "settable_per_mesh": true
                },
                "min_feature_size":
                {
                    "label": "Minimum Feature Size",
                    "description": "Minimum thickness of thin features. Model features that are thinner than this value will not be printed, while features thicker than the Minimum Feature Size will be widened to the Minimum Wall Line Width.",
                    "unit": "mm",
                    "default_value": 0.1,
                    "value": "wall_line_width_0 / 4",
                    "minimum_value": "0",
                    "maximum_value": "wall_line_width_0",
                    "type": "float",
                    "limit_to_extruder": "wall_0_extruder_nr",
                    "enabled": "fill_outline_gaps",
                    "settable_per_mesh": true
                },
                "min_bead_width":
                {
                    "label": "Minimum Thin Wall Line Width",
                    "description": "Width of the wall that will replace thin features (according to the Minimum Feature Size) of the model. If the Minimum Wall Line Width is thinner than the thickness of the feature, the wall will become as thick as the feature itself.",
                    "unit": "mm",
                    "value": "min_wall_line_width",
                    "default_value": 0.2,
                    "minimum_value": "0.001",
                    "minimum_value_warning": "min_feature_size",
                    "maximum_value_warning": "wall_line_width_0",
                    "type": "float",
                    "limit_to_extruder": "wall_0_extruder_nr",
                    "enabled": "fill_outline_gaps",
                    "settable_per_mesh": true
                },
                "xy_offset":
                {
                    "label": "Horizontal Expansion",
                    "description": "Amount of offset applied to all polygons in each layer. Positive values can compensate for too big holes; negative values can compensate for too small holes.",
                    "unit": "mm",
                    "type": "float",
                    "minimum_value_warning": "-1",
                    "maximum_value_warning": "1",
                    "default_value": 0,
                    "limit_to_extruder": "wall_0_extruder_nr",
                    "settable_per_mesh": true
                },
                "xy_offset_layer_0":
                {
                    "label": "Initial Layer Horizontal Expansion",
                    "description": "Amount of offset applied to all polygons in the first layer. A negative value can compensate for squishing of the first layer known as \"elephant's foot\".",
                    "unit": "mm",
                    "type": "float",
                    "minimum_value_warning": "-1",
                    "maximum_value_warning": "1",
                    "default_value": 0,
                    "value": "xy_offset",
                    "limit_to_extruder": "wall_0_extruder_nr",
                    "settable_per_mesh": true
                },
                "hole_xy_offset":
                {
                    "label": "Hole Horizontal Expansion",
                    "description": "Amount of offset applied to all holes in each layer. Positive values increase the size of the holes, negative values reduce the size of the holes.",
                    "unit": "mm",
                    "type": "float",
                    "minimum_value_warning": "-1",
                    "maximum_value_warning": "1",
                    "default_value": 0,
                    "limit_to_extruder": "wall_0_extruder_nr",
                    "settable_per_mesh": true
                },
                "z_seam_type":
                {
                    "label": "Z Seam Alignment",
                    "description": "Starting point of each path in a layer. When paths in consecutive layers start at the same point a vertical seam may show on the print. When aligning these near a user specified location, the seam is easiest to remove. When placed randomly the inaccuracies at the paths' start will be less noticeable. When taking the shortest path the print will be quicker.",
                    "type": "enum",
                    "options":
                    {
                        "back": "User Specified",
                        "shortest": "Shortest",
                        "random": "Random",
                        "sharpest_corner": "Sharpest Corner"
                    },
                    "default_value": "sharpest_corner",
                    "limit_to_extruder": "wall_0_extruder_nr",
                    "settable_per_mesh": true
                },
                "z_seam_position":
                {
                    "label": "Z Seam Position",
                    "description": "The position near where to start printing each part in a layer.",
                    "type": "enum",
                    "options":
                    {
                        "backleft": "Back Left",
                        "back": "Back",
                        "backright": "Back Right",
                        "right": "Right",
                        "frontright": "Front Right",
                        "front": "Front",
                        "frontleft": "Front Left",
                        "left": "Left"
                    },
                    "enabled": "z_seam_type == 'back'",
                    "default_value": "back",
                    "limit_to_extruder": "wall_0_extruder_nr",
                    "settable_per_mesh": true,
                    "children":
                    {
                        "z_seam_x":
                        {
                            "label": "Z Seam X",
                            "description": "The X coordinate of the position near where to start printing each part in a layer.",
                            "unit": "mm",
                            "type": "float",
                            "default_value": 100.0,
                            "value": "(0 if (z_seam_position == 'frontleft' or z_seam_position == 'left' or z_seam_position == 'backleft') else machine_width / 2 if (z_seam_position == 'front' or z_seam_position == 'back') else machine_width) - (machine_width / 2 if z_seam_relative or machine_center_is_zero else 0)",
                            "enabled": "z_seam_type == 'back'",
                            "limit_to_extruder": "wall_0_extruder_nr",
                            "settable_per_mesh": true
                        },
                        "z_seam_y":
                        {
                            "label": "Z Seam Y",
                            "description": "The Y coordinate of the position near where to start printing each part in a layer.",
                            "unit": "mm",
                            "type": "float",
                            "default_value": 100.0,
                            "value": "(0 if (z_seam_position == 'frontleft' or z_seam_position == 'front' or z_seam_position == 'frontright') else machine_depth / 2 if (z_seam_position == 'left' or z_seam_position == 'right') else machine_depth) - (machine_depth / 2 if z_seam_relative or machine_center_is_zero else 0)",
                            "enabled": "z_seam_type == 'back'",
                            "limit_to_extruder": "wall_0_extruder_nr",
                            "settable_per_mesh": true
                        }
                    }
                },
                "z_seam_corner":
                {
                    "label": "Seam Corner Preference",
                    "description": "Control whether corners on the model outline influence the position of the seam. None means that corners have no influence on the seam position. Hide Seam makes the seam more likely to occur on an inside corner. Expose Seam makes the seam more likely to occur on an outside corner. Hide or Expose Seam makes the seam more likely to occur at an inside or outside corner. Smart Hiding allows both inside and outside corners, but chooses inside corners more frequently, if appropriate.",
                    "type": "enum",
                    "options":
                    {
                        "z_seam_corner_none": "None",
                        "z_seam_corner_inner": "Hide Seam",
                        "z_seam_corner_outer": "Expose Seam",
                        "z_seam_corner_any": "Hide or Expose Seam",
                        "z_seam_corner_weighted": "Smart Hiding"
                    },
                    "default_value": "z_seam_corner_inner",
                    "enabled": "z_seam_type != 'random'",
                    "limit_to_extruder": "wall_0_extruder_nr",
                    "settable_per_mesh": true
                },
                "z_seam_relative":
                {
                    "label": "Z Seam Relative",
                    "description": "When enabled, the z seam coordinates are relative to each part's centre. When disabled, the coordinates define an absolute position on the build plate.",
                    "unit": "mm",
                    "type": "bool",
                    "default_value": false,
                    "enabled": "z_seam_type == 'back'",
                    "limit_to_extruder": "wall_0_extruder_nr",
                    "settable_per_mesh": true
                }
            }
        },
        "top_bottom":
        {
            "label": "Top/Bottom",
            "icon": "PrintTopBottom",
            "description": "Top/Bottom",
            "type": "category",
            "children":
            {
                "roofing_extruder_nr":
                {
                    "label": "Top Surface Skin Extruder",
                    "description": "The extruder train used for printing the top most skin. This is used in multi-extrusion.",
                    "type": "optional_extruder",
                    "default_value": "-1",
                    "value": "top_bottom_extruder_nr",
                    "settable_per_mesh": false,
                    "settable_per_extruder": false,
                    "settable_per_meshgroup": true,
                    "settable_globally": true,
                    "enabled": "extruders_enabled_count > 1 and max(extruderValues('roofing_layer_count')) > 0 and max(extruderValues('top_layers')) > 0"
                },
                "roofing_layer_count":
                {
                    "label": "Top Surface Skin Layers",
                    "description": "The number of top most skin layers. Usually only one top most layer is sufficient to generate higher quality top surfaces.",
                    "default_value": 0,
                    "minimum_value": "0",
                    "maximum_value_warning": "top_layers - 1",
                    "type": "int",
                    "maximum_value": "999999",
                    "value": "0",
                    "limit_to_extruder": "roofing_extruder_nr",
                    "settable_per_mesh": true,
                    "enabled": "top_layers > 0",
                    "children":
                    {
                        "roofing_line_width":
                        {
                            "label": "Top Surface Skin Line Width",
                            "description": "Width of a single line of the areas at the top of the print.",
                            "unit": "mm",
                            "minimum_value": "0.001",
                            "minimum_value_warning": "0.1 + 0.4 * machine_nozzle_size",
                            "maximum_value_warning": "2 * machine_nozzle_size",
                            "default_value": 0.4,
                            "type": "float",
                            "value": "skin_line_width",
                            "limit_to_extruder": "roofing_extruder_nr",
                            "settable_per_mesh": true,
                            "enabled": "roofing_layer_count > 0 and top_layers > 0"
                        },
                        "roofing_pattern":
                        {
                            "label": "Top Surface Skin Pattern",
                            "description": "The pattern of the top most layers.",
                            "type": "enum",
                            "options":
                            {
                                "lines": "Lines",
                                "concentric": "Concentric",
                                "zigzag": "Zig Zag"
                            },
                            "default_value": "lines",
                            "value": "top_bottom_pattern",
                            "limit_to_extruder": "roofing_extruder_nr",
                            "settable_per_mesh": true,
                            "enabled": "roofing_layer_count > 0 and top_layers > 0"
                        },
                        "roofing_monotonic":
                        {
                            "label": "Monotonic Top Surface Order",
                            "description": "Print top surface lines in an ordering that causes them to always overlap with adjacent lines in a single direction. This takes slightly more time to print, but makes flat surfaces look more consistent.",
                            "type": "bool",
                            "value": true,
                            "enabled": "roofing_layer_count > 0 and top_layers > 0 and roofing_pattern != 'concentric'",
                            "limit_to_extruder": "roofing_extruder_nr",
                            "settable_per_mesh": true
                        },
                        "roofing_angles":
                        {
                            "label": "Top Surface Skin Line Directions",
                            "description": "A list of integer line directions to use when the top surface skin layers use the lines or zig zag pattern. Elements from the list are used sequentially as the layers progress and when the end of the list is reached, it starts at the beginning again. The list items are separated by commas and the whole list is contained in square brackets. Default is an empty list which means use the traditional default angles (45 and 135 degrees).",
                            "type": "[int]",
                            "default_value": "[ ]",
                            "value": "skin_angles",
                            "enabled": "roofing_pattern != 'concentric' and roofing_layer_count > 0 and top_layers > 0",
                            "limit_to_extruder": "roofing_extruder_nr",
                            "settable_per_mesh": true
                        }
                    }
                },
                "top_bottom_extruder_nr":
                {
                    "label": "Top/Bottom Extruder",
                    "description": "The extruder train used for printing the top and bottom skin. This is used in multi-extrusion.",
                    "type": "optional_extruder",
                    "default_value": "-1",
                    "settable_per_mesh": false,
                    "settable_per_extruder": false,
                    "settable_per_meshgroup": true,
                    "settable_globally": true,
                    "enabled": "extruders_enabled_count > 1"
                },
                "top_bottom_thickness":
                {
                    "label": "Top/Bottom Thickness",
                    "description": "The thickness of the top/bottom layers in the print. This value divided by the layer height defines the number of top/bottom layers.",
                    "unit": "mm",
                    "default_value": 0.8,
                    "minimum_value": "0",
                    "minimum_value_warning": "0.6",
                    "maximum_value": "machine_height",
                    "type": "float",
                    "limit_to_extruder": "top_bottom_extruder_nr",
                    "settable_per_mesh": true,
                    "children":
                    {
                        "top_thickness":
                        {
                            "label": "Top Thickness",
                            "description": "The thickness of the top layers in the print. This value divided by the layer height defines the number of top layers.",
                            "unit": "mm",
                            "default_value": 0.8,
                            "minimum_value": "0",
                            "minimum_value_warning": "0.2 + resolveOrValue('layer_height')",
                            "maximum_value": "machine_height",
                            "type": "float",
                            "value": "top_bottom_thickness",
                            "limit_to_extruder": "top_bottom_extruder_nr",
                            "settable_per_mesh": true,
                            "children":
                            {
                                "top_layers":
                                {
                                    "label": "Top Layers",
                                    "description": "The number of top layers. When calculated by the top thickness, this value is rounded to a whole number.",
                                    "default_value": 8,
                                    "minimum_value": "0",
                                    "maximum_value_warning": "100",
                                    "maximum_value": "999999",
                                    "type": "int",
                                    "minimum_value_warning": "2",
                                    "value": "0 if infill_sparse_density == 100 else math.ceil(round(top_thickness / resolveOrValue('layer_height'), 4))",
                                    "limit_to_extruder": "top_bottom_extruder_nr",
                                    "settable_per_mesh": true
                                }
                            }
                        },
                        "bottom_thickness":
                        {
                            "label": "Bottom Thickness",
                            "description": "The thickness of the bottom layers in the print. This value divided by the layer height defines the number of bottom layers.",
                            "unit": "mm",
                            "default_value": 0.6,
                            "minimum_value": "0",
                            "minimum_value_warning": "0.2 + resolveOrValue('layer_height')",
                            "type": "float",
                            "value": "top_bottom_thickness",
                            "maximum_value": "machine_height",
                            "limit_to_extruder": "top_bottom_extruder_nr",
                            "settable_per_mesh": true,
                            "children":
                            {
                                "bottom_layers":
                                {
                                    "label": "Bottom Layers",
                                    "description": "The number of bottom layers. When calculated by the bottom thickness, this value is rounded to a whole number.",
                                    "minimum_value": "0",
                                    "minimum_value_warning": "2",
                                    "default_value": 6,
                                    "maximum_value": "999999",
                                    "type": "int",
                                    "value": "999999 if infill_sparse_density == 100 and not magic_spiralize else math.ceil(round(bottom_thickness / resolveOrValue('layer_height'), 4))",
                                    "limit_to_extruder": "top_bottom_extruder_nr",
                                    "settable_per_mesh": true
                                },
                                "initial_bottom_layers":
                                {
                                    "label": "Initial Bottom Layers",
                                    "description": "The number of initial bottom layers, from the build-plate upwards. When calculated by the bottom thickness, this value is rounded to a whole number.",
                                    "minimum_value": "0",
                                    "minimum_value_warning": "2",
                                    "maximum_value": "999999",
                                    "default_value": 6,
                                    "type": "int",
                                    "value": "bottom_layers",
                                    "limit_to_extruder": "top_bottom_extruder_nr",
                                    "settable_per_mesh": true
                                }
                            }
                        }
                    }
                },
                "top_bottom_pattern":
                {
                    "label": "Top/Bottom Pattern",
                    "description": "The pattern of the top/bottom layers.",
                    "type": "enum",
                    "options":
                    {
                        "lines": "Lines",
                        "concentric": "Concentric",
                        "zigzag": "Zig Zag"
                    },
                    "default_value": "lines",
                    "enabled": "top_layers > 0 or bottom_layers > 0",
                    "limit_to_extruder": "top_bottom_extruder_nr",
                    "settable_per_mesh": true
                },
                "top_bottom_pattern_0":
                {
                    "label": "Bottom Pattern Initial Layer",
                    "description": "The pattern on the bottom of the print on the first layer.",
                    "type": "enum",
                    "options":
                    {
                        "lines": "Lines",
                        "concentric": "Concentric",
                        "zigzag": "Zig Zag"
                    },
                    "default_value": "lines",
                    "enabled": "top_layers > 0 or bottom_layers > 0",
                    "value": "top_bottom_pattern",
                    "limit_to_extruder": "top_bottom_extruder_nr",
                    "settable_per_mesh": true
                },
                "connect_skin_polygons":
                {
                    "label": "Connect Top/Bottom Polygons",
                    "description": "Connect top/bottom skin paths where they run next to each other. For the concentric pattern enabling this setting greatly reduces the travel time, but because the connections can happen midway over infill this feature can reduce the top surface quality.",
                    "type": "bool",
                    "default_value": false,
                    "enabled": "((top_layers > 0 or bottom_layers > 0) and top_bottom_pattern == 'concentric') or (initial_bottom_layers > 0 and top_bottom_pattern_0 == 'concentric') or (roofing_layer_count > 0 and roofing_pattern == 'concentric')",
                    "limit_to_extruder": "top_bottom_extruder_nr",
                    "settable_per_mesh": true
                },
                "skin_monotonic":
                {
                    "label": "Monotonic Top/Bottom Order",
                    "description": "Print top/bottom lines in an ordering that causes them to always overlap with adjacent lines in a single direction. This takes slightly more time to print, but makes flat surfaces look more consistent.",
                    "type": "bool",
                    "default_value": false,
                    "enabled": "(top_layers > 0 or bottom_layers > 0) and (top_bottom_pattern != 'concentric' or top_bottom_pattern_0 != 'concentric')",
                    "limit_to_extruder": "top_bottom_extruder_nr",
                    "settable_per_mesh": true
                },
                "skin_angles":
                {
                    "label": "Top/Bottom Line Directions",
                    "description": "A list of integer line directions to use when the top/bottom layers use the lines or zig zag pattern. Elements from the list are used sequentially as the layers progress and when the end of the list is reached, it starts at the beginning again. The list items are separated by commas and the whole list is contained in square brackets. Default is an empty list which means use the traditional default angles (45 and 135 degrees).",
                    "type": "[int]",
                    "default_value": "[ ]",
                    "enabled": "(top_layers > 0 or bottom_layers > 0) and top_bottom_pattern != 'concentric'",
                    "limit_to_extruder": "top_bottom_extruder_nr",
                    "settable_per_mesh": true
                },
                "skin_no_small_gaps_heuristic":
                {
                    "label": "No Skin in Z Gaps",
                    "description": "When the model has small vertical gaps of only a few layers, there should normally be skin around those layers in the narrow space. Enable this setting to not generate skin if the vertical gap is very small. This improves printing time and slicing time, but technically leaves infill exposed to the air.",
                    "type": "bool",
                    "default_value": false,
                    "enabled": "top_layers > 0 or bottom_layers > 0",
                    "limit_to_extruder": "top_bottom_extruder_nr",
                    "settable_per_mesh": true
                },
                "skin_outline_count":
                {
                    "label": "Extra Skin Wall Count",
                    "description": "Replaces the outermost part of the top/bottom pattern with a number of concentric lines. Using one or two lines improves roofs that start on infill material.",
                    "value": "0 if top_bottom_pattern == 'concentric' and top_bottom_pattern_0 == 'concentric' and roofing_layer_count <= 0 else 1",
                    "default_value": 1,
                    "minimum_value": "0",
                    "maximum_value_warning": "10",
                    "maximum_value": "999999",
                    "type": "int",
                    "enabled": "(top_layers > 0 or bottom_layers > 0) and (top_bottom_pattern != 'concentric' or top_bottom_pattern_0 != 'concentric' or (roofing_layer_count > 0 and roofing_pattern != 'concentric'))",
                    "limit_to_extruder": "top_bottom_extruder_nr",
                    "settable_per_mesh": true
                },
                "ironing_enabled":
                {
                    "label": "Enable Ironing",
                    "description": "Go over the top surface one additional time, but this time extruding very little material. This is meant to melt the plastic on top further, creating a smoother surface. The pressure in the nozzle chamber is kept high so that the creases in the surface are filled with material.",
                    "type": "bool",
                    "default_value": false,
                    "limit_to_extruder": "top_bottom_extruder_nr",
                    "settable_per_mesh": true
                },
                "ironing_only_highest_layer":
                {
                    "label": "Iron Only Highest Layer",
                    "description": "Only perform ironing on the very last layer of the mesh. This saves time if the lower layers don't need a smooth surface finish.",
                    "type": "bool",
                    "default_value": false,
                    "enabled": "ironing_enabled",
                    "limit_to_extruder": "top_bottom_extruder_nr",
                    "settable_per_mesh": true
                },
                "ironing_pattern":
                {
                    "label": "Ironing Pattern",
                    "description": "The pattern to use for ironing top surfaces.",
                    "type": "enum",
                    "options":
                    {
                        "concentric": "Concentric",
                        "zigzag": "Zig Zag"
                    },
                    "default_value": "zigzag",
                    "enabled": "ironing_enabled",
                    "limit_to_extruder": "top_bottom_extruder_nr",
                    "settable_per_mesh": true
                },
                "ironing_monotonic":
                {
                    "label": "Monotonic Ironing Order",
                    "description": "Print ironing lines in an ordering that causes them to always overlap with adjacent lines in a single direction. This takes slightly more time to print, but makes flat surfaces look more consistent.",
                    "type": "bool",
                    "default_value": false,
                    "enabled": "ironing_enabled and ironing_pattern != 'concentric'",
                    "limit_to_extruder": "top_bottom_extruder_nr",
                    "settable_per_mesh": true
                },
                "ironing_line_spacing":
                {
                    "label": "Ironing Line Spacing",
                    "description": "The distance between the lines of ironing.",
                    "type": "float",
                    "unit": "mm",
                    "default_value": 0.1,
                    "minimum_value": "0.001",
                    "maximum_value_warning": "machine_nozzle_tip_outer_diameter",
                    "enabled": "ironing_enabled",
                    "limit_to_extruder": "top_bottom_extruder_nr",
                    "settable_per_mesh": true
                },
                "ironing_flow":
                {
                    "label": "Ironing Flow",
                    "description": "The amount of material, relative to a normal skin line, to extrude during ironing. Keeping the nozzle filled helps filling some of the crevices of the top surface, but too much results in overextrusion and blips on the side of the surface.",
                    "type": "float",
                    "unit": "%",
                    "default_value": 10.0,
                    "minimum_value": "0",
                    "maximum_value_warning": "50",
                    "enabled": "ironing_enabled",
                    "limit_to_extruder": "top_bottom_extruder_nr",
                    "settable_per_mesh": true
                },
                "ironing_inset":
                {
                    "label": "Ironing Inset",
                    "description": "A distance to keep from the edges of the model. Ironing all the way to the edge of the mesh may result in a jagged edge on your print.",
                    "type": "float",
                    "unit": "mm",
                    "default_value": 0.35,
                    "value": "wall_line_width_0 / 2 + (ironing_line_spacing - skin_line_width * (1.0 + ironing_flow / 100) / 2 if ironing_pattern == 'concentric' else skin_line_width * (1.0 - ironing_flow / 100) / 2)",
                    "minimum_value_warning": "0",
                    "maximum_value_warning": "wall_line_width_0",
                    "enabled": "ironing_enabled",
                    "limit_to_extruder": "top_bottom_extruder_nr",
                    "settable_per_mesh": true
                },
                "speed_ironing":
                {
                    "label": "Ironing Speed",
                    "description": "The speed at which to pass over the top surface.",
                    "type": "float",
                    "unit": "mm/s",
                    "default_value": 20.0,
                    "value": "speed_topbottom * 20 / 30",
                    "minimum_value": "0.001",
                    "maximum_value": "math.sqrt(machine_max_feedrate_x ** 2 + machine_max_feedrate_y ** 2)",
                    "maximum_value_warning": "100",
                    "enabled": "ironing_enabled",
                    "limit_to_extruder": "top_bottom_extruder_nr",
                    "settable_per_mesh": true
                },
                "acceleration_ironing":
                {
                    "label": "Ironing Acceleration",
                    "description": "The acceleration with which ironing is performed.",
                    "unit": "mm/s\u00b2",
                    "type": "float",
                    "minimum_value": "0.1",
                    "minimum_value_warning": "100",
                    "maximum_value_warning": "10000",
                    "default_value": 3000,
                    "value": "acceleration_topbottom",
                    "enabled": "resolveOrValue('acceleration_enabled') and ironing_enabled",
                    "limit_to_extruder": "top_bottom_extruder_nr",
                    "settable_per_mesh": true
                },
                "jerk_ironing":
                {
                    "label": "Ironing Jerk",
                    "description": "The maximum instantaneous velocity change while performing ironing.",
                    "unit": "mm/s",
                    "type": "float",
                    "minimum_value": "0",
                    "maximum_value_warning": "50",
                    "default_value": 20,
                    "value": "jerk_topbottom",
                    "enabled": "resolveOrValue('jerk_enabled') and ironing_enabled",
                    "limit_to_extruder": "top_bottom_extruder_nr",
                    "settable_per_mesh": true
                },
                "skin_overlap":
                {
                    "label": "Skin Overlap Percentage",
                    "description": "Adjust the amount of overlap between the walls and (the endpoints of) the skin-centerlines, as a percentage of the line widths of the skin lines and the innermost wall. A slight overlap allows the walls to connect firmly to the skin. Note that, given an equal skin and wall line-width, any percentage over 50% may already cause any skin to go past the wall, because at that point the position of the nozzle of the skin-extruder may already reach past the middle of the wall.",
                    "unit": "%",
                    "type": "float",
                    "default_value": 5,
                    "minimum_value_warning": "-50",
                    "maximum_value_warning": "100",
                    "value": "5 if top_bottom_pattern != 'concentric' else 0",
                    "enabled": "(top_layers > 0 or bottom_layers > 0) and top_bottom_pattern != 'concentric'",
                    "limit_to_extruder": "top_bottom_extruder_nr",
                    "settable_per_mesh": true,
                    "children":
                    {
                        "skin_overlap_mm":
                        {
                            "label": "Skin Overlap",
                            "description": "Adjust the amount of overlap between the walls and (the endpoints of) the skin-centerlines. A slight overlap allows the walls to connect firmly to the skin. Note that, given an equal skin and wall line-width, any value over half the width of the wall may already cause any skin to go past the wall, because at that point the position of the nozzle of the skin-extruder may already reach past the middle of the wall.",
                            "unit": "mm",
                            "type": "float",
                            "default_value": 0.02,
                            "minimum_value_warning": "-0.5 * machine_nozzle_size",
                            "maximum_value_warning": "machine_nozzle_size",
                            "value": "0.5 * (skin_line_width + (wall_line_width_x if wall_line_count > 1 else wall_line_width_0)) * skin_overlap / 100 if top_bottom_pattern != 'concentric' else 0",
                            "enabled": "(top_layers > 0 or bottom_layers > 0) and top_bottom_pattern != 'concentric'",
                            "settable_per_mesh": true
                        }
                    }
                },
                "skin_preshrink":
                {
                    "label": "Skin Removal Width",
                    "description": "The largest width of skin areas which are to be removed. Every skin area smaller than this value will disappear. This can help in limiting the amount of time and material spent on printing top/bottom skin at slanted surfaces in the model.",
                    "unit": "mm",
                    "type": "float",
                    "default_value": 1,
                    "value": "wall_line_width_0 + (wall_line_count - 1) * wall_line_width_x",
                    "minimum_value": "0",
                    "maximum_value_warning": "wall_line_width_0 + (wall_line_count - 1) * wall_line_width_x",
                    "enabled": "top_layers > 0 or bottom_layers > 0",
                    "limit_to_extruder": "top_bottom_extruder_nr",
                    "settable_per_mesh": true,
                    "children":
                    {
                        "top_skin_preshrink":
                        {
                            "label": "Top Skin Removal Width",
                            "description": "The largest width of top skin areas which are to be removed. Every skin area smaller than this value will disappear. This can help in limiting the amount of time and material spent on printing top skin at slanted surfaces in the model.",
                            "unit": "mm",
                            "type": "float",
                            "default_value": 1,
                            "value": "skin_preshrink",
                            "maximum_value_warning": "wall_line_width_0 + (wall_line_count - 1) * wall_line_width_x",
                            "minimum_value": "0",
                            "enabled": "top_layers > 0 or bottom_layers > 0",
                            "limit_to_extruder": "top_bottom_extruder_nr",
                            "settable_per_mesh": true
                        },
                        "bottom_skin_preshrink":
                        {
                            "label": "Bottom Skin Removal Width",
                            "description": "The largest width of bottom skin areas which are to be removed. Every skin area smaller than this value will disappear. This can help in limiting the amount of time and material spent on printing bottom skin at slanted surfaces in the model.",
                            "unit": "mm",
                            "type": "float",
                            "default_value": 1,
                            "value": "skin_preshrink",
                            "maximum_value_warning": "wall_line_width_0 + (wall_line_count - 1) * wall_line_width_x",
                            "minimum_value": "0",
                            "enabled": "top_layers > 0 or bottom_layers > 0",
                            "limit_to_extruder": "top_bottom_extruder_nr",
                            "settable_per_mesh": true
                        }
                    }
                },
                "expand_skins_expand_distance":
                {
                    "label": "Skin Expand Distance",
                    "description": "The distance the skins are expanded into the infill. Higher values makes the skin attach better to the infill pattern and makes the walls on neighboring layers adhere better to the skin. Lower values save amount of material used.",
                    "unit": "mm",
                    "type": "float",
                    "default_value": 1,
                    "value": "wall_line_width_0 + (wall_line_count - 1) * wall_line_width_x",
                    "minimum_value": "-skin_preshrink",
                    "limit_to_extruder": "top_bottom_extruder_nr",
                    "enabled": "top_layers > 0 or bottom_layers > 0",
                    "settable_per_mesh": true,
                    "children":
                    {
                        "top_skin_expand_distance":
                        {
                            "label": "Top Skin Expand Distance",
                            "description": "The distance the top skins are expanded into the infill. Higher values makes the skin attach better to the infill pattern and makes the walls on the layer above adhere better to the skin. Lower values save amount of material used.",
                            "unit": "mm",
                            "type": "float",
                            "default_value": 1,
                            "value": "expand_skins_expand_distance",
                            "minimum_value": "-top_skin_preshrink",
                            "enabled": "top_layers > 0 or bottom_layers > 0",
                            "limit_to_extruder": "top_bottom_extruder_nr",
                            "settable_per_mesh": true
                        },
                        "bottom_skin_expand_distance":
                        {
                            "label": "Bottom Skin Expand Distance",
                            "description": "The distance the bottom skins are expanded into the infill. Higher values makes the skin attach better to the infill pattern and makes the skin adhere better to the walls on the layer below. Lower values save amount of material used.",
                            "unit": "mm",
                            "type": "float",
                            "default_value": 1,
                            "value": "expand_skins_expand_distance",
                            "minimum_value": "-bottom_skin_preshrink",
                            "enabled": "top_layers > 0 or bottom_layers > 0",
                            "limit_to_extruder": "top_bottom_extruder_nr",
                            "settable_per_mesh": true
                        }
                    }
                },
                "max_skin_angle_for_expansion":
                {
                    "label": "Maximum Skin Angle for Expansion",
                    "description": "Top and/or bottom surfaces of your object with an angle larger than this setting, won't have their top/bottom skin expanded. This avoids expanding the narrow skin areas that are created when the model surface has a near vertical slope. An angle of 0\u00b0 is horizontal and will cause no skin to be expanded, while an angle of 90\u00b0 is vertical and will cause all skin to be expanded.",
                    "unit": "\u00b0",
                    "type": "float",
                    "minimum_value": "0",
                    "minimum_value_warning": "2",
                    "maximum_value": "90",
                    "default_value": 90,
                    "enabled": "(top_layers > 0 or bottom_layers > 0) and (top_skin_expand_distance > 0 or bottom_skin_expand_distance > 0)",
                    "limit_to_extruder": "top_bottom_extruder_nr",
                    "settable_per_mesh": true,
                    "children":
                    {
                        "min_skin_width_for_expansion":
                        {
                            "label": "Minimum Skin Width for Expansion",
                            "description": "Skin areas narrower than this are not expanded. This avoids expanding the narrow skin areas that are created when the model surface has a slope close to the vertical.",
                            "unit": "mm",
                            "type": "float",
                            "default_value": 0,
                            "value": "top_layers * layer_height / math.tan(math.radians(max_skin_angle_for_expansion))",
                            "minimum_value": "0",
                            "enabled": "(top_layers > 0 or bottom_layers > 0) and (top_skin_expand_distance > 0 or bottom_skin_expand_distance > 0)",
                            "limit_to_extruder": "top_bottom_extruder_nr",
                            "settable_per_mesh": true
                        }
                    }
                }
            }
        },
        "infill":
        {
            "label": "Infill",
            "icon": "Infill1",
            "description": "Infill",
            "type": "category",
            "children":
            {
                "infill_extruder_nr":
                {
                    "label": "Infill Extruder",
                    "description": "The extruder train used for printing infill. This is used in multi-extrusion.",
                    "type": "optional_extruder",
                    "default_value": "-1",
                    "settable_per_mesh": false,
                    "settable_per_extruder": false,
                    "settable_per_meshgroup": true,
                    "settable_globally": true,
                    "enabled": "extruders_enabled_count > 1"
                },
                "infill_sparse_density":
                {
                    "label": "Infill Density",
                    "description": "Adjusts the density of infill of the print.",
                    "unit": "%",
                    "type": "float",
                    "default_value": 20,
                    "minimum_value": "0",
                    "maximum_value_warning": "100",
                    "limit_to_extruder": "infill_extruder_nr",
                    "settable_per_mesh": true,
                    "children":
                    {
                        "infill_line_distance":
                        {
                            "label": "Infill Line Distance",
                            "description": "Distance between the printed infill lines. This setting is calculated by the infill density and the infill line width.",
                            "unit": "mm",
                            "type": "float",
                            "default_value": 2,
                            "minimum_value": "0",
                            "minimum_value_warning": "infill_line_width",
                            "value": "0 if infill_sparse_density == 0 else (infill_line_width * 100) / infill_sparse_density * (2 if infill_pattern == 'grid' else (3 if infill_pattern == 'triangles' or infill_pattern == 'trihexagon' or infill_pattern == 'cubic' or infill_pattern == 'cubicsubdiv' else (2 if infill_pattern == 'tetrahedral' or infill_pattern == 'quarter_cubic' else (1 if infill_pattern == 'cross' or infill_pattern == 'cross_3d' else (1.6 if infill_pattern == 'lightning' else 1)))))",
                            "limit_to_extruder": "infill_extruder_nr",
                            "settable_per_mesh": true
                        }
                    }
                },
                "infill_pattern":
                {
                    "label": "Infill Pattern",
                    "description": "The pattern of the infill material of the print. The line and zig zag infill swap direction on alternate layers, reducing material cost. The grid, triangle, tri-hexagon, cubic, octet, quarter cubic, cross and concentric patterns are fully printed every layer. Gyroid, cubic, quarter cubic and octet infill change with every layer to provide a more equal distribution of strength over each direction. Lightning infill tries to minimize the infill, by only supporting the ceiling of the object.",
                    "type": "enum",
                    "options":
                    {
                        "grid": "Grid",
                        "lines": "Lines",
                        "triangles": "Triangles",
                        "trihexagon": "Tri-Hexagon",
                        "cubic": "Cubic",
                        "cubicsubdiv": "Cubic Subdivision",
                        "tetrahedral": "Octet",
                        "quarter_cubic": "Quarter Cubic",
                        "concentric": "Concentric",
                        "zigzag": "Zig Zag",
                        "cross": "Cross",
                        "cross_3d": "Cross 3D",
                        "gyroid": "Gyroid",
                        "lightning": "Lightning"
                    },
                    "default_value": "grid",
                    "enabled": "infill_line_distance > 0",
                    "value": "'lines' if infill_sparse_density > 25 else 'grid'",
                    "limit_to_extruder": "infill_extruder_nr",
                    "settable_per_mesh": true
                },
                "zig_zaggify_infill":
                {
                    "label": "Connect Infill Lines",
                    "description": "Connect the ends where the infill pattern meets the inner wall using a line which follows the shape of the inner wall. Enabling this setting can make the infill adhere to the walls better and reduce the effects of infill on the quality of vertical surfaces. Disabling this setting reduces the amount of material used.",
                    "type": "bool",
                    "default_value": false,
                    "value": "infill_pattern == 'cross' or infill_pattern == 'cross_3d'",
                    "enabled": "infill_pattern == 'lines' or infill_pattern == 'grid' or infill_pattern == 'triangles' or infill_pattern == 'trihexagon' or infill_pattern == 'cubic' or infill_pattern == 'tetrahedral' or infill_pattern == 'quarter_cubic' or infill_pattern == 'cross' or infill_pattern == 'cross_3d' or infill_pattern == 'gyroid'",
                    "limit_to_extruder": "infill_extruder_nr",
                    "settable_per_mesh": true
                },
                "connect_infill_polygons":
                {
                    "label": "Connect Infill Polygons",
                    "description": "Connect infill paths where they run next to each other. For infill patterns which consist of several closed polygons, enabling this setting greatly reduces the travel time.",
                    "type": "bool",
                    "default_value": true,
                    "value": "(infill_pattern == 'cross' or infill_pattern == 'cross_3d' or infill_multiplier % 2 == 0) and infill_wall_line_count > 0",
                    "enabled": "infill_pattern != 'lightning' and infill_pattern == 'cross' or infill_pattern == 'cross_3d' or infill_pattern == 'concentric' or infill_multiplier % 2 == 0 or infill_wall_line_count > 1",
                    "limit_to_extruder": "infill_extruder_nr",
                    "settable_per_mesh": true
                },
                "infill_angles":
                {
                    "label": "Infill Line Directions",
                    "description": "A list of integer line directions to use. Elements from the list are used sequentially as the layers progress and when the end of the list is reached, it starts at the beginning again. The list items are separated by commas and the whole list is contained in square brackets. Default is an empty list which means use the traditional default angles (45 and 135 degrees for the lines and zig zag patterns and 45 degrees for all other patterns).",
                    "type": "[int]",
                    "default_value": "[ ]",
                    "enabled": "infill_pattern not in ('concentric', 'cross', 'cross_3d', 'gyroid', 'lightning') and infill_sparse_density > 0",
                    "limit_to_extruder": "infill_extruder_nr",
                    "settable_per_mesh": true
                },
                "infill_offset_x":
                {
                    "label": "Infill X Offset",
                    "description": "The infill pattern is moved this distance along the X axis.",
                    "unit": "mm",
                    "type": "float",
                    "default_value": 0,
                    "enabled": "infill_pattern != 'lightning' and infill_pattern == 'grid' or infill_pattern == 'lines' or infill_pattern == 'triangles' or infill_pattern == 'cubic' or infill_pattern == 'tetrahedral' or infill_pattern == 'quarter_cubic' or infill_pattern == 'zigzag'",
                    "limit_to_extruder": "infill_extruder_nr",
                    "settable_per_mesh": true
                },
                "infill_offset_y":
                {
                    "label": "Infill Y Offset",
                    "description": "The infill pattern is moved this distance along the Y axis.",
                    "unit": "mm",
                    "type": "float",
                    "default_value": 0,
                    "enabled": "infill_pattern != 'lightning' and infill_pattern == 'grid' or infill_pattern == 'lines' or infill_pattern == 'triangles' or infill_pattern == 'cubic' or infill_pattern == 'tetrahedral' or infill_pattern == 'quarter_cubic' or infill_pattern == 'zigzag'",
                    "limit_to_extruder": "infill_extruder_nr",
                    "settable_per_mesh": true
                },
                "infill_randomize_start_location":
                {
                    "label": "Randomize Infill Start",
                    "description": "Randomize which infill line is printed first. This prevents one segment becoming the strongest, but it does so at the cost of an additional travel move.",
                    "type": "bool",
                    "default_value": false,
                    "warning_value": "True if infill_pattern not in ('grid', 'triangles', 'trihexagon', 'cubic', 'cubicsubdiv', 'tetrahedral', 'quarter_cubic') else None",
                    "enabled": "not (infill_pattern == 'lightning' or (infill_pattern == 'cross' and connect_infill_polygons) or infill_pattern == 'concentric')",
                    "limit_to_extruder": "infill_extruder_nr",
                    "settable_per_mesh": true
                },
                "infill_multiplier":
                {
                    "label": "Infill Line Multiplier",
                    "description": "Convert each infill line to this many lines. The extra lines do not cross over each other, but avoid each other. This makes the infill stiffer, but increases print time and material usage.",
                    "default_value": 1,
                    "type": "int",
                    "maximum_value": "999999",
                    "minimum_value": "1",
                    "maximum_value_warning": "infill_line_distance / infill_line_width",
                    "enabled": "infill_sparse_density > 0 and infill_pattern != 'zigzag' and (gradual_infill_steps == 0 or not zig_zaggify_infill)",
                    "limit_to_extruder": "infill_extruder_nr",
                    "settable_per_mesh": true
                },
                "infill_wall_line_count":
                {
                    "label": "Extra Infill Wall Count",
                    "description": "Add extra walls around the infill area. Such walls can make top/bottom skin lines sag down less which means you need less top/bottom skin layers for the same quality at the cost of some extra material.\nThis feature can combine with the Connect Infill Polygons to connect all the infill into a single extrusion path without the need for travels or retractions if configured right.",
                    "default_value": 0,
                    "type": "int",
                    "minimum_value": "0",
                    "maximum_value": "999999",
                    "enabled": "infill_sparse_density > 0",
                    "limit_to_extruder": "infill_extruder_nr",
                    "settable_per_mesh": true
                },
                "sub_div_rad_add":
                {
                    "label": "Cubic Subdivision Shell",
                    "description": "An addition to the radius from the center of each cube to check for the boundary of the model, as to decide whether this cube should be subdivided. Larger values lead to a thicker shell of small cubes near the boundary of the model.",
                    "unit": "mm",
                    "type": "float",
                    "default_value": 0.4,
                    "value": "wall_line_width_x",
                    "minimum_value_warning": "-1 * infill_line_distance",
                    "maximum_value_warning": "5 * infill_line_distance",
                    "enabled": "infill_sparse_density > 0 and infill_pattern == 'cubicsubdiv'",
                    "limit_to_extruder": "infill_extruder_nr",
                    "settable_per_mesh": true
                },
                "infill_overlap":
                {
                    "label": "Infill Overlap Percentage",
                    "description": "The amount of overlap between the infill and the walls as a percentage of the infill line width. A slight overlap allows the walls to connect firmly to the infill.",
                    "unit": "%",
                    "type": "float",
                    "default_value": 10,
                    "value": "10 if infill_sparse_density < 95 and infill_pattern != 'concentric' else 0",
                    "minimum_value_warning": "-50",
                    "maximum_value_warning": "100",
                    "enabled": "infill_sparse_density > 0 and infill_pattern != 'concentric'",
                    "limit_to_extruder": "infill_extruder_nr",
                    "settable_per_mesh": true,
                    "children":
                    {
                        "infill_overlap_mm":
                        {
                            "label": "Infill Overlap",
                            "description": "The amount of overlap between the infill and the walls. A slight overlap allows the walls to connect firmly to the infill.",
                            "unit": "mm",
                            "type": "float",
                            "default_value": 0.04,
                            "minimum_value_warning": "-0.5 * machine_nozzle_size",
                            "maximum_value_warning": "machine_nozzle_size",
                            "value": "0.5 * (infill_line_width + (wall_line_width_x if wall_line_count > 1 else wall_line_width_0)) * infill_overlap / 100 if infill_sparse_density < 95 and infill_pattern != 'concentric' else 0",
                            "enabled": "infill_sparse_density > 0 and infill_pattern != 'concentric'",
                            "settable_per_mesh": true
                        }
                    }
                },
                "infill_wipe_dist":
                {
                    "label": "Infill Wipe Distance",
                    "description": "Distance of a travel move inserted after every infill line, to make the infill stick to the walls better. This option is similar to infill overlap, but without extrusion and only on one end of the infill line.",
                    "unit": "mm",
                    "type": "float",
                    "default_value": 0.04,
                    "value": "wall_line_width_0 / 4 if wall_line_count == 1 else wall_line_width_x / 4",
                    "minimum_value_warning": "0",
                    "maximum_value_warning": "machine_nozzle_size",
                    "enabled": "infill_sparse_density > 0",
                    "limit_to_extruder": "infill_extruder_nr",
                    "settable_per_mesh": true
                },
                "infill_sparse_thickness":
                {
                    "label": "Infill Layer Thickness",
                    "description": "The thickness per layer of infill material. This value should always be a multiple of the layer height and is otherwise rounded.",
                    "unit": "mm",
                    "type": "float",
                    "default_value": 0.1,
                    "minimum_value": "resolveOrValue('layer_height') / 2 if infill_line_distance > 0 else -999999",
                    "maximum_value_warning": "0.75 * machine_nozzle_size",
                    "maximum_value": "resolveOrValue('layer_height') * 8 if infill_line_distance > 0 else 999999",
                    "value": "resolveOrValue('layer_height')",
                    "enabled": "infill_sparse_density > 0",
                    "limit_to_extruder": "infill_extruder_nr",
                    "settable_per_mesh": true
                },
                "gradual_infill_steps":
                {
                    "label": "Gradual Infill Steps",
                    "description": "Number of times to reduce the infill density by half when getting further below top surfaces. Areas which are closer to top surfaces get a higher density, up to the Infill Density.",
                    "default_value": 0,
                    "type": "int",
                    "minimum_value": "0",
                    "maximum_value_warning": "1 if (infill_pattern == 'cross' or infill_pattern == 'cross_3d' or infill_pattern == 'concentric') else 5",
                    "maximum_value": "999999 if infill_line_distance == 0 else (20 - math.log(infill_line_distance) / math.log(2))",
                    "enabled": "infill_sparse_density > 0 and infill_pattern not in ['cubicsubdiv', 'cross', 'cross_3d', 'lightning']",
                    "limit_to_extruder": "infill_extruder_nr",
                    "settable_per_mesh": true
                },
                "gradual_infill_step_height":
                {
                    "label": "Gradual Infill Step Height",
                    "description": "The height of infill of a given density before switching to half the density.",
                    "unit": "mm",
                    "type": "float",
                    "default_value": 1.5,
                    "minimum_value": "0.0001",
                    "minimum_value_warning": "3 * resolveOrValue('layer_height')",
                    "enabled": "infill_sparse_density > 0 and gradual_infill_steps > 0 and infill_pattern not in ['cubicsubdiv', 'cross', 'cross_3d', 'lightning']",
                    "limit_to_extruder": "infill_extruder_nr",
                    "settable_per_mesh": true
                },
                "infill_before_walls":
                {
                    "label": "Infill Before Walls",
                    "description": "Print the infill before printing the walls. Printing the walls first may lead to more accurate walls, but overhangs print worse. Printing the infill first leads to sturdier walls, but the infill pattern might sometimes show through the surface.",
                    "type": "bool",
                    "default_value": true,
                    "enabled": "infill_sparse_density > 0 and wall_x_extruder_nr == infill_extruder_nr",
                    "settable_per_mesh": true
                },
                "min_infill_area":
                {
                    "label": "Minimum Infill Area",
                    "description": "Don't generate areas of infill smaller than this (use skin instead).",
                    "unit": "mm\u00b2",
                    "type": "float",
                    "minimum_value": "0",
                    "default_value": 0,
                    "limit_to_extruder": "infill_extruder_nr",
                    "settable_per_mesh": true
                },
                "infill_support_enabled":
                {
                    "label": "Infill Support",
                    "description": "Print infill structures only where tops of the model should be supported. Enabling this reduces print time and material usage, but leads to ununiform object strength.",
                    "type": "bool",
                    "default_value": false,
                    "enabled": "infill_pattern != 'lightning' and infill_sparse_density > 0",
                    "limit_to_extruder": "infill_extruder_nr",
                    "settable_per_mesh": true
                },
                "infill_support_angle":
                {
                    "label": "Infill Overhang Angle",
                    "description": "The minimum angle of internal overhangs for which infill is added. At a value of 0\u00b0 objects are totally filled with infill, 90\u00b0 will not provide any infill.",
                    "unit": "\u00b0",
                    "type": "float",
                    "minimum_value": "0",
                    "minimum_value_warning": "2",
                    "maximum_value": "90",
                    "default_value": 40,
                    "enabled": "infill_pattern != 'lightning' and infill_sparse_density > 0 and infill_support_enabled",
                    "limit_to_extruder": "infill_extruder_nr",
                    "settable_per_mesh": true
                },
                "skin_edge_support_thickness":
                {
                    "label": "Skin Edge Support Thickness",
                    "description": "The thickness of the extra infill that supports skin edges.",
                    "unit": "mm",
                    "default_value": 0.8,
                    "minimum_value": "0",
                    "maximum_value": "machine_height",
                    "maximum_value_warning": "resolveOrValue('infill_sparse_thickness') * 10",
                    "type": "float",
                    "value": "0",
                    "limit_to_extruder": "infill_extruder_nr",
                    "enabled": "infill_sparse_density > 0",
                    "settable_per_mesh": true,
                    "children":
                    {
                        "skin_edge_support_layers":
                        {
                            "label": "Skin Edge Support Layers",
                            "description": "The number of infill layers that supports skin edges.",
                            "default_value": 4,
                            "minimum_value": "0",
                            "maximum_value_warning": "10",
                            "type": "int",
                            "maximum_value": "999999",
                            "value": "math.ceil(round(skin_edge_support_thickness / resolveOrValue('infill_sparse_thickness'), 4))",
                            "limit_to_extruder": "infill_extruder_nr",
                            "enabled": "infill_sparse_density > 0",
                            "settable_per_mesh": true
                        }
                    }
                },
                "lightning_infill_support_angle":
                {
                    "label": "Lightning Infill Support Angle",
                    "description": "Determines when a lightning infill layer has to support anything above it. Measured in the angle given the thickness of a layer.",
                    "unit": "\u00b0",
                    "type": "float",
                    "minimum_value": "0",
                    "maximum_value": "90",
                    "maximum_value_warning": "75",
                    "default_value": 40,
                    "limit_to_extruder": "infill_extruder_nr",
                    "enabled": "infill_pattern == 'lightning'",
                    "settable_per_mesh": false,
                    "settable_per_extruder": true,
                    "children":
                    {
                        "lightning_infill_overhang_angle":
                        {
                            "label": "Lightning Infill Overhang Angle",
                            "description": "Determines when a lightning infill layer has to support the model above it. Measured in the angle given the thickness.",
                            "unit": "\u00b0",
                            "type": "float",
                            "minimum_value": "0",
                            "maximum_value": "90",
                            "maximum_value_warning": "75",
                            "default_value": 40,
                            "limit_to_extruder": "infill_extruder_nr",
                            "enabled": "infill_pattern == 'lightning'",
                            "settable_per_mesh": false,
                            "settable_per_extruder": true,
                            "value": "lightning_infill_support_angle"
                        },
                        "lightning_infill_prune_angle":
                        {
                            "label": "Lightning Infill Prune Angle",
                            "description": "The endpoints of infill lines are shortened to save on material. This setting is the angle of overhang of the endpoints of these lines.",
                            "unit": "\u00b0",
                            "type": "float",
                            "minimum_value": "0",
                            "maximum_value": "90",
                            "maximum_value_warning": "75",
                            "default_value": 40,
                            "limit_to_extruder": "infill_extruder_nr",
                            "enabled": "infill_pattern == 'lightning'",
                            "settable_per_mesh": false,
                            "settable_per_extruder": true,
                            "value": "lightning_infill_support_angle"
                        },
                        "lightning_infill_straightening_angle":
                        {
                            "label": "Lightning Infill Straightening Angle",
                            "description": "The infill lines are straightened out to save on printing time. This is the maximum angle of overhang allowed across the length of the infill line.",
                            "unit": "\u00b0",
                            "type": "float",
                            "minimum_value": "0",
                            "maximum_value": "90",
                            "maximum_value_warning": "75",
                            "default_value": 40,
                            "limit_to_extruder": "infill_extruder_nr",
                            "enabled": "infill_pattern == 'lightning'",
                            "settable_per_mesh": false,
                            "settable_per_extruder": true,
                            "value": "lightning_infill_support_angle"
                        }
                    }
                }
            }
        },
        "material":
        {
            "label": "Material",
            "icon": "Spool",
            "description": "Material",
            "type": "category",
            "children":
            {
                "default_material_print_temperature":
                {
                    "label": "Default Printing Temperature",
                    "description": "The default temperature used for printing. This should be the \"base\" temperature of a material. All other print temperatures should use offsets based on this value",
                    "unit": "\u00b0C",
                    "type": "float",
                    "default_value": 210,
                    "minimum_value_warning": "0",
                    "maximum_value_warning": "285",
                    "maximum_value": "365",
                    "enabled": false,
                    "settable_per_extruder": true,
                    "settable_per_mesh": false,
                    "minimum_value": "-273.15"
                },
                "build_volume_temperature":
                {
                    "label": "Build Volume Temperature",
                    "description": "The temperature of the environment to print in. If this is 0, the build volume temperature will not be adjusted.",
                    "unit": "\u00b0C",
                    "type": "float",
                    "default_value": 0,
                    "resolve": "min(extruderValues('build_volume_temperature'))",
                    "minimum_value": "-273.15",
                    "minimum_value_warning": "0",
                    "maximum_value_warning": "285",
                    "enabled": "machine_heated_build_volume",
                    "settable_per_mesh": false,
                    "settable_per_extruder": false
                },
                "material_print_temperature":
                {
                    "label": "Printing Temperature",
                    "description": "The temperature used for printing.",
                    "unit": "\u00b0C",
                    "type": "float",
                    "default_value": 210,
                    "value": "default_material_print_temperature",
                    "minimum_value": "-273.15",
                    "minimum_value_warning": "0",
                    "maximum_value_warning": "285",
                    "maximum_value": "365",
                    "enabled": "machine_nozzle_temp_enabled",
                    "settable_per_mesh": false,
                    "settable_per_extruder": true
                },
                "material_print_temperature_layer_0":
                {
                    "label": "Printing Temperature Initial Layer",
                    "description": "The temperature used for printing the first layer. Set at 0 to disable special handling of the initial layer.",
                    "unit": "\u00b0C",
                    "type": "float",
                    "default_value": 215,
                    "value": "material_print_temperature",
                    "minimum_value": "-273.15",
                    "minimum_value_warning": "0",
                    "maximum_value_warning": "285",
                    "maximum_value": "365",
                    "enabled": "machine_nozzle_temp_enabled",
                    "settable_per_mesh": false,
                    "settable_per_extruder": true
                },
                "material_initial_print_temperature":
                {
                    "label": "Initial Printing Temperature",
                    "description": "The minimal temperature while heating up to the Printing Temperature at which printing can already start.",
                    "unit": "\u00b0C",
                    "type": "float",
                    "default_value": 200,
                    "value": "max(-273.15, material_print_temperature - 10)",
                    "minimum_value": "-273.15",
                    "minimum_value_warning": "material_standby_temperature",
                    "maximum_value_warning": "material_print_temperature",
                    "maximum_value": "365",
                    "enabled": "machine_nozzle_temp_enabled and not machine_extruders_share_heater",
                    "settable_per_mesh": false,
                    "settable_per_extruder": true
                },
                "material_final_print_temperature":
                {
                    "label": "Final Printing Temperature",
                    "description": "The temperature to which to already start cooling down just before the end of printing.",
                    "unit": "\u00b0C",
                    "type": "float",
                    "default_value": 195,
                    "value": "max(-273.15, material_print_temperature - 15)",
                    "minimum_value": "-273.15",
                    "minimum_value_warning": "material_standby_temperature",
                    "maximum_value_warning": "material_print_temperature",
                    "maximum_value": "365",
                    "enabled": "machine_nozzle_temp_enabled and not machine_extruders_share_heater",
                    "settable_per_mesh": false,
                    "settable_per_extruder": true
                },
                "material_extrusion_cool_down_speed":
                {
                    "label": "Extrusion Cool Down Speed Modifier",
                    "description": "The extra speed by which the nozzle cools while extruding. The same value is used to signify the heat up speed lost when heating up while extruding.",
                    "unit": "\u00b0C/s",
                    "type": "float",
                    "default_value": 0.7,
                    "minimum_value": "0",
                    "maximum_value_warning": "10.0",
                    "maximum_value": "machine_nozzle_heat_up_speed",
                    "enabled": "extruders_enabled_count > 1 and material_final_print_temperature != material_print_temperature",
                    "settable_per_mesh": false,
                    "settable_per_extruder": true
                },
                "default_material_bed_temperature":
                {
                    "label": "Default Build Plate Temperature",
                    "description": "The default temperature used for the heated build plate. This should be the \"base\" temperature of a build plate. All other print temperatures should use offsets based on this value",
                    "unit": "\u00b0C",
                    "type": "float",
                    "resolve": "max(extruderValues('default_material_bed_temperature'))",
                    "default_value": 60,
                    "minimum_value": "-273.15",
                    "minimum_value_warning": "build_volume_temperature",
                    "maximum_value_warning": "130",
                    "maximum_value": "200",
                    "enabled": false,
                    "settable_per_mesh": false,
                    "settable_per_extruder": false,
                    "settable_per_meshgroup": false
                },
                "material_bed_temperature":
                {
                    "label": "Build Plate Temperature",
                    "description": "The temperature used for the heated build plate. If this is 0, the build plate is left unheated.",
                    "unit": "\u00b0C",
                    "type": "float",
                    "default_value": 60,
                    "value": "default_material_bed_temperature",
                    "resolve": "max(extruderValues('material_bed_temperature'))",
                    "minimum_value": "-273.15",
                    "minimum_value_warning": "build_volume_temperature",
                    "maximum_value_warning": "130",
                    "maximum_value": "200",
                    "enabled": "machine_heated_bed and machine_gcode_flavor != \"UltiGCode\"",
                    "settable_per_mesh": false,
                    "settable_per_extruder": false,
                    "settable_per_meshgroup": false
                },
                "material_bed_temperature_layer_0":
                {
                    "label": "Build Plate Temperature Initial Layer",
                    "description": "The temperature used for the heated build plate at the first layer. If this is 0, the build plate is left unheated during the first layer.",
                    "unit": "\u00b0C",
                    "type": "float",
                    "resolve": "max(extruderValues('material_bed_temperature_layer_0'))",
                    "default_value": 60,
                    "value": "resolveOrValue('material_bed_temperature')",
                    "minimum_value": "-273.15",
                    "minimum_value_warning": "max(build_volume_temperature, max(extruderValues('material_bed_temperature')))",
                    "maximum_value_warning": "130",
                    "maximum_value": "200",
                    "enabled": "machine_heated_bed and machine_gcode_flavor != \"UltiGCode\"",
                    "settable_per_mesh": false,
                    "settable_per_extruder": false,
                    "settable_per_meshgroup": false
                },
                "material_adhesion_tendency":
                {
                    "label": "Adhesion Tendency",
                    "description": "Surface adhesion tendency.",
                    "type": "int",
                    "default_value": 10,
                    "minimum_value": "0",
                    "maximum_value": "10",
                    "enabled": false,
                    "settable_per_mesh": false,
                    "settable_per_extruder": true
                },
                "material_surface_energy":
                {
                    "label": "Surface Energy",
                    "description": "Surface energy.",
                    "unit": "%",
                    "type": "int",
                    "default_value": 100,
                    "minimum_value": "0",
                    "maximum_value": "100",
                    "enabled": false,
                    "settable_per_mesh": false,
                    "settable_per_extruder": true
                },
                "material_shrinkage_percentage":
                {
                    "label": "Scaling Factor Shrinkage Compensation",
                    "description": "To compensate for the shrinkage of the material as it cools down, the model will be scaled with this factor.",
                    "unit": "%",
                    "type": "float",
                    "default_value": 100.0,
                    "enabled": true,
                    "minimum_value": "0.001",
                    "minimum_value_warning": "100",
                    "maximum_value_warning": "120",
                    "settable_per_mesh": false,
                    "settable_per_extruder": false,
                    "resolve": "sum(extruderValues(\"material_shrinkage_percentage\")) / len(extruderValues(\"material_shrinkage_percentage\"))",
                    "children":
                    {
                        "material_shrinkage_percentage_xy":
                        {
                            "label": "Horizontal Scaling Factor Shrinkage Compensation",
                            "description": "To compensate for the shrinkage of the material as it cools down, the model will be scaled with this factor in the XY-direction (horizontally).",
                            "unit": "%",
                            "type": "float",
                            "default_value": 100.0,
                            "enabled": true,
                            "minimum_value": "0.001",
                            "minimum_value_warning": "100",
                            "maximum_value_warning": "120",
                            "settable_per_mesh": false,
                            "settable_per_extruder": false,
                            "resolve": "sum(extruderValues(\"material_shrinkage_percentage_xy\")) / len(extruderValues(\"material_shrinkage_percentage_xy\"))",
                            "value": "material_shrinkage_percentage"
                        },
                        "material_shrinkage_percentage_z":
                        {
                            "label": "Vertical Scaling Factor Shrinkage Compensation",
                            "description": "To compensate for the shrinkage of the material as it cools down, the model will be scaled with this factor in the Z-direction (vertically).",
                            "unit": "%",
                            "type": "float",
                            "default_value": 100.0,
                            "enabled": true,
                            "minimum_value": "0.001",
                            "minimum_value_warning": "100",
                            "maximum_value_warning": "120",
                            "settable_per_mesh": false,
                            "settable_per_extruder": false,
                            "resolve": "sum(extruderValues(\"material_shrinkage_percentage_z\")) / len(extruderValues(\"material_shrinkage_percentage_z\"))",
                            "value": "material_shrinkage_percentage"
                        }
                    }
                },
                "material_crystallinity":
                {
                    "label": "Crystalline Material",
                    "description": "Is this material the type that breaks off cleanly when heated (crystalline), or is it the type that produces long intertwined polymer chains (non-crystalline)?",
                    "type": "bool",
                    "default_value": false,
                    "enabled": false,
                    "settable_per_mesh": false,
                    "settable_per_extruder": true
                },
                "material_anti_ooze_retracted_position":
                {
                    "label": "Anti-ooze Retracted Position",
                    "description": "How far the material needs to be retracted before it stops oozing.",
                    "type": "float",
                    "unit": "mm",
                    "default_value": -4,
                    "enabled": false,
                    "minimum_value_warning": "-switch_extruder_retraction_amount",
                    "maximum_value": "0",
                    "settable_per_mesh": false,
                    "settable_per_extruder": true
                },
                "material_anti_ooze_retraction_speed":
                {
                    "label": "Anti-ooze Retraction Speed",
                    "description": "How fast the material needs to be retracted during a filament switch to prevent oozing.",
                    "type": "float",
                    "unit": "mm/s",
                    "default_value": 5,
                    "enabled": false,
                    "minimum_value": "0",
                    "maximum_value": "machine_max_feedrate_e",
                    "settable_per_mesh": false,
                    "settable_per_extruder": true
                },
                "material_break_preparation_retracted_position":
                {
                    "label": "Break Preparation Retracted Position",
                    "description": "How far the filament can be stretched before it breaks, while heated.",
                    "type": "float",
                    "unit": "mm",
                    "default_value": -16,
                    "enabled": false,
                    "minimum_value_warning": "-retraction_amount * 4",
                    "maximum_value": "0",
                    "settable_per_mesh": false,
                    "settable_per_extruder": true
                },
                "material_break_preparation_speed":
                {
                    "label": "Break Preparation Retraction Speed",
                    "description": "How fast the filament needs to be retracted just before breaking it off in a retraction.",
                    "type": "float",
                    "unit": "mm/s",
                    "default_value": 2,
                    "enabled": false,
                    "minimum_value": "0",
                    "maximum_value": "machine_max_feedrate_e",
                    "settable_per_mesh": false,
                    "settable_per_extruder": true
                },
                "material_break_preparation_temperature":
                {
                    "label": "Break Preparation Temperature",
                    "description": "The temperature used to purge material, should be roughly equal to the highest possible printing temperature.",
                    "type": "float",
                    "unit": "\u00b0C",
                    "default_value": 50,
                    "value": "material_print_temperature",
                    "enabled": false,
                    "minimum_value": "-273.15",
                    "maximum_value_warning": "300",
                    "maximum_value": "365",
                    "settable_per_mesh": false,
                    "settable_per_extruder": true
                },
                "material_break_retracted_position":
                {
                    "label": "Break Retracted Position",
                    "description": "How far to retract the filament in order to break it cleanly.",
                    "type": "float",
                    "unit": "mm",
                    "default_value": -50,
                    "enabled": false,
                    "minimum_value_warning": "-100",
                    "maximum_value": "0",
                    "settable_per_mesh": false,
                    "settable_per_extruder": true
                },
                "material_break_speed":
                {
                    "label": "Break Retraction Speed",
                    "description": "The speed at which to retract the filament in order to break it cleanly.",
                    "type": "float",
                    "unit": "mm/s",
                    "default_value": 25,
                    "enabled": false,
                    "minimum_value": "0",
                    "maximum_value": "machine_max_feedrate_e",
                    "settable_per_mesh": false,
                    "settable_per_extruder": true
                },
                "material_break_temperature":
                {
                    "label": "Break Temperature",
                    "description": "The temperature at which the filament is broken for a clean break.",
                    "type": "float",
                    "unit": "\u00b0C",
                    "default_value": 50,
                    "enabled": false,
                    "minimum_value": "-273.15",
                    "maximum_value": "365",
                    "maximum_value_warning": "300",
                    "settable_per_mesh": false,
                    "settable_per_extruder": true
                },
                "material_flush_purge_speed":
                {
                    "label": "Flush Purge Speed",
                    "description": "How fast to prime the material after switching to a different material.",
                    "type": "float",
                    "default_value": 0.5,
                    "enabled": false
                },
                "material_flush_purge_length":
                {
                    "label": "Flush Purge Length",
                    "description": "How much material to use to purge the previous material out of the nozzle (in length of filament) when switching to a different material.",
                    "type": "float",
                    "default_value": 60,
                    "enabled": false
                },
                "material_end_of_filament_purge_speed":
                {
                    "label": "End of Filament Purge Speed",
                    "description": "How fast to prime the material after replacing an empty spool with a fresh spool of the same material.",
                    "type": "float",
                    "default_value": 0.5,
                    "enabled": false
                },
                "material_end_of_filament_purge_length":
                {
                    "label": "End of Filament Purge Length",
                    "description": "How much material to use to purge the previous material out of the nozzle (in length of filament) when replacing an empty spool with a fresh spool of the same material.",
                    "type": "float",
                    "default_value": 20,
                    "enabled": false
                },
                "material_maximum_park_duration":
                {
                    "label": "Maximum Park Duration",
                    "description": "How long the material can be kept out of dry storage safely.",
                    "type": "float",
                    "default_value": 300,
                    "enabled": false
                },
                "material_no_load_move_factor":
                {
                    "label": "No Load Move Factor",
                    "description": "A factor indicating how much the filament gets compressed between the feeder and the nozzle chamber, used to determine how far to move the material for a filament switch.",
                    "type": "float",
                    "default_value": 0.940860215,
                    "enabled": false
                },
                "material_flow":
                {
                    "label": "Flow",
                    "description": "Flow compensation: the amount of material extruded is multiplied by this value.",
                    "unit": "%",
                    "default_value": 100,
                    "type": "float",
                    "minimum_value": "0.0001",
                    "minimum_value_warning": "50",
                    "maximum_value_warning": "150",
                    "enabled": "machine_gcode_flavor != \"UltiGCode\"",
                    "settable_per_mesh": true,
                    "children":
                    {
                        "wall_material_flow":
                        {
                            "label": "Wall Flow",
                            "description": "Flow compensation on wall lines.",
                            "unit": "%",
                            "type": "float",
                            "default_value": 100,
                            "value": "material_flow",
                            "minimum_value": "0.0001",
                            "minimum_value_warning": "50",
                            "maximum_value_warning": "150",
                            "limit_to_extruder": "wall_0_extruder_nr if wall_x_extruder_nr == wall_0_extruder_nr else -1",
                            "settable_per_mesh": true,
                            "children":
                            {
                                "wall_0_material_flow":
                                {
                                    "label": "Outer Wall Flow",
                                    "description": "Flow compensation on the outermost wall line.",
                                    "unit": "%",
                                    "type": "float",
                                    "default_value": 100,
                                    "value": "wall_material_flow",
                                    "minimum_value": "0.0001",
                                    "minimum_value_warning": "50",
                                    "maximum_value_warning": "150",
                                    "limit_to_extruder": "wall_0_extruder_nr",
                                    "settable_per_mesh": true
                                },
                                "wall_x_material_flow":
                                {
                                    "label": "Inner Wall(s) Flow",
                                    "description": "Flow compensation on wall lines for all wall lines except the outermost one.",
                                    "unit": "%",
                                    "type": "float",
                                    "default_value": 100,
                                    "value": "wall_material_flow",
                                    "minimum_value": "0.0001",
                                    "minimum_value_warning": "50",
                                    "maximum_value_warning": "150",
                                    "limit_to_extruder": "wall_x_extruder_nr",
                                    "settable_per_mesh": true
                                }
                            }
                        },
                        "skin_material_flow":
                        {
                            "label": "Top/Bottom Flow",
                            "description": "Flow compensation on top/bottom lines.",
                            "unit": "%",
                            "type": "float",
                            "default_value": 100,
                            "value": "material_flow",
                            "minimum_value": "0.0001",
                            "minimum_value_warning": "50",
                            "maximum_value_warning": "150",
                            "enabled": "top_layers > 0 or bottom_layers > 0",
                            "limit_to_extruder": "top_bottom_extruder_nr",
                            "settable_per_mesh": true
                        },
                        "roofing_material_flow":
                        {
                            "label": "Top Surface Skin Flow",
                            "description": "Flow compensation on lines of the areas at the top of the print.",
                            "unit": "%",
                            "type": "float",
                            "default_value": 100,
                            "value": "skin_material_flow",
                            "minimum_value": "0.0001",
                            "minimum_value_warning": "50",
                            "maximum_value_warning": "150",
                            "limit_to_extruder": "roofing_extruder_nr",
                            "settable_per_mesh": true,
                            "enabled": "roofing_layer_count > 0 and top_layers > 0"
                        },
                        "infill_material_flow":
                        {
                            "label": "Infill Flow",
                            "description": "Flow compensation on infill lines.",
                            "unit": "%",
                            "type": "float",
                            "default_value": 100,
                            "value": "material_flow",
                            "minimum_value": "0.0001",
                            "minimum_value_warning": "50",
                            "maximum_value_warning": "150",
                            "enabled": "infill_sparse_density > 0",
                            "limit_to_extruder": "infill_extruder_nr",
                            "settable_per_mesh": true
                        },
                        "skirt_brim_material_flow":
                        {
                            "label": "Skirt/Brim Flow",
                            "description": "Flow compensation on skirt or brim lines.",
                            "unit": "%",
                            "type": "float",
                            "default_value": 100,
                            "value": "material_flow",
                            "minimum_value": "0.0001",
                            "minimum_value_warning": "50",
                            "maximum_value_warning": "150",
                            "enabled": "resolveOrValue('adhesion_type') == 'skirt' or resolveOrValue('adhesion_type') == 'brim' or resolveOrValue('draft_shield_enabled') or resolveOrValue('ooze_shield_enabled')",
                            "settable_per_mesh": false,
                            "settable_per_extruder": true
                        },
                        "support_material_flow":
                        {
                            "label": "Support Flow",
                            "description": "Flow compensation on support structure lines.",
                            "unit": "%",
                            "type": "float",
                            "default_value": 100,
                            "value": "material_flow",
                            "minimum_value": "0.0001",
                            "minimum_value_warning": "50",
                            "maximum_value_warning": "150",
                            "enabled": "support_enable or support_meshes_present",
                            "limit_to_extruder": "support_infill_extruder_nr",
                            "settable_per_mesh": false,
                            "settable_per_extruder": true
                        },
                        "support_interface_material_flow":
                        {
                            "label": "Support Interface Flow",
                            "description": "Flow compensation on lines of support roof or floor.",
                            "unit": "%",
                            "type": "float",
                            "default_value": 100,
                            "value": "material_flow",
                            "minimum_value": "0.0001",
                            "minimum_value_warning": "50",
                            "maximum_value_warning": "150",
                            "enabled": "(support_enable or support_meshes_present) and support_interface_enable",
                            "limit_to_extruder": "support_interface_extruder_nr",
                            "settable_per_mesh": false,
                            "settable_per_extruder": true,
                            "children":
                            {
                                "support_roof_material_flow":
                                {
                                    "label": "Support Roof Flow",
                                    "description": "Flow compensation on support roof lines.",
                                    "unit": "%",
                                    "type": "float",
                                    "default_value": 100,
                                    "value": "extruderValue(support_roof_extruder_nr, 'support_interface_material_flow')",
                                    "minimum_value": "0.0001",
                                    "minimum_value_warning": "50",
                                    "maximum_value_warning": "150",
                                    "enabled": "(support_enable or support_meshes_present) and support_roof_enable",
                                    "limit_to_extruder": "support_roof_extruder_nr",
                                    "settable_per_mesh": false,
                                    "settable_per_extruder": true
                                },
                                "support_bottom_material_flow":
                                {
                                    "label": "Support Floor Flow",
                                    "description": "Flow compensation on support floor lines.",
                                    "unit": "%",
                                    "type": "float",
                                    "default_value": 100,
                                    "value": "extruderValue(support_bottom_extruder_nr, 'support_interface_material_flow')",
                                    "minimum_value": "0.0001",
                                    "minimum_value_warning": "50",
                                    "maximum_value_warning": "150",
                                    "enabled": "(support_enable or support_meshes_present) and support_bottom_enable",
                                    "limit_to_extruder": "support_bottom_extruder_nr",
                                    "settable_per_mesh": false,
                                    "settable_per_extruder": true
                                }
                            }
                        },
                        "prime_tower_flow":
                        {
                            "label": "Prime Tower Flow",
                            "description": "Flow compensation on prime tower lines.",
                            "unit": "%",
                            "type": "float",
                            "default_value": 100,
                            "value": "material_flow",
                            "minimum_value": "0.0001",
                            "minimum_value_warning": "50",
                            "maximum_value_warning": "150",
                            "settable_per_mesh": false,
                            "settable_per_extruder": true
                        }
                    }
                },
                "material_flow_layer_0":
                {
                    "label": "Initial Layer Flow",
                    "description": "Flow compensation for the first layer: the amount of material extruded on the initial layer is multiplied by this value.",
                    "unit": "%",
                    "default_value": 100,
                    "type": "float",
                    "minimum_value": "0.0001",
                    "minimum_value_warning": "50",
                    "maximum_value_warning": "150",
                    "settable_per_mesh": true
                },
                "wall_x_material_flow_layer_0":
                {
                    "label": "Initial Layer Inner Wall Flow",
                    "description": "Flow compensation on wall lines for all wall lines except the outermost one, but only for the first layer",
                    "unit": "%",
                    "type": "float",
                    "default_value": 100,
                    "value": "material_flow_layer_0",
                    "minimum_value": "0.0001",
                    "minimum_value_warning": "50",
                    "maximum_value_warning": "150",
                    "limit_to_extruder": "wall_x_extruder_nr",
                    "settable_per_mesh": true
                },
                "wall_0_material_flow_layer_0":
                {
                    "label": "Initial Layer Outer Wall Flow",
                    "description": "Flow compensation on the outermost wall line of the first layer.",
                    "unit": "%",
                    "type": "float",
                    "default_value": 100,
                    "value": "material_flow_layer_0",
                    "minimum_value": "0.0001",
                    "minimum_value_warning": "50",
                    "maximum_value_warning": "150",
                    "limit_to_extruder": "wall_0_extruder_nr",
                    "settable_per_mesh": true
                },
                "skin_material_flow_layer_0":
                {
                    "label": "Initial Layer Bottom Flow",
                    "description": "Flow compensation on bottom lines of the first layer",
                    "unit": "%",
                    "type": "float",
                    "default_value": 100,
                    "value": "material_flow_layer_0",
                    "minimum_value": "0.0001",
                    "minimum_value_warning": "50",
                    "maximum_value_warning": "150",
                    "enabled": "bottom_layers > 0",
                    "limit_to_extruder": "top_bottom_extruder_nr",
                    "settable_per_mesh": true
                },
                "material_standby_temperature":
                {
                    "label": "Standby Temperature",
                    "description": "The temperature of the nozzle when another nozzle is currently used for printing.",
                    "type": "float",
                    "unit": "\u00b0C",
                    "default_value": 150,
                    "minimum_value": "-273.15",
                    "minimum_value_warning": "0",
                    "maximum_value_warning": "260",
                    "maximum_value": "365",
                    "enabled": "extruders_enabled_count > 1 and machine_nozzle_temp_enabled",
                    "settable_per_mesh": false,
                    "settable_per_extruder": true
                }
            }
        },
        "speed":
        {
            "label": "Speed",
            "icon": "SpeedOMeter",
            "description": "Speed",
            "type": "category",
            "children":
            {
                "speed_print":
                {
                    "label": "Print Speed",
                    "description": "The speed at which printing happens.",
                    "unit": "mm/s",
                    "type": "float",
                    "minimum_value": "0.1",
                    "maximum_value_warning": "150",
                    "maximum_value": "math.sqrt(machine_max_feedrate_x ** 2 + machine_max_feedrate_y ** 2)",
                    "default_value": 60,
                    "settable_per_mesh": true,
                    "children":
                    {
                        "speed_infill":
                        {
                            "label": "Infill Speed",
                            "description": "The speed at which infill is printed.",
                            "unit": "mm/s",
                            "type": "float",
                            "minimum_value": "0.1",
                            "maximum_value": "math.sqrt(machine_max_feedrate_x ** 2 + machine_max_feedrate_y ** 2)",
                            "maximum_value_warning": "150",
                            "default_value": 60,
                            "value": "speed_print",
                            "enabled": "infill_sparse_density > 0",
                            "limit_to_extruder": "infill_extruder_nr",
                            "settable_per_mesh": true
                        },
                        "speed_wall":
                        {
                            "label": "Wall Speed",
                            "description": "The speed at which the walls are printed.",
                            "unit": "mm/s",
                            "type": "float",
                            "minimum_value": "0.1",
                            "maximum_value": "math.sqrt(machine_max_feedrate_x ** 2 + machine_max_feedrate_y ** 2)",
                            "maximum_value_warning": "150",
                            "default_value": 30,
                            "value": "speed_print / 2",
                            "settable_per_mesh": true,
                            "children":
                            {
                                "speed_wall_0":
                                {
                                    "label": "Outer Wall Speed",
                                    "description": "The speed at which the outermost walls are printed. Printing the outer wall at a lower speed improves the final skin quality. However, having a large difference between the inner wall speed and the outer wall speed will affect quality in a negative way.",
                                    "unit": "mm/s",
                                    "type": "float",
                                    "minimum_value": "0.1",
                                    "maximum_value": "math.sqrt(machine_max_feedrate_x ** 2 + machine_max_feedrate_y ** 2)",
                                    "maximum_value_warning": "150",
                                    "default_value": 30,
                                    "value": "speed_wall",
                                    "limit_to_extruder": "wall_0_extruder_nr",
                                    "settable_per_mesh": true
                                },
                                "speed_wall_x":
                                {
                                    "label": "Inner Wall Speed",
                                    "description": "The speed at which all inner walls are printed. Printing the inner wall faster than the outer wall will reduce printing time. It works well to set this in between the outer wall speed and the infill speed.",
                                    "unit": "mm/s",
                                    "type": "float",
                                    "minimum_value": "0.1",
                                    "maximum_value": "math.sqrt(machine_max_feedrate_x ** 2 + machine_max_feedrate_y ** 2)",
                                    "maximum_value_warning": "150",
                                    "default_value": 60,
                                    "value": "speed_wall * 2",
                                    "limit_to_extruder": "wall_x_extruder_nr",
                                    "settable_per_mesh": true
                                }
                            }
                        },
                        "speed_roofing":
                        {
                            "label": "Top Surface Skin Speed",
                            "description": "The speed at which top surface skin layers are printed.",
                            "unit": "mm/s",
                            "type": "float",
                            "minimum_value": "0.1",
                            "maximum_value": "math.sqrt(machine_max_feedrate_x ** 2 + machine_max_feedrate_y ** 2)",
                            "maximum_value_warning": "150",
                            "default_value": 25,
                            "value": "speed_topbottom",
                            "limit_to_extruder": "roofing_extruder_nr",
                            "settable_per_mesh": true,
                            "enabled": "roofing_layer_count > 0 and top_layers > 0"
                        },
                        "speed_topbottom":
                        {
                            "label": "Top/Bottom Speed",
                            "description": "The speed at which top/bottom layers are printed.",
                            "unit": "mm/s",
                            "type": "float",
                            "minimum_value": "0.1",
                            "maximum_value": "math.sqrt(machine_max_feedrate_x ** 2 + machine_max_feedrate_y ** 2)",
                            "maximum_value_warning": "150",
                            "default_value": 30,
                            "value": "speed_print / 2",
                            "limit_to_extruder": "top_bottom_extruder_nr",
                            "enabled": "top_layers > 0 or bottom_layers > 0",
                            "settable_per_mesh": true
                        },
                        "speed_support":
                        {
                            "label": "Support Speed",
                            "description": "The speed at which the support structure is printed. Printing support at higher speeds can greatly reduce printing time. The surface quality of the support structure is not important since it is removed after printing.",
                            "unit": "mm/s",
                            "type": "float",
                            "minimum_value": "0.1",
                            "maximum_value": "math.sqrt(machine_max_feedrate_x ** 2 + machine_max_feedrate_y ** 2)",
                            "maximum_value_warning": "150",
                            "default_value": 60,
                            "value": "speed_print",
                            "enabled": "support_enable or support_meshes_present",
                            "settable_per_mesh": false,
                            "limit_to_extruder": "support_extruder_nr",
                            "settable_per_extruder": true,
                            "children":
                            {
                                "speed_support_infill":
                                {
                                    "label": "Support Infill Speed",
                                    "description": "The speed at which the infill of support is printed. Printing the infill at lower speeds improves stability.",
                                    "unit": "mm/s",
                                    "type": "float",
                                    "default_value": 60,
                                    "minimum_value": "0.1",
                                    "maximum_value": "math.sqrt(machine_max_feedrate_x ** 2 + machine_max_feedrate_y ** 2)",
                                    "maximum_value_warning": "150",
                                    "value": "speed_support",
                                    "enabled": "support_enable or support_meshes_present",
                                    "limit_to_extruder": "support_infill_extruder_nr",
                                    "settable_per_mesh": false,
                                    "settable_per_extruder": true
                                },
                                "speed_support_interface":
                                {
                                    "label": "Support Interface Speed",
                                    "description": "The speed at which the roofs and floors of support are printed. Printing them at lower speeds can improve overhang quality.",
                                    "unit": "mm/s",
                                    "type": "float",
                                    "default_value": 40,
                                    "minimum_value": "0.1",
                                    "maximum_value": "math.sqrt(machine_max_feedrate_x ** 2 + machine_max_feedrate_y ** 2)",
                                    "maximum_value_warning": "150",
                                    "enabled": "support_interface_enable and (support_enable or support_meshes_present)",
                                    "limit_to_extruder": "support_interface_extruder_nr",
                                    "value": "speed_support / 1.5",
                                    "settable_per_mesh": false,
                                    "settable_per_extruder": true,
                                    "children":
                                    {
                                        "speed_support_roof":
                                        {
                                            "label": "Support Roof Speed",
                                            "description": "The speed at which the roofs of support are printed. Printing them at lower speeds can improve overhang quality.",
                                            "unit": "mm/s",
                                            "type": "float",
                                            "default_value": 40,
                                            "minimum_value": "0.1",
                                            "maximum_value": "math.sqrt(machine_max_feedrate_x ** 2 + machine_max_feedrate_y ** 2)",
                                            "maximum_value_warning": "150",
                                            "enabled": "support_roof_enable and (support_enable or support_meshes_present)",
                                            "limit_to_extruder": "support_roof_extruder_nr",
                                            "value": "extruderValue(support_roof_extruder_nr, 'speed_support_interface')",
                                            "settable_per_mesh": false,
                                            "settable_per_extruder": true
                                        },
                                        "speed_support_bottom":
                                        {
                                            "label": "Support Floor Speed",
                                            "description": "The speed at which the floor of support is printed. Printing it at lower speed can improve adhesion of support on top of your model.",
                                            "unit": "mm/s",
                                            "type": "float",
                                            "default_value": 40,
                                            "minimum_value": "0.1",
                                            "maximum_value": "math.sqrt(machine_max_feedrate_x ** 2 + machine_max_feedrate_y ** 2)",
                                            "maximum_value_warning": "150",
                                            "enabled": "support_bottom_enable and (support_enable or support_meshes_present)",
                                            "limit_to_extruder": "support_bottom_extruder_nr",
                                            "value": "extruderValue(support_bottom_extruder_nr, 'speed_support_interface')",
                                            "settable_per_mesh": false,
                                            "settable_per_extruder": true
                                        }
                                    }
                                }
                            }
                        },
                        "speed_prime_tower":
                        {
                            "label": "Prime Tower Speed",
                            "description": "The speed at which the prime tower is printed. Printing the prime tower slower can make it more stable when the adhesion between the different filaments is suboptimal.",
                            "type": "float",
                            "unit": "mm/s",
                            "enabled": "resolveOrValue('prime_tower_enable')",
                            "default_value": 60,
                            "value": "speed_print",
                            "minimum_value": "0.1",
                            "maximum_value": "math.sqrt(machine_max_feedrate_x ** 2 + machine_max_feedrate_y ** 2)",
                            "maximum_value_warning": "150",
                            "settable_per_mesh": false,
                            "settable_per_extruder": true
                        }
                    }
                },
                "speed_travel":
                {
                    "label": "Travel Speed",
                    "description": "The speed at which travel moves are made.",
                    "unit": "mm/s",
                    "type": "float",
                    "default_value": 120,
                    "minimum_value": "0.1",
                    "maximum_value": "math.sqrt(machine_max_feedrate_x ** 2 + machine_max_feedrate_y ** 2)",
                    "maximum_value_warning": "300",
                    "value": "speed_print if magic_spiralize else 120",
                    "settable_per_mesh": false,
                    "settable_per_extruder": true
                },
                "speed_layer_0":
                {
                    "label": "Initial Layer Speed",
                    "description": "The speed for the initial layer. A lower value is advised to improve adhesion to the build plate. Does not affect the build plate adhesion structures themselves, like brim and raft.",
                    "unit": "mm/s",
                    "type": "float",
                    "enabled": "speed_slowdown_layers > 0",
                    "default_value": 30,
                    "value": "speed_print * 30 / 60",
                    "minimum_value": "0.1",
                    "maximum_value": "math.sqrt(machine_max_feedrate_x ** 2 + machine_max_feedrate_y ** 2)",
                    "maximum_value_warning": "300",
                    "settable_per_mesh": true,
                    "children":
                    {
                        "speed_print_layer_0":
                        {
                            "label": "Initial Layer Print Speed",
                            "description": "The speed of printing for the initial layer. A lower value is advised to improve adhesion to the build plate.",
                            "unit": "mm/s",
                            "type": "float",
                            "enabled": "speed_slowdown_layers > 0",
                            "default_value": 30,
                            "value": "speed_layer_0",
                            "minimum_value": "0.1",
                            "maximum_value": "math.sqrt(machine_max_feedrate_x ** 2 + machine_max_feedrate_y ** 2)",
                            "maximum_value_warning": "300",
                            "settable_per_mesh": true
                        },
                        "speed_travel_layer_0":
                        {
                            "label": "Initial Layer Travel Speed",
                            "description": "The speed of travel moves in the initial layer. A lower value is advised to prevent pulling previously printed parts away from the build plate. The value of this setting can automatically be calculated from the ratio between the Travel Speed and the Print Speed.",
                            "unit": "mm/s",
                            "type": "float",
                            "enabled": "speed_slowdown_layers > 0",
                            "default_value": 60,
                            "value": "speed_layer_0 * speed_travel / speed_print",
                            "minimum_value": "0.1",
                            "maximum_value": "math.sqrt(machine_max_feedrate_x ** 2 + machine_max_feedrate_y ** 2)",
                            "maximum_value_warning": "300",
                            "settable_per_extruder": true,
                            "settable_per_mesh": false
                        }
                    }
                },
                "skirt_brim_speed":
                {
                    "label": "Skirt/Brim Speed",
                    "description": "The speed at which the skirt and brim are printed. Normally this is done at the initial layer speed, but sometimes you might want to print the skirt or brim at a different speed.",
                    "unit": "mm/s",
                    "type": "float",
                    "default_value": 30,
                    "minimum_value": "0.1",
                    "maximum_value": "math.sqrt(machine_max_feedrate_x ** 2 + machine_max_feedrate_y ** 2)",
                    "maximum_value_warning": "300",
                    "value": "speed_layer_0",
                    "enabled": "resolveOrValue('adhesion_type') == 'skirt' or resolveOrValue('adhesion_type') == 'brim' or resolveOrValue('draft_shield_enabled') or resolveOrValue('ooze_shield_enabled')",
                    "settable_per_mesh": false,
                    "settable_per_extruder": true,
                    "limit_to_extruder": "skirt_brim_extruder_nr"
                },
                "speed_z_hop":
                {
                    "label": "Z Hop Speed",
                    "description": "The speed at which the vertical Z movement is made for Z Hops. This is typically lower than the print speed since the build plate or machine's gantry is harder to move.",
                    "unit": "mm/s",
                    "type": "float",
                    "default_value": 10,
                    "minimum_value": "0",
                    "maximum_value": "machine_max_feedrate_z",
                    "settable_per_mesh": false,
                    "settable_per_extruder": true
                },
                "speed_slowdown_layers":
                {
                    "label": "Number of Slower Layers",
                    "description": "The first few layers are printed slower than the rest of the model, to get better adhesion to the build plate and improve the overall success rate of prints. The speed is gradually increased over these layers.",
                    "type": "int",
                    "default_value": 2,
                    "resolve": "round(sum(extruderValues('speed_slowdown_layers')) / len(extruderValues('speed_slowdown_layers')))",
                    "minimum_value": "0",
                    "maximum_value": "999999",
                    "maximum_value_warning": "3.2 / resolveOrValue('layer_height')",
                    "settable_per_mesh": false,
                    "settable_per_extruder": false
                },
                "speed_equalize_flow_width_factor":
                {
                    "label": "Flow Equalization Ratio",
                    "description": "Extrusion width based correction factor on the speed. At 0% the movement speed is kept constant at the Print Speed. At 100% the movement speed is adjusted so that the flow (in mm\u00b3/s) is kept constant, i.e. lines half the normal Line Width are printed twice as fast and lines twice as wide are printed half as fast. A value larger than 100% can help to compensate for the higher pressure required to extrude wide lines.",
                    "type": "float",
                    "unit": "%",
                    "default_value": 100.0,
                    "minimum_value": "0.0",
                    "maximum_value_warning": "200.0",
                    "settable_per_mesh": false,
                    "settable_per_extruder": true
                },
                "acceleration_enabled":
                {
                    "label": "Enable Acceleration Control",
                    "description": "Enables adjusting the print head acceleration. Increasing the accelerations can reduce printing time at the cost of print quality.",
                    "type": "bool",
                    "default_value": false,
                    "resolve": "any(extruderValues('acceleration_enabled'))",
                    "settable_per_mesh": false,
                    "settable_per_extruder": false
                },
                "acceleration_travel_enabled":
                {
                    "label": "Enable Travel Acceleration",
                    "description": "Use a separate acceleration rate for travel moves. If disabled, travel moves will use the acceleration value of the printed line at their destination.",
                    "type": "bool",
                    "default_value": true,
                    "resolve": "any(extruderValues('acceleration_travel_enabled'))",
                    "enabled": "acceleration_enabled",
                    "settable_per_mesh": false,
                    "settable_per_extruder": false
                },
                "acceleration_print":
                {
                    "label": "Print Acceleration",
                    "description": "The acceleration with which printing happens.",
                    "unit": "mm/s\u00b2",
                    "type": "float",
                    "minimum_value": "0.1",
                    "minimum_value_warning": "100",
                    "maximum_value_warning": "10000",
                    "default_value": 3000,
                    "enabled": "resolveOrValue('acceleration_enabled')",
                    "settable_per_mesh": true,
                    "children":
                    {
                        "acceleration_infill":
                        {
                            "label": "Infill Acceleration",
                            "description": "The acceleration with which infill is printed.",
                            "unit": "mm/s\u00b2",
                            "type": "float",
                            "minimum_value": "0.1",
                            "minimum_value_warning": "100",
                            "maximum_value_warning": "10000",
                            "default_value": 3000,
                            "value": "acceleration_print",
                            "enabled": "resolveOrValue('acceleration_enabled') and infill_sparse_density > 0",
                            "limit_to_extruder": "infill_extruder_nr",
                            "settable_per_mesh": true
                        },
                        "acceleration_wall":
                        {
                            "label": "Wall Acceleration",
                            "description": "The acceleration with which the walls are printed.",
                            "unit": "mm/s\u00b2",
                            "type": "float",
                            "minimum_value": "0.1",
                            "minimum_value_warning": "100",
                            "maximum_value_warning": "10000",
                            "default_value": 3000,
                            "value": "acceleration_print",
                            "enabled": "resolveOrValue('acceleration_enabled')",
                            "settable_per_mesh": true,
                            "children":
                            {
                                "acceleration_wall_0":
                                {
                                    "label": "Outer Wall Acceleration",
                                    "description": "The acceleration with which the outermost walls are printed.",
                                    "unit": "mm/s\u00b2",
                                    "type": "float",
                                    "minimum_value": "0.1",
                                    "minimum_value_warning": "100",
                                    "maximum_value_warning": "10000",
                                    "default_value": 3000,
                                    "value": "acceleration_wall",
                                    "enabled": "resolveOrValue('acceleration_enabled')",
                                    "limit_to_extruder": "wall_0_extruder_nr",
                                    "settable_per_mesh": true
                                },
                                "acceleration_wall_x":
                                {
                                    "label": "Inner Wall Acceleration",
                                    "description": "The acceleration with which all inner walls are printed.",
                                    "unit": "mm/s\u00b2",
                                    "type": "float",
                                    "minimum_value": "0.1",
                                    "minimum_value_warning": "100",
                                    "maximum_value_warning": "10000",
                                    "default_value": 3000,
                                    "value": "acceleration_wall",
                                    "enabled": "resolveOrValue('acceleration_enabled')",
                                    "limit_to_extruder": "wall_x_extruder_nr",
                                    "settable_per_mesh": true
                                }
                            }
                        },
                        "acceleration_roofing":
                        {
                            "label": "Top Surface Skin Acceleration",
                            "description": "The acceleration with which top surface skin layers are printed.",
                            "unit": "mm/s\u00b2",
                            "type": "float",
                            "minimum_value": "0.1",
                            "minimum_value_warning": "100",
                            "maximum_value_warning": "10000",
                            "default_value": 3000,
                            "value": "acceleration_topbottom",
                            "enabled": "resolveOrValue('acceleration_enabled') and roofing_layer_count > 0 and top_layers > 0",
                            "limit_to_extruder": "roofing_extruder_nr",
                            "settable_per_mesh": true
                        },
                        "acceleration_topbottom":
                        {
                            "label": "Top/Bottom Acceleration",
                            "description": "The acceleration with which top/bottom layers are printed.",
                            "unit": "mm/s\u00b2",
                            "type": "float",
                            "minimum_value": "0.1",
                            "minimum_value_warning": "100",
                            "maximum_value_warning": "10000",
                            "default_value": 3000,
                            "value": "acceleration_print",
                            "enabled": "resolveOrValue('acceleration_enabled')",
                            "limit_to_extruder": "top_bottom_extruder_nr",
                            "settable_per_mesh": true
                        },
                        "acceleration_support":
                        {
                            "label": "Support Acceleration",
                            "description": "The acceleration with which the support structure is printed.",
                            "unit": "mm/s\u00b2",
                            "type": "float",
                            "minimum_value": "0.1",
                            "minimum_value_warning": "100",
                            "maximum_value_warning": "10000",
                            "default_value": 3000,
                            "value": "acceleration_print",
                            "enabled": "resolveOrValue('acceleration_enabled') and (support_enable or support_meshes_present)",
                            "settable_per_mesh": false,
                            "limit_to_extruder": "support_extruder_nr",
                            "settable_per_extruder": true,
                            "children":
                            {
                                "acceleration_support_infill":
                                {
                                    "label": "Support Infill Acceleration",
                                    "description": "The acceleration with which the infill of support is printed.",
                                    "unit": "mm/s\u00b2",
                                    "type": "float",
                                    "default_value": 3000,
                                    "value": "acceleration_support",
                                    "minimum_value": "0.1",
                                    "minimum_value_warning": "100",
                                    "maximum_value_warning": "10000",
                                    "enabled": "resolveOrValue('acceleration_enabled') and (support_enable or support_meshes_present)",
                                    "limit_to_extruder": "support_infill_extruder_nr",
                                    "settable_per_mesh": false,
                                    "settable_per_extruder": true
                                },
                                "acceleration_support_interface":
                                {
                                    "label": "Support Interface Acceleration",
                                    "description": "The acceleration with which the roofs and floors of support are printed. Printing them at lower acceleration can improve overhang quality.",
                                    "unit": "mm/s\u00b2",
                                    "type": "float",
                                    "default_value": 3000,
                                    "value": "acceleration_support",
                                    "minimum_value": "0.1",
                                    "minimum_value_warning": "100",
                                    "maximum_value_warning": "10000",
                                    "enabled": "resolveOrValue('acceleration_enabled') and support_interface_enable and (support_enable or support_meshes_present)",
                                    "limit_to_extruder": "support_interface_extruder_nr",
                                    "settable_per_mesh": false,
                                    "settable_per_extruder": true,
                                    "children":
                                    {
                                        "acceleration_support_roof":
                                        {
                                            "label": "Support Roof Acceleration",
                                            "description": "The acceleration with which the roofs of support are printed. Printing them at lower acceleration can improve overhang quality.",
                                            "unit": "mm/s\u00b2",
                                            "type": "float",
                                            "default_value": 3000,
                                            "value": "extruderValue(support_roof_extruder_nr, 'acceleration_support_interface')",
                                            "minimum_value": "0.1",
                                            "minimum_value_warning": "100",
                                            "maximum_value_warning": "10000",
                                            "enabled": "acceleration_enabled and support_roof_enable and (support_enable or support_meshes_present)",
                                            "limit_to_extruder": "support_roof_extruder_nr",
                                            "settable_per_mesh": false,
                                            "settable_per_extruder": true
                                        },
                                        "acceleration_support_bottom":
                                        {
                                            "label": "Support Floor Acceleration",
                                            "description": "The acceleration with which the floors of support are printed. Printing them at lower acceleration can improve adhesion of support on top of your model.",
                                            "unit": "mm/s\u00b2",
                                            "type": "float",
                                            "default_value": 3000,
                                            "value": "extruderValue(support_bottom_extruder_nr, 'acceleration_support_interface')",
                                            "minimum_value": "0.1",
                                            "minimum_value_warning": "100",
                                            "maximum_value_warning": "10000",
                                            "enabled": "acceleration_enabled and support_bottom_enable and (support_enable or support_meshes_present)",
                                            "limit_to_extruder": "support_bottom_extruder_nr",
                                            "settable_per_mesh": false,
                                            "settable_per_extruder": true
                                        }
                                    }
                                }
                            }
                        },
                        "acceleration_prime_tower":
                        {
                            "label": "Prime Tower Acceleration",
                            "description": "The acceleration with which the prime tower is printed.",
                            "unit": "mm/s\u00b2",
                            "type": "float",
                            "minimum_value": "0.1",
                            "minimum_value_warning": "100",
                            "maximum_value_warning": "10000",
                            "default_value": 3000,
                            "value": "acceleration_print",
                            "enabled": "resolveOrValue('prime_tower_enable') and resolveOrValue('acceleration_enabled')",
                            "settable_per_mesh": false
                        }
                    }
                },
                "acceleration_travel":
                {
                    "label": "Travel Acceleration",
                    "description": "The acceleration with which travel moves are made.",
                    "unit": "mm/s\u00b2",
                    "type": "float",
                    "default_value": 5000,
                    "minimum_value": "0.1",
                    "minimum_value_warning": "100",
                    "maximum_value_warning": "10000",
                    "value": "acceleration_print if magic_spiralize else 5000",
                    "enabled": "resolveOrValue('acceleration_enabled') and resolveOrValue('acceleration_travel_enabled')",
                    "settable_per_mesh": false
                },
                "acceleration_layer_0":
                {
                    "label": "Initial Layer Acceleration",
                    "description": "The acceleration for the initial layer.",
                    "unit": "mm/s\u00b2",
                    "type": "float",
                    "default_value": 3000,
                    "value": "acceleration_print",
                    "minimum_value": "0.1",
                    "minimum_value_warning": "100",
                    "maximum_value_warning": "10000",
                    "enabled": "resolveOrValue('acceleration_enabled')",
                    "settable_per_mesh": true,
                    "children":
                    {
                        "acceleration_print_layer_0":
                        {
                            "label": "Initial Layer Print Acceleration",
                            "description": "The acceleration during the printing of the initial layer.",
                            "unit": "mm/s\u00b2",
                            "type": "float",
                            "default_value": 3000,
                            "value": "acceleration_layer_0",
                            "minimum_value": "0.1",
                            "minimum_value_warning": "100",
                            "maximum_value_warning": "10000",
                            "enabled": "resolveOrValue('acceleration_enabled')",
                            "settable_per_mesh": true
                        },
                        "acceleration_travel_layer_0":
                        {
                            "label": "Initial Layer Travel Acceleration",
                            "description": "The acceleration for travel moves in the initial layer.",
                            "unit": "mm/s\u00b2",
                            "type": "float",
                            "default_value": 3000,
                            "value": "acceleration_layer_0 * acceleration_travel / acceleration_print",
                            "minimum_value": "0.1",
                            "minimum_value_warning": "100",
                            "maximum_value_warning": "10000",
                            "enabled": "resolveOrValue('acceleration_enabled') and resolveOrValue('acceleration_travel_enabled')",
                            "settable_per_extruder": true,
                            "settable_per_mesh": false
                        }
                    }
                },
                "acceleration_skirt_brim":
                {
                    "label": "Skirt/Brim Acceleration",
                    "description": "The acceleration with which the skirt and brim are printed. Normally this is done with the initial layer acceleration, but sometimes you might want to print the skirt or brim at a different acceleration.",
                    "unit": "mm/s\u00b2",
                    "type": "float",
                    "default_value": 3000,
                    "value": "acceleration_layer_0",
                    "minimum_value": "0.1",
                    "minimum_value_warning": "100",
                    "maximum_value_warning": "10000",
                    "enabled": "resolveOrValue('acceleration_enabled') and (resolveOrValue('adhesion_type') == 'skirt' or resolveOrValue('adhesion_type') == 'brim' or resolveOrValue('draft_shield_enabled') or resolveOrValue('ooze_shield_enabled'))",
                    "settable_per_mesh": false,
                    "limit_to_extruder": "skirt_brim_extruder_nr"
                },
                "jerk_enabled":
                {
                    "label": "Enable Jerk Control",
                    "description": "Enables adjusting the jerk of print head when the velocity in the X or Y axis changes. Increasing the jerk can reduce printing time at the cost of print quality.",
                    "type": "bool",
                    "default_value": false,
                    "resolve": "any(extruderValues('jerk_enabled'))",
                    "settable_per_mesh": false,
                    "settable_per_extruder": false
                },
                "jerk_travel_enabled":
                {
                    "label": "Enable Travel Jerk",
                    "description": "Use a separate jerk rate for travel moves. If disabled, travel moves will use the jerk value of the printed line at their destination.",
                    "type": "bool",
                    "default_value": true,
                    "resolve": "any(extruderValues('jerk_travel_enabled'))",
                    "enabled": "jerk_enabled",
                    "settable_per_mesh": false,
                    "settable_per_extruder": false
                },
                "jerk_print":
                {
                    "label": "Print Jerk",
                    "description": "The maximum instantaneous velocity change of the print head.",
                    "unit": "mm/s",
                    "type": "float",
                    "minimum_value": "0",
                    "maximum_value_warning": "50",
                    "default_value": 20,
                    "enabled": "resolveOrValue('jerk_enabled')",
                    "settable_per_mesh": true,
                    "children":
                    {
                        "jerk_infill":
                        {
                            "label": "Infill Jerk",
                            "description": "The maximum instantaneous velocity change with which infill is printed.",
                            "unit": "mm/s",
                            "type": "float",
                            "minimum_value": "0",
                            "maximum_value_warning": "50",
                            "default_value": 20,
                            "value": "jerk_print",
                            "enabled": "resolveOrValue('jerk_enabled') and infill_sparse_density > 0",
                            "limit_to_extruder": "infill_extruder_nr",
                            "settable_per_mesh": true
                        },
                        "jerk_wall":
                        {
                            "label": "Wall Jerk",
                            "description": "The maximum instantaneous velocity change with which the walls are printed.",
                            "unit": "mm/s",
                            "type": "float",
                            "minimum_value": "0",
                            "maximum_value_warning": "50",
                            "default_value": 20,
                            "value": "jerk_print",
                            "enabled": "resolveOrValue('jerk_enabled')",
                            "settable_per_mesh": true,
                            "children":
                            {
                                "jerk_wall_0":
                                {
                                    "label": "Outer Wall Jerk",
                                    "description": "The maximum instantaneous velocity change with which the outermost walls are printed.",
                                    "unit": "mm/s",
                                    "type": "float",
                                    "minimum_value": "0",
                                    "maximum_value_warning": "50",
                                    "default_value": 20,
                                    "value": "jerk_wall",
                                    "enabled": "resolveOrValue('jerk_enabled')",
                                    "limit_to_extruder": "wall_0_extruder_nr",
                                    "settable_per_mesh": true
                                },
                                "jerk_wall_x":
                                {
                                    "label": "Inner Wall Jerk",
                                    "description": "The maximum instantaneous velocity change with which all inner walls are printed.",
                                    "unit": "mm/s",
                                    "type": "float",
                                    "minimum_value": "0",
                                    "maximum_value_warning": "50",
                                    "default_value": 20,
                                    "value": "jerk_wall",
                                    "enabled": "resolveOrValue('jerk_enabled')",
                                    "limit_to_extruder": "wall_x_extruder_nr",
                                    "settable_per_mesh": true
                                }
                            }
                        },
                        "jerk_roofing":
                        {
                            "label": "Top Surface Skin Jerk",
                            "description": "The maximum instantaneous velocity change with which top surface skin layers are printed.",
                            "unit": "mm/s",
                            "type": "float",
                            "minimum_value": "0",
                            "maximum_value_warning": "50",
                            "default_value": 20,
                            "value": "jerk_topbottom",
                            "enabled": "resolveOrValue('jerk_enabled') and roofing_layer_count > 0 and top_layers > 0",
                            "limit_to_extruder": "roofing_extruder_nr",
                            "settable_per_mesh": true
                        },
                        "jerk_topbottom":
                        {
                            "label": "Top/Bottom Jerk",
                            "description": "The maximum instantaneous velocity change with which top/bottom layers are printed.",
                            "unit": "mm/s",
                            "type": "float",
                            "minimum_value": "0",
                            "maximum_value_warning": "50",
                            "default_value": 20,
                            "value": "jerk_print",
                            "enabled": "(top_layers > 0 or bottom_layers > 0) and resolveOrValue('jerk_enabled')",
                            "limit_to_extruder": "top_bottom_extruder_nr",
                            "settable_per_mesh": true
                        },
                        "jerk_support":
                        {
                            "label": "Support Jerk",
                            "description": "The maximum instantaneous velocity change with which the support structure is printed.",
                            "unit": "mm/s",
                            "type": "float",
                            "minimum_value": "0",
                            "maximum_value_warning": "50",
                            "default_value": 20,
                            "value": "jerk_print",
                            "enabled": "resolveOrValue('jerk_enabled') and (support_enable or support_meshes_present)",
                            "settable_per_mesh": false,
                            "settable_per_extruder": true,
                            "limit_to_extruder": "support_extruder_nr",
                            "children":
                            {
                                "jerk_support_infill":
                                {
                                    "label": "Support Infill Jerk",
                                    "description": "The maximum instantaneous velocity change with which the infill of support is printed.",
                                    "unit": "mm/s",
                                    "type": "float",
                                    "default_value": 20,
                                    "value": "jerk_support",
                                    "minimum_value": "0",
                                    "maximum_value_warning": "50",
                                    "enabled": "resolveOrValue('jerk_enabled') and (support_enable or support_meshes_present)",
                                    "limit_to_extruder": "support_infill_extruder_nr",
                                    "settable_per_mesh": false,
                                    "settable_per_extruder": true
                                },
                                "jerk_support_interface":
                                {
                                    "label": "Support Interface Jerk",
                                    "description": "The maximum instantaneous velocity change with which the roofs and floors of support are printed.",
                                    "unit": "mm/s",
                                    "type": "float",
                                    "default_value": 20,
                                    "value": "jerk_support",
                                    "minimum_value": "0",
                                    "maximum_value_warning": "50",
                                    "enabled": "resolveOrValue('jerk_enabled') and support_interface_enable and (support_enable or support_meshes_present)",
                                    "limit_to_extruder": "support_interface_extruder_nr",
                                    "settable_per_mesh": false,
                                    "settable_per_extruder": true,
                                    "children":
                                    {
                                        "jerk_support_roof":
                                        {
                                            "label": "Support Roof Jerk",
                                            "description": "The maximum instantaneous velocity change with which the roofs of support are printed.",
                                            "unit": "mm/s",
                                            "type": "float",
                                            "default_value": 20,
                                            "value": "extruderValue(support_roof_extruder_nr, 'jerk_support_interface')",
                                            "minimum_value": "0",
                                            "maximum_value_warning": "50",
                                            "enabled": "resolveOrValue('jerk_enabled') and support_roof_enable and (support_enable or support_meshes_present)",
                                            "limit_to_extruder": "support_roof_extruder_nr",
                                            "settable_per_mesh": false,
                                            "settable_per_extruder": true
                                        },
                                        "jerk_support_bottom":
                                        {
                                            "label": "Support Floor Jerk",
                                            "description": "The maximum instantaneous velocity change with which the floors of support are printed.",
                                            "unit": "mm/s",
                                            "type": "float",
                                            "default_value": 20,
                                            "value": "extruderValue(support_roof_extruder_nr, 'jerk_support_interface')",
                                            "minimum_value": "0",
                                            "maximum_value_warning": "50",
                                            "enabled": "resolveOrValue('jerk_enabled') and support_bottom_enable and (support_enable or support_meshes_present)",
                                            "limit_to_extruder": "support_bottom_extruder_nr",
                                            "settable_per_mesh": false,
                                            "settable_per_extruder": true
                                        }
                                    }
                                }
                            }
                        },
                        "jerk_prime_tower":
                        {
                            "label": "Prime Tower Jerk",
                            "description": "The maximum instantaneous velocity change with which the prime tower is printed.",
                            "unit": "mm/s",
                            "type": "float",
                            "minimum_value": "0",
                            "maximum_value_warning": "50",
                            "default_value": 20,
                            "value": "jerk_print",
                            "enabled": "resolveOrValue('prime_tower_enable') and resolveOrValue('jerk_enabled')",
                            "settable_per_mesh": false
                        }
                    }
                },
                "jerk_travel":
                {
                    "label": "Travel Jerk",
                    "description": "The maximum instantaneous velocity change with which travel moves are made.",
                    "unit": "mm/s",
                    "type": "float",
                    "default_value": 30,
                    "minimum_value": "0",
                    "maximum_value_warning": "50",
                    "value": "jerk_print if magic_spiralize else 30",
                    "enabled": "resolveOrValue('jerk_enabled') and resolveOrValue('jerk_travel_enabled')",
                    "settable_per_mesh": false
                },
                "jerk_layer_0":
                {
                    "label": "Initial Layer Jerk",
                    "description": "The print maximum instantaneous velocity change for the initial layer.",
                    "unit": "mm/s",
                    "type": "float",
                    "default_value": 20,
                    "value": "jerk_print",
                    "minimum_value": "0",
                    "maximum_value_warning": "50",
                    "enabled": "resolveOrValue('jerk_enabled')",
                    "settable_per_mesh": true,
                    "children":
                    {
                        "jerk_print_layer_0":
                        {
                            "label": "Initial Layer Print Jerk",
                            "description": "The maximum instantaneous velocity change during the printing of the initial layer.",
                            "unit": "mm/s",
                            "type": "float",
                            "default_value": 20,
                            "value": "jerk_layer_0",
                            "minimum_value": "0",
                            "maximum_value_warning": "50",
                            "enabled": "resolveOrValue('jerk_enabled')",
                            "settable_per_mesh": true
                        },
                        "jerk_travel_layer_0":
                        {
                            "label": "Initial Layer Travel Jerk",
                            "description": "The acceleration for travel moves in the initial layer.",
                            "unit": "mm/s",
                            "type": "float",
                            "default_value": 20,
                            "value": "jerk_layer_0 * jerk_travel / jerk_print",
                            "minimum_value": "0",
                            "maximum_value_warning": "50",
                            "enabled": "resolveOrValue('jerk_enabled') and resolveOrValue('jerk_travel_enabled')",
                            "settable_per_extruder": true,
                            "settable_per_mesh": false
                        }
                    }
                },
                "jerk_skirt_brim":
                {
                    "label": "Skirt/Brim Jerk",
                    "description": "The maximum instantaneous velocity change with which the skirt and brim are printed.",
                    "unit": "mm/s",
                    "type": "float",
                    "default_value": 20,
                    "minimum_value": "0",
                    "maximum_value_warning": "50",
                    "value": "jerk_layer_0",
                    "enabled": "resolveOrValue('jerk_enabled') and (resolveOrValue('adhesion_type') == 'skirt' or resolveOrValue('adhesion_type') == 'brim' or resolveOrValue('draft_shield_enabled') or resolveOrValue('ooze_shield_enabled'))",
                    "settable_per_mesh": false,
                    "limit_to_extruder": "skirt_brim_extruder_nr"
                }
            }
        },
        "travel":
        {
            "label": "Travel",
            "icon": "PrintTravel",
            "description": "travel",
            "type": "category",
            "children":
            {
                "retraction_enable":
                {
                    "label": "Enable Retraction",
                    "description": "Retract the filament when the nozzle is moving over a non-printed area.",
                    "type": "bool",
                    "default_value": true,
                    "settable_per_mesh": false,
                    "settable_per_extruder": true
                },
                "retract_at_layer_change":
                {
                    "label": "Retract at Layer Change",
                    "description": "Retract the filament when the nozzle is moving to the next layer.",
                    "type": "bool",
                    "default_value": false,
                    "settable_per_mesh": false,
                    "settable_per_extruder": true
                },
                "retraction_amount":
                {
                    "label": "Retraction Distance",
                    "description": "The length of material retracted during a retraction move.",
                    "unit": "mm",
                    "type": "float",
                    "default_value": 6.5,
                    "minimum_value_warning": "-0.0001",
                    "maximum_value_warning": "10.0",
                    "enabled": "retraction_enable and machine_gcode_flavor != \"UltiGCode\"",
                    "settable_per_mesh": false,
                    "settable_per_extruder": true
                },
                "retraction_speed":
                {
                    "label": "Retraction Speed",
                    "description": "The speed at which the filament is retracted and primed during a retraction move.",
                    "unit": "mm/s",
                    "type": "float",
                    "default_value": 25,
                    "minimum_value": "0.0001",
                    "minimum_value_warning": "1",
                    "maximum_value": "machine_max_feedrate_e if retraction_enable else float('inf')",
                    "maximum_value_warning": "70",
                    "enabled": "retraction_enable and machine_gcode_flavor != \"UltiGCode\"",
                    "settable_per_mesh": true,
                    "settable_per_extruder": true,
                    "children":
                    {
                        "retraction_retract_speed":
                        {
                            "label": "Retraction Retract Speed",
                            "description": "The speed at which the filament is retracted during a retraction move.",
                            "unit": "mm/s",
                            "type": "float",
                            "default_value": 25,
                            "minimum_value": "0.0001",
                            "maximum_value": "machine_max_feedrate_e if retraction_enable else float('inf')",
                            "minimum_value_warning": "1",
                            "maximum_value_warning": "70",
                            "enabled": "retraction_enable and machine_gcode_flavor != \"UltiGCode\"",
                            "value": "retraction_speed",
                            "settable_per_mesh": true,
                            "settable_per_extruder": true
                        },
                        "retraction_prime_speed":
                        {
                            "label": "Retraction Prime Speed",
                            "description": "The speed at which the filament is primed during a retraction move.",
                            "unit": "mm/s",
                            "type": "float",
                            "default_value": 25,
                            "minimum_value": "0.0001",
                            "maximum_value": "machine_max_feedrate_e if retraction_enable else float('inf')",
                            "minimum_value_warning": "1",
                            "maximum_value_warning": "70",
                            "enabled": "retraction_enable and machine_gcode_flavor != \"UltiGCode\"",
                            "value": "retraction_speed",
                            "settable_per_mesh": true,
                            "settable_per_extruder": true
                        }
                    }
                },
                "retraction_extra_prime_amount":
                {
                    "label": "Retraction Extra Prime Amount",
                    "description": "Some material can ooze away during a travel move, which can be compensated for here.",
                    "unit": "mm\u00b3",
                    "type": "float",
                    "default_value": 0,
                    "minimum_value_warning": "-0.0001",
                    "maximum_value_warning": "5.0",
                    "enabled": "retraction_enable",
                    "settable_per_mesh": true,
                    "settable_per_extruder": true
                },
                "retraction_min_travel":
                {
                    "label": "Retraction Minimum Travel",
                    "description": "The minimum distance of travel needed for a retraction to happen at all. This helps to get fewer retractions in a small area.",
                    "unit": "mm",
                    "type": "float",
                    "default_value": 1.5,
                    "value": "line_width * 2",
                    "minimum_value": "0",
                    "minimum_value_warning": "line_width * 1.5",
                    "maximum_value_warning": "10",
                    "settable_per_mesh": true,
                    "settable_per_extruder": true
                },
                "retraction_count_max":
                {
                    "label": "Maximum Retraction Count",
                    "description": "This setting limits the number of retractions occurring within the minimum extrusion distance window. Further retractions within this window will be ignored. This avoids retracting repeatedly on the same piece of filament, as that can flatten the filament and cause grinding issues.",
                    "default_value": 90,
                    "minimum_value": "0",
                    "maximum_value_warning": "100",
                    "maximum_value": 999999999,
                    "type": "int",
                    "enabled": "retraction_enable",
                    "settable_per_mesh": false,
                    "settable_per_extruder": true
                },
                "retraction_extrusion_window":
                {
                    "label": "Minimum Extrusion Distance Window",
                    "description": "The window in which the maximum retraction count is enforced. This value should be approximately the same as the retraction distance, so that effectively the number of times a retraction passes the same patch of material is limited.",
                    "unit": "mm",
                    "type": "float",
                    "default_value": 4.5,
                    "minimum_value": "0",
                    "maximum_value_warning": "retraction_amount * 2",
                    "value": "retraction_amount",
                    "enabled": "retraction_enable",
                    "settable_per_mesh": false,
                    "settable_per_extruder": true
                },
                "retraction_combing":
                {
                    "label": "Combing Mode",
                    "description": "Combing keeps the nozzle within already printed areas when traveling. This results in slightly longer travel moves but reduces the need for retractions. If combing is off, the material will retract and the nozzle moves in a straight line to the next point. It is also possible to avoid combing over top/bottom skin areas or to only comb within the infill.",
                    "type": "enum",
                    "options":
                    {
                        "off": "Off",
                        "all": "All",
                        "no_outer_surfaces": "Not on Outer Surface",
                        "noskin": "Not in Skin",
                        "infill": "Within Infill"
                    },
                    "default_value": "all",
                    "value": "'no_outer_surfaces' if (any(extruderValues('skin_monotonic')) or any(extruderValues('ironing_enabled')) or (any(extruderValues('roofing_monotonic')) and any(extruderValues('roofing_layer_count')))) else 'all'",
                    "resolve": "'noskin' if 'noskin' in extruderValues('retraction_combing') else ('infill' if 'infill' in extruderValues('retraction_combing') else ('all' if 'all' in extruderValues('retraction_combing') else ('no_outer_surfaces' if 'no_outer_surfaces' in extruderValues('retraction_combing') else 'off')))",
                    "settable_per_mesh": false,
                    "settable_per_extruder": false
                },
                "retraction_combing_max_distance":
                {
                    "label": "Max Comb Distance With No Retract",
                    "description": "When greater than zero, combing travel moves that are longer than this distance will use retraction. If set to zero, there is no maximum and combing moves will not use retraction.",
                    "unit": "mm",
                    "type": "float",
                    "default_value": 0,
                    "minimum_value": "0",
                    "enabled": "resolveOrValue('retraction_combing') != 'off'",
                    "settable_per_mesh": false,
                    "settable_per_extruder": true
                },
                "travel_retract_before_outer_wall":
                {
                    "label": "Retract Before Outer Wall",
                    "description": "Always retract when moving to start an outer wall.",
                    "type": "bool",
                    "default_value": false,
                    "enabled": "retraction_enable",
                    "settable_per_mesh": false,
                    "settable_per_extruder": false
                },
                "travel_avoid_other_parts":
                {
                    "label": "Avoid Printed Parts When Traveling",
                    "description": "The nozzle avoids already printed parts when traveling. This option is only available when combing is enabled.",
                    "type": "bool",
                    "default_value": true,
                    "enabled": "resolveOrValue('retraction_combing') != 'off'",
                    "settable_per_mesh": false,
                    "settable_per_extruder": true
                },
                "travel_avoid_supports":
                {
                    "label": "Avoid Supports When Traveling",
                    "description": "The nozzle avoids already printed supports when traveling. This option is only available when combing is enabled.",
                    "type": "bool",
                    "default_value": false,
                    "enabled": "resolveOrValue('retraction_combing') != 'off' and travel_avoid_other_parts",
                    "settable_per_mesh": false,
                    "settable_per_extruder": true
                },
                "travel_avoid_distance":
                {
                    "label": "Travel Avoid Distance",
                    "description": "The distance between the nozzle and already printed parts when avoiding during travel moves.",
                    "unit": "mm",
                    "type": "float",
                    "default_value": 0.625,
                    "value": "machine_nozzle_tip_outer_diameter / 2 * 1.25",
                    "minimum_value": "0",
                    "minimum_value_warning": "machine_nozzle_tip_outer_diameter * 0.5",
                    "maximum_value_warning": "machine_nozzle_tip_outer_diameter * 5",
                    "enabled": "resolveOrValue('retraction_combing') != 'off' and travel_avoid_other_parts",
                    "settable_per_mesh": false,
                    "settable_per_extruder": true
                },
                "layer_start_x":
                {
                    "label": "Layer Start X",
                    "description": "The X coordinate of the position near where to find the part to start printing each layer.",
                    "unit": "mm",
                    "type": "float",
                    "default_value": 0.0,
                    "minimum_value": "machine_width / -2 if machine_center_is_zero else 0",
                    "settable_per_mesh": false,
                    "settable_per_extruder": true,
                    "settable_per_meshgroup": true
                },
                "layer_start_y":
                {
                    "label": "Layer Start Y",
                    "description": "The Y coordinate of the position near where to find the part to start printing each layer.",
                    "unit": "mm",
                    "type": "float",
                    "default_value": 0.0,
                    "minimum_value": "machine_depth / -2 if machine_center_is_zero else 0",
                    "settable_per_mesh": false,
                    "settable_per_extruder": true,
                    "settable_per_meshgroup": true
                },
                "retraction_hop_enabled":
                {
                    "label": "Z Hop When Retracted",
                    "description": "Whenever a retraction is done, the build plate is lowered to create clearance between the nozzle and the print. It prevents the nozzle from hitting the print during travel moves, reducing the chance to knock the print from the build plate.",
                    "type": "bool",
                    "default_value": false,
                    "enabled": "retraction_enable",
                    "settable_per_mesh": false,
                    "settable_per_extruder": true
                },
                "retraction_hop_only_when_collides":
                {
                    "label": "Z Hop Only Over Printed Parts",
                    "description": "Only perform a Z Hop when moving over printed parts which cannot be avoided by horizontal motion by Avoid Printed Parts when Traveling.",
                    "type": "bool",
                    "default_value": false,
                    "enabled": "retraction_enable and retraction_hop_enabled and travel_avoid_other_parts",
                    "settable_per_mesh": true,
                    "settable_per_extruder": true
                },
                "retraction_hop":
                {
                    "label": "Z Hop Height",
                    "description": "The height difference when performing a Z Hop.",
                    "unit": "mm",
                    "type": "float",
                    "default_value": 1,
                    "minimum_value_warning": "0",
                    "maximum_value_warning": "10",
                    "enabled": "retraction_enable and retraction_hop_enabled",
                    "settable_per_mesh": true,
                    "settable_per_extruder": true
                },
                "retraction_hop_after_extruder_switch":
                {
                    "label": "Z Hop After Extruder Switch",
                    "description": "After the machine switched from one extruder to the other, the build plate is lowered to create clearance between the nozzle and the print. This prevents the nozzle from leaving oozed material on the outside of a print.",
                    "type": "bool",
                    "default_value": true,
                    "enabled": "retraction_hop_enabled and extruders_enabled_count > 1",
                    "settable_per_mesh": false,
                    "settable_per_extruder": true
                },
                "retraction_hop_after_extruder_switch_height":
                {
                    "label": "Z Hop After Extruder Switch Height",
                    "description": "The height difference when performing a Z Hop after extruder switch.",
                    "unit": "mm",
                    "type": "float",
                    "default_value": 1,
                    "value": "retraction_hop",
                    "minimum_value_warning": "0",
                    "maximum_value_warning": "10",
                    "enabled": "retraction_enable and retraction_hop_after_extruder_switch and extruders_enabled_count > 1",
                    "settable_per_mesh": false,
                    "settable_per_extruder": true
                }
            }
        },
        "cooling":
        {
            "label": "Cooling",
            "icon": "Fan",
            "description": "Cooling",
            "type": "category",
            "children":
            {
                "cool_fan_enabled":
                {
                    "label": "Enable Print Cooling",
                    "description": "Enables the print cooling fans while printing. The fans improve print quality on layers with short layer times and bridging / overhangs.",
                    "type": "bool",
                    "default_value": true,
                    "settable_per_mesh": false,
                    "settable_per_extruder": true
                },
                "cool_fan_speed":
                {
                    "label": "Fan Speed",
                    "description": "The speed at which the print cooling fans spin.",
                    "unit": "%",
                    "type": "float",
                    "minimum_value": "0",
                    "maximum_value": "100",
                    "default_value": 100,
                    "value": "100.0 if cool_fan_enabled else 0.0",
                    "enabled": "cool_fan_enabled",
                    "settable_per_mesh": false,
                    "settable_per_extruder": true,
                    "children":
                    {
                        "cool_fan_speed_min":
                        {
                            "label": "Regular Fan Speed",
                            "description": "The speed at which the fans spin before hitting the threshold. When a layer prints faster than the threshold, the fan speed gradually inclines towards the maximum fan speed.",
                            "unit": "%",
                            "type": "float",
                            "minimum_value": "0",
                            "maximum_value": "100",
                            "value": "cool_fan_speed",
                            "default_value": 100,
                            "enabled": "cool_fan_enabled",
                            "settable_per_mesh": false,
                            "settable_per_extruder": true
                        },
                        "cool_fan_speed_max":
                        {
                            "label": "Maximum Fan Speed",
                            "description": "The speed at which the fans spin on the minimum layer time. The fan speed gradually increases between the regular fan speed and maximum fan speed when the threshold is hit.",
                            "unit": "%",
                            "type": "float",
                            "minimum_value": "max(0, cool_fan_speed_min)",
                            "maximum_value": "100",
                            "default_value": 100,
                            "enabled": "cool_fan_enabled",
                            "value": "cool_fan_speed",
                            "settable_per_mesh": false,
                            "settable_per_extruder": true
                        }
                    }
                },
                "cool_min_layer_time_fan_speed_max":
                {
                    "label": "Regular/Maximum Fan Speed Threshold",
                    "description": "The layer time which sets the threshold between regular fan speed and maximum fan speed. Layers that print slower than this time use regular fan speed. For faster layers the fan speed gradually increases towards the maximum fan speed.",
                    "unit": "s",
                    "type": "float",
                    "default_value": 10,
                    "maximum_value_warning": "600",
                    "settable_per_mesh": false,
                    "settable_per_extruder": true
                },
                "cool_fan_speed_0":
                {
                    "label": "Initial Fan Speed",
                    "description": "The speed at which the fans spin at the start of the print. In subsequent layers the fan speed is gradually increased up to the layer corresponding to Regular Fan Speed at Height.",
                    "unit": "%",
                    "type": "float",
                    "minimum_value": "0",
                    "maximum_value": "100",
                    "default_value": 0,
                    "enabled": "cool_fan_enabled",
                    "settable_per_mesh": false,
                    "settable_per_extruder": true
                },
                "cool_fan_full_at_height":
                {
                    "label": "Regular Fan Speed at Height",
                    "description": "The height at which the fans spin on regular fan speed. At the layers below the fan speed gradually increases from Initial Fan Speed to Regular Fan Speed.",
                    "unit": "mm",
                    "type": "float",
                    "default_value": 0.5,
                    "value": "0 if resolveOrValue('adhesion_type') == 'raft' else resolveOrValue('layer_height_0')",
                    "minimum_value": "0",
                    "maximum_value_warning": "10.0",
                    "settable_per_mesh": false,
                    "settable_per_extruder": true,
                    "children":
                    {
                        "cool_fan_full_layer":
                        {
                            "label": "Regular Fan Speed at Layer",
                            "description": "The layer at which the fans spin on regular fan speed. If regular fan speed at height is set, this value is calculated and rounded to a whole number.",
                            "type": "int",
                            "default_value": 2,
                            "minimum_value": "1",
                            "maximum_value_warning": "10 / resolveOrValue('layer_height')",
                            "value": "max(1, int(math.floor((cool_fan_full_at_height - resolveOrValue('layer_height_0')) / resolveOrValue('layer_height')) + 2))",
                            "settable_per_mesh": false,
                            "settable_per_extruder": true
                        }
                    }
                },
                "cool_min_layer_time":
                {
                    "label": "Minimum Layer Time",
                    "description": "The minimum time spent in a layer. This forces the printer to slow down, to at least spend the time set here in one layer. This allows the printed material to cool down properly before printing the next layer. Layers may still take shorter than the minimal layer time if Lift Head is disabled and if the Minimum Speed would otherwise be violated.",
                    "unit": "s",
                    "type": "float",
                    "default_value": 5,
                    "minimum_value": "0",
                    "maximum_value_warning": "600",
                    "settable_per_mesh": false,
                    "settable_per_extruder": true
                },
                "cool_min_speed":
                {
                    "label": "Minimum Speed",
                    "description": "The minimum print speed, despite slowing down due to the minimum layer time. When the printer would slow down too much, the pressure in the nozzle would be too low and result in bad print quality.",
                    "unit": "mm/s",
                    "type": "float",
                    "default_value": 10,
<<<<<<< HEAD
                    "minimum_value": "1",
=======
                    "enabled": "cool_min_layer_time > 0",
                    "minimum_value": "0",
>>>>>>> 3536e4b8
                    "maximum_value_warning": "100",
                    "settable_per_mesh": false,
                    "settable_per_extruder": true
                },
                "cool_lift_head":
                {
                    "label": "Lift Head",
                    "description": "When the minimum speed is hit because of minimum layer time, lift the head away from the print and wait the extra time until the minimum layer time is reached.",
                    "type": "bool",
                    "default_value": false,
                    "enabled": "cool_min_layer_time > 0",
                    "settable_per_mesh": false,
                    "settable_per_extruder": true
                },
                "cool_min_temperature":
                {
                    "label": "Small Layer Printing Temperature",
                    "description": "Gradually reduce to this temperature when printing at reduced speeds because of minimum layer time.",
                    "unit": "\u00b0C",
                    "type": "float",
                    "value": "material_print_temperature",
                    "enabled": "cool_min_layer_time > 0",
                    "minimum_value": "max(material_final_print_temperature, material_initial_print_temperature)",
                    "maximum_value": "material_print_temperature",
                    "settable_per_mesh": false,
                    "settable_per_extruder": true
                }
            }
        },
        "support":
        {
            "label": "Support",
            "type": "category",
            "icon": "Support",
            "description": "Support",
            "children":
            {
                "support_enable":
                {
                    "label": "Generate Support",
                    "description": "Generate structures to support parts of the model which have overhangs. Without these structures, such parts would collapse during printing.",
                    "type": "bool",
                    "default_value": false,
                    "resolve": "any(extruderValues('support_enable'))",
                    "settable_per_mesh": true,
                    "settable_per_extruder": false
                },
                "support_extruder_nr":
                {
                    "label": "Support Extruder",
                    "description": "The extruder train to use for printing the support. This is used in multi-extrusion.",
                    "type": "extruder",
                    "default_value": "0",
                    "value": "int(defaultExtruderPosition())",
                    "enabled": "(support_enable or support_meshes_present) and extruders_enabled_count > 1",
                    "settable_per_mesh": false,
                    "settable_per_extruder": false,
                    "children":
                    {
                        "support_infill_extruder_nr":
                        {
                            "label": "Support Infill Extruder",
                            "description": "The extruder train to use for printing the infill of the support. This is used in multi-extrusion.",
                            "type": "extruder",
                            "default_value": "0",
                            "value": "support_extruder_nr",
                            "enabled": "(support_enable or support_meshes_present) and extruders_enabled_count > 1",
                            "settable_per_mesh": false,
                            "settable_per_extruder": false
                        },
                        "support_extruder_nr_layer_0":
                        {
                            "label": "First Layer Support Extruder",
                            "description": "The extruder train to use for printing the first layer of support infill. This is used in multi-extrusion.",
                            "type": "extruder",
                            "default_value": "0",
                            "value": "support_extruder_nr",
                            "enabled": "(support_enable or support_meshes_present) and extruders_enabled_count > 1",
                            "settable_per_mesh": false,
                            "settable_per_extruder": false
                        },
                        "support_interface_extruder_nr":
                        {
                            "label": "Support Interface Extruder",
                            "description": "The extruder train to use for printing the roofs and floors of the support. This is used in multi-extrusion.",
                            "type": "extruder",
                            "default_value": "0",
                            "value": "support_extruder_nr",
                            "enabled": "(support_enable or support_meshes_present) and extruders_enabled_count > 1",
                            "resolve": "max(extruderValues('support_interface_extruder_nr'))",
                            "settable_per_mesh": false,
                            "settable_per_extruder": false,
                            "children":
                            {
                                "support_roof_extruder_nr":
                                {
                                    "label": "Support Roof Extruder",
                                    "description": "The extruder train to use for printing the roofs of the support. This is used in multi-extrusion.",
                                    "type": "extruder",
                                    "default_value": "0",
                                    "value": "support_interface_extruder_nr",
                                    "enabled": "(support_enable or support_meshes_present) and extruders_enabled_count > 1",
                                    "resolve": "max(extruderValues('support_roof_extruder_nr'))",
                                    "settable_per_mesh": false,
                                    "settable_per_extruder": false
                                },
                                "support_bottom_extruder_nr":
                                {
                                    "label": "Support Floor Extruder",
                                    "description": "The extruder train to use for printing the floors of the support. This is used in multi-extrusion.",
                                    "type": "extruder",
                                    "default_value": "0",
                                    "value": "support_interface_extruder_nr",
                                    "enabled": "(support_enable or support_meshes_present) and extruders_enabled_count > 1",
                                    "resolve": "max(extruderValues('support_bottom_extruder_nr'))",
                                    "settable_per_mesh": false,
                                    "settable_per_extruder": false
                                }
                            }
                        }
                    }
                },
                "support_structure":
                {
                    "label": "Support Structure",
                    "description": "Chooses between the techniques available to generate support. \"Normal\" support creates a support structure directly below the overhanging parts and drops those areas straight down. \"Tree\" support creates branches towards the overhanging areas that support the model on the tips of those branches, and allows the branches to crawl around the model to support it from the build plate as much as possible.",
                    "type": "enum",
                    "options":
                    {
                        "normal": "Normal",
                        "tree": "Tree"
                    },
                    "enabled": "support_enable",
                    "default_value": "normal",
                    "settable_per_mesh": false,
                    "settable_per_extruder": false
                },
                "support_tree_angle":
                {
                    "label": "Tree Support Branch Angle",
                    "description": "The angle of the branches. Use a lower angle to make them more vertical and more stable. Use a higher angle to be able to have more reach.",
                    "unit": "\u00b0",
                    "type": "float",
                    "minimum_value": "0",
                    "maximum_value": "90",
                    "maximum_value_warning": "60",
                    "default_value": 40,
                    "limit_to_extruder": "support_infill_extruder_nr",
                    "enabled": "support_enable and support_structure=='tree'",
                    "settable_per_mesh": false,
                    "settable_per_extruder": true
                },
                "support_tree_branch_distance":
                {
                    "label": "Tree Support Branch Distance",
                    "description": "How far apart the branches need to be when they touch the model. Making this distance small will cause the tree support to touch the model at more points, causing better overhang but making support harder to remove.",
                    "unit": "mm",
                    "type": "float",
                    "minimum_value": "0.001",
                    "default_value": 1,
                    "limit_to_extruder": "support_infill_extruder_nr",
                    "enabled": "support_enable and support_structure=='tree'",
                    "settable_per_mesh": true
                },
                "support_tree_branch_diameter":
                {
                    "label": "Tree Support Branch Diameter",
                    "description": "The diameter of the thinnest branches of tree support. Thicker branches are more sturdy. Branches towards the base will be thicker than this.",
                    "unit": "mm",
                    "type": "float",
                    "minimum_value": "0.001",
                    "minimum_value_warning": "support_line_width * 2",
                    "default_value": 2,
                    "limit_to_extruder": "support_infill_extruder_nr",
                    "enabled": "support_enable and support_structure=='tree'",
                    "settable_per_mesh": false,
                    "settable_per_extruder": true
                },
                "support_tree_max_diameter":
                {
                    "label": "Tree Support Trunk Diameter",
                    "description": "The diameter of the widest branches of tree support. A thicker trunk is more sturdy; a thinner trunk takes up less space on the build plate.",
                    "unit": "mm",
                    "type": "float",
                    "minimum_value": "support_tree_branch_diameter",
                    "minimum_value_warning": "support_line_width * 5",
                    "default_value": 15,
                    "limit_to_extruder": "support_infill_extruder_nr",
                    "enabled": "support_enable and support_structure=='tree'",
                    "settable_per_mesh": false,
                    "settable_per_extruder": true
                },
                "support_tree_branch_diameter_angle":
                {
                    "label": "Tree Support Branch Diameter Angle",
                    "description": "The angle of the branches' diameter as they gradually become thicker towards the bottom. An angle of 0 will cause the branches to have uniform thickness over their length. A bit of an angle can increase stability of the tree support.",
                    "unit": "\u00b0",
                    "type": "float",
                    "minimum_value": "0",
                    "maximum_value": "89.9999",
                    "maximum_value_warning": "15",
                    "default_value": 5,
                    "limit_to_extruder": "support_infill_extruder_nr",
                    "enabled": "support_enable and support_structure=='tree'",
                    "settable_per_mesh": false,
                    "settable_per_extruder": true
                },
                "support_tree_collision_resolution":
                {
                    "label": "Tree Support Collision Resolution",
                    "description": "Resolution to compute collisions with to avoid hitting the model. Setting this lower will produce more accurate trees that fail less often, but increases slicing time dramatically.",
                    "unit": "mm",
                    "type": "float",
                    "minimum_value": "0.001",
                    "minimum_value_warning": "support_line_width / 4",
                    "maximum_value_warning": "support_line_width * 2",
                    "default_value": 0.4,
                    "value": "support_line_width / 2",
                    "limit_to_extruder": "support_infill_extruder_nr",
                    "enabled": "support_enable and support_structure=='tree' and support_tree_branch_diameter_angle > 0",
                    "settable_per_mesh": false,
                    "settable_per_extruder": true
                },
                "support_type":
                {
                    "label": "Support Placement",
                    "description": "Adjusts the placement of the support structures. The placement can be set to touching build plate or everywhere. When set to everywhere the support structures will also be printed on the model.",
                    "type": "enum",
                    "options":
                    {
                        "buildplate": "Touching Buildplate",
                        "everywhere": "Everywhere"
                    },
                    "default_value": "everywhere",
                    "resolve": "'everywhere' if 'everywhere' in extruderValues('support_type') else 'buildplate'",
                    "enabled": "support_enable",
                    "settable_per_mesh": false,
                    "settable_per_extruder": false
                },
                "support_angle":
                {
                    "label": "Support Overhang Angle",
                    "description": "The minimum angle of overhangs for which support is added. At a value of 0\u00b0 all overhangs are supported, 90\u00b0 will not provide any support.",
                    "unit": "\u00b0",
                    "type": "float",
                    "minimum_value": "0",
                    "maximum_value": "90",
                    "maximum_value_warning": "80",
                    "default_value": 50,
                    "limit_to_extruder": "support_roof_extruder_nr if support_roof_enable else support_infill_extruder_nr",
                    "enabled": "support_enable",
                    "settable_per_mesh": true
                },
                "support_pattern":
                {
                    "label": "Support Pattern",
                    "description": "The pattern of the support structures of the print. The different options available result in sturdy or easy to remove support.",
                    "type": "enum",
                    "options":
                    {
                        "lines": "Lines",
                        "grid": "Grid",
                        "triangles": "Triangles",
                        "concentric": "Concentric",
                        "zigzag": "Zig Zag",
                        "cross": "Cross",
                        "gyroid": "Gyroid"
                    },
                    "default_value": "zigzag",
                    "enabled": "support_enable or support_meshes_present",
                    "limit_to_extruder": "support_infill_extruder_nr",
                    "settable_per_mesh": false,
                    "settable_per_extruder": true
                },
                "support_wall_count":
                {
                    "label": "Support Wall Line Count",
                    "description": "The number of walls with which to surround support infill. Adding a wall can make support print more reliably and can support overhangs better, but increases print time and material used.",
                    "default_value": 1,
                    "minimum_value": "0",
                    "minimum_value_warning": "1 if support_pattern == 'concentric' else 0",
                    "maximum_value_warning": "0 if (support_skip_some_zags and support_pattern == 'zigzag') else 3",
                    "maximum_value": "999999",
                    "type": "int",
                    "value": "1 if support_enable and support_structure == 'tree' else (1 if (support_pattern == 'grid' or support_pattern == 'triangles' or support_pattern == 'concentric') else 0)",
                    "enabled": "support_enable or support_meshes_present",
                    "limit_to_extruder": "support_infill_extruder_nr",
                    "settable_per_mesh": false,
                    "settable_per_extruder": true
                },
                "support_interface_wall_count":
                {
                    "label": "Support Interface Wall Line Count",
                    "description": "The number of walls with which to surround support interface. Adding a wall can make support print more reliably and can support overhangs better, but increases print time and material used.",
                    "default_value": 0,
                    "minimum_value": "0",
                    "minimum_value_warning": "0",
                    "maximum_value_warning": "0 if (support_skip_some_zags and support_interface_pattern == 'zigzag') else 3",
                    "maximum_value": "999999",
                    "type": "int",
                    "value": "1 if (support_interface_pattern == 'zigzag') else 0",
                    "enabled": "(support_enable and support_interface_enable) or support_meshes_present",
                    "limit_to_extruder": "support_interface_extruder_nr",
                    "settable_per_mesh": false,
                    "settable_per_extruder": true,
                    "children":
                    {
                        "support_roof_wall_count":
                        {
                            "label": "Support Roof Wall Line Count",
                            "description": "The number of walls with which to surround support interface roof. Adding a wall can make support print more reliably and can support overhangs better, but increases print time and material used.",
                            "default_value": 0,
                            "minimum_value": "0",
                            "minimum_value_warning": "0",
                            "maximum_value_warning": "0 if (support_skip_some_zags and support_interface_pattern == 'zigzag') else 3",
                            "maximum_value": "999999",
                            "type": "int",
                            "value": "support_interface_wall_count",
                            "enabled": "(support_enable and support_interface_enable) or support_meshes_present",
                            "limit_to_extruder": "support_interface_extruder_nr",
                            "settable_per_mesh": false,
                            "settable_per_extruder": true
                        },
                        "support_bottom_wall_count":
                        {
                            "label": "Support Bottom Wall Line Count",
                            "description": "The number of walls with which to surround support interface floor. Adding a wall can make support print more reliably and can support overhangs better, but increases print time and material used.",
                            "default_value": 0,
                            "minimum_value": "0",
                            "minimum_value_warning": "0",
                            "maximum_value_warning": "0 if (support_skip_some_zags and support_interface_pattern == 'zigzag') else 3",
                            "maximum_value": "999999",
                            "type": "int",
                            "value": "support_interface_wall_count",
                            "enabled": "(support_enable and support_interface_enable) or support_meshes_present",
                            "limit_to_extruder": "support_interface_extruder_nr",
                            "settable_per_mesh": false,
                            "settable_per_extruder": true
                        }
                    }
                },
                "zig_zaggify_support":
                {
                    "label": "Connect Support Lines",
                    "description": "Connect the ends of the support lines together. Enabling this setting can make your support more sturdy and reduce underextrusion, but it will cost more material.",
                    "type": "bool",
                    "default_value": false,
                    "value": "support_pattern == 'cross' or support_pattern == 'gyroid'",
                    "enabled": "(support_enable or support_meshes_present) and (support_pattern == 'lines' or support_pattern == 'grid' or support_pattern == 'triangles' or support_pattern == 'cross' or support_pattern == 'gyroid')",
                    "limit_to_extruder": "support_infill_extruder_nr",
                    "settable_per_mesh": false,
                    "settable_per_extruder": true
                },
                "support_connect_zigzags":
                {
                    "label": "Connect Support ZigZags",
                    "description": "Connect the ZigZags. This will increase the strength of the zig zag support structure.",
                    "type": "bool",
                    "default_value": true,
                    "enabled": "(support_enable or support_meshes_present) and support_pattern == 'zigzag'",
                    "limit_to_extruder": "support_infill_extruder_nr",
                    "settable_per_mesh": false,
                    "settable_per_extruder": true
                },
                "support_infill_rate":
                {
                    "label": "Support Density",
                    "description": "Adjusts the density of the support structure. A higher value results in better overhangs, but the supports are harder to remove.",
                    "unit": "%",
                    "type": "float",
                    "minimum_value": "0",
                    "maximum_value_warning": "100",
                    "default_value": 15,
                    "value": "15 if support_enable and support_structure == 'normal' else 0 if support_enable and support_structure == 'tree' else 15",
                    "enabled": "support_enable or support_meshes_present",
                    "limit_to_extruder": "support_infill_extruder_nr",
                    "settable_per_mesh": false,
                    "settable_per_extruder": true,
                    "children":
                    {
                        "support_line_distance":
                        {
                            "label": "Support Line Distance",
                            "description": "Distance between the printed support structure lines. This setting is calculated by the support density.",
                            "unit": "mm",
                            "type": "float",
                            "minimum_value": "0",
                            "minimum_value_warning": "support_line_width",
                            "default_value": 2.66,
                            "enabled": "support_enable or support_meshes_present",
                            "value": "0 if support_infill_rate == 0 else (support_line_width * 100) / support_infill_rate * (2 if support_pattern == 'grid' else (3 if support_pattern == 'triangles' else 1))",
                            "limit_to_extruder": "support_infill_extruder_nr",
                            "settable_per_mesh": false,
                            "settable_per_extruder": true
                        },
                        "support_initial_layer_line_distance":
                        {
                            "label": "Initial Layer Support Line Distance",
                            "description": "Distance between the printed initial layer support structure lines. This setting is calculated by the support density.",
                            "unit": "mm",
                            "type": "float",
                            "minimum_value": "0",
                            "minimum_value_warning": "support_line_width",
                            "default_value": 2.66,
                            "enabled": "support_enable or support_meshes_present",
                            "value": "support_line_distance",
                            "limit_to_extruder": "support_infill_extruder_nr",
                            "settable_per_mesh": false,
                            "settable_per_extruder": true
                        }
                    }
                },
                "support_infill_angles":
                {
                    "label": "Support Infill Line Directions",
                    "description": "A list of integer line directions to use. Elements from the list are used sequentially as the layers progress and when the end of the list is reached, it starts at the beginning again. The list items are separated by commas and the whole list is contained in square brackets. Default is an empty list which means use the default angle 0 degrees.",
                    "type": "[int]",
                    "default_value": "[ ]",
                    "enabled": "(support_enable or support_meshes_present) and support_pattern != 'concentric' and support_infill_rate > 0",
                    "limit_to_extruder": "support_infill_extruder_nr",
                    "settable_per_mesh": false,
                    "settable_per_extruder": true
                },
                "support_brim_enable":
                {
                    "label": "Enable Support Brim",
                    "description": "Generate a brim within the support infill regions of the first layer. This brim is printed underneath the support, not around it. Enabling this setting increases the adhesion of support to the build plate.",
                    "type": "bool",
                    "default_value": false,
                    "value": "support_structure == 'tree'",
                    "enabled": "support_enable or support_meshes_present",
                    "limit_to_extruder": "support_infill_extruder_nr",
                    "settable_per_mesh": false,
                    "settable_per_extruder": true
                },
                "support_brim_width":
                {
                    "label": "Support Brim Width",
                    "description": "The width of the brim to print underneath the support. A larger brim enhances adhesion to the build plate, at the cost of some extra material.",
                    "type": "float",
                    "unit": "mm",
                    "default_value": 8.0,
                    "minimum_value": "0.0",
                    "maximum_value_warning": "50.0",
                    "enabled": "(support_enable or support_meshes_present) and support_brim_enable",
                    "settable_per_mesh": false,
                    "settable_per_extruder": true,
                    "limit_to_extruder": "support_infill_extruder_nr",
                    "children":
                    {
                        "support_brim_line_count":
                        {
                            "label": "Support Brim Line Count",
                            "description": "The number of lines used for the support brim. More brim lines enhance adhesion to the build plate, at the cost of some extra material.",
                            "type": "int",
                            "default_value": 20,
                            "minimum_value": "0",
                            "maximum_value_warning": "50 / skirt_brim_line_width",
                            "value": "math.ceil(support_brim_width / (skirt_brim_line_width * initial_layer_line_width_factor / 100.0))",
                            "enabled": "(support_enable or support_meshes_present) and support_brim_enable",
                            "settable_per_mesh": false,
                            "settable_per_extruder": true,
                            "limit_to_extruder": "support_infill_extruder_nr"
                        }
                    }
                },
                "support_z_distance":
                {
                    "label": "Support Z Distance",
                    "description": "Distance from the top/bottom of the support structure to the print. This gap provides clearance to remove the supports after the model is printed. This value is rounded up to a multiple of the layer height.",
                    "unit": "mm",
                    "type": "float",
                    "minimum_value": "0",
                    "maximum_value_warning": "machine_nozzle_size",
                    "default_value": 0.1,
                    "limit_to_extruder": "support_interface_extruder_nr if support_interface_enable else support_infill_extruder_nr",
                    "enabled": "support_enable or support_meshes_present",
                    "settable_per_mesh": true,
                    "children":
                    {
                        "support_top_distance":
                        {
                            "label": "Support Top Distance",
                            "description": "Distance from the top of the support to the print.",
                            "unit": "mm",
                            "minimum_value": "0",
                            "maximum_value_warning": "machine_nozzle_size",
                            "default_value": 0.1,
                            "type": "float",
                            "enabled": "support_enable or support_meshes_present",
                            "value": "extruderValue(support_roof_extruder_nr if support_roof_enable else support_infill_extruder_nr, 'support_z_distance') + (layer_height if support_structure == 'tree' else 0)",
                            "limit_to_extruder": "support_roof_extruder_nr if support_roof_enable else support_infill_extruder_nr",
                            "settable_per_mesh": true
                        },
                        "support_bottom_distance":
                        {
                            "label": "Support Bottom Distance",
                            "description": "Distance from the print to the bottom of the support.",
                            "unit": "mm",
                            "minimum_value": "0",
                            "maximum_value_warning": "machine_nozzle_size",
                            "default_value": 0.1,
                            "value": "extruderValue(support_bottom_extruder_nr if support_bottom_enable else support_infill_extruder_nr, 'support_z_distance') if support_type == 'everywhere' else 0",
                            "limit_to_extruder": "support_bottom_extruder_nr if support_bottom_enable else support_infill_extruder_nr",
                            "type": "float",
                            "enabled": "(support_enable or support_meshes_present) and resolveOrValue('support_type') == 'everywhere'",
                            "settable_per_mesh": true
                        }
                    }
                },
                "support_xy_distance":
                {
                    "label": "Support X/Y Distance",
                    "description": "Distance of the support structure from the print in the X/Y directions.",
                    "unit": "mm",
                    "type": "float",
                    "minimum_value": "0",
                    "maximum_value_warning": "1.5 * machine_nozzle_tip_outer_diameter",
                    "default_value": 0.7,
                    "limit_to_extruder": "support_infill_extruder_nr",
                    "enabled": "support_enable or support_meshes_present",
                    "settable_per_mesh": true
                },
                "support_xy_overrides_z":
                {
                    "label": "Support Distance Priority",
                    "description": "Whether the Support X/Y Distance overrides the Support Z Distance or vice versa. When X/Y overrides Z the X/Y distance can push away the support from the model, influencing the actual Z distance to the overhang. We can disable this by not applying the X/Y distance around overhangs.",
                    "type": "enum",
                    "options":
                    {
                        "xy_overrides_z": "X/Y overrides Z",
                        "z_overrides_xy": "Z overrides X/Y"
                    },
                    "default_value": "z_overrides_xy",
                    "limit_to_extruder": "support_infill_extruder_nr",
                    "enabled": "support_enable or support_meshes_present",
                    "settable_per_mesh": true
                },
                "support_xy_distance_overhang":
                {
                    "label": "Minimum Support X/Y Distance",
                    "description": "Distance of the support structure from the overhang in the X/Y directions.",
                    "unit": "mm",
                    "type": "float",
                    "minimum_value": "0",
                    "minimum_value_warning": "support_xy_distance - support_line_width * 2",
                    "maximum_value_warning": "support_xy_distance",
                    "default_value": 0.2,
                    "value": "machine_nozzle_size / 2",
                    "limit_to_extruder": "support_infill_extruder_nr",
                    "enabled": "(support_enable or support_meshes_present) and support_xy_overrides_z == 'z_overrides_xy'",
                    "settable_per_mesh": true
                },
                "support_bottom_stair_step_height":
                {
                    "label": "Support Stair Step Height",
                    "description": "The height of the steps of the stair-like bottom of support resting on the model. A low value makes the support harder to remove, but too high values can lead to unstable support structures. Set to zero to turn off the stair-like behaviour.",
                    "unit": "mm",
                    "type": "float",
                    "default_value": 0.3,
                    "value": "0 if support_bottom_enable else 0.3",
                    "limit_to_extruder": "support_bottom_extruder_nr if support_bottom_enable else support_infill_extruder_nr",
                    "minimum_value": "0",
                    "maximum_value_warning": "1.0",
                    "enabled": "support_enable or support_meshes_present",
                    "settable_per_mesh": true
                },
                "support_bottom_stair_step_width":
                {
                    "label": "Support Stair Step Maximum Width",
                    "description": "The maximum width of the steps of the stair-like bottom of support resting on the model. A low value makes the support harder to remove, but too high values can lead to unstable support structures.",
                    "unit": "mm",
                    "type": "float",
                    "default_value": 5.0,
                    "limit_to_extruder": "support_interface_extruder_nr if support_bottom_enable else support_infill_extruder_nr",
                    "minimum_value": "0",
                    "maximum_value_warning": "10.0",
                    "enabled": "(support_enable or support_meshes_present) and support_bottom_stair_step_height > 0",
                    "settable_per_mesh": true
                },
                "support_bottom_stair_step_min_slope":
                {
                    "label": "Support Stair Step Minimum Slope Angle",
                    "description": "The minimum slope of the area for stair-stepping to take effect. Low values should make support easier to remove on shallower slopes, but really low values may result in some very counter-intuitive results on other parts of the model.",
                    "unit": "\u00b0",
                    "type": "float",
                    "default_value": 10.0,
                    "limit_to_extruder": "support_bottom_extruder_nr if support_bottom_enable else support_infill_extruder_nr",
                    "minimum_value": "0.01",
                    "maximum_value": "89.99",
                    "enabled": "(support_enable or support_meshes_present) and support_bottom_stair_step_height > 0",
                    "settable_per_mesh": true
                },
                "support_join_distance":
                {
                    "label": "Support Join Distance",
                    "description": "The maximum distance between support structures in the X/Y directions. When separate structures are closer together than this value, the structures merge into one.",
                    "unit": "mm",
                    "type": "float",
                    "default_value": 2.0,
                    "limit_to_extruder": "support_infill_extruder_nr",
                    "minimum_value_warning": "0",
                    "maximum_value_warning": "10",
                    "enabled": "(support_enable and support_structure == 'normal') or support_meshes_present",
                    "settable_per_mesh": false,
                    "settable_per_extruder": true
                },
                "support_offset":
                {
                    "label": "Support Horizontal Expansion",
                    "description": "Amount of offset applied to all support polygons in each layer. Positive values can smooth out the support areas and result in more sturdy support.",
                    "unit": "mm",
                    "type": "float",
                    "default_value": 0.8,
                    "value": "support_line_width + 0.4",
                    "limit_to_extruder": "support_infill_extruder_nr",
                    "minimum_value_warning": "-1 * machine_nozzle_size",
                    "maximum_value_warning": "10 * machine_nozzle_size",
                    "enabled": "(support_enable and support_structure == 'normal') or support_meshes_present",
                    "settable_per_mesh": false,
                    "settable_per_extruder": true
                },
                "support_infill_sparse_thickness":
                {
                    "label": "Support Infill Layer Thickness",
                    "description": "The thickness per layer of support infill material. This value should always be a multiple of the layer height and is otherwise rounded.",
                    "unit": "mm",
                    "type": "float",
                    "default_value": 0.1,
                    "minimum_value": "resolveOrValue('layer_height')",
                    "maximum_value_warning": "0.75 * machine_nozzle_size",
                    "maximum_value": "resolveOrValue('layer_height') * 8",
                    "value": "resolveOrValue('layer_height')",
                    "enabled": "(support_enable or support_meshes_present) and support_infill_rate > 0",
                    "limit_to_extruder": "support_infill_extruder_nr",
                    "settable_per_mesh": false,
                    "settable_per_extruder": true
                },
                "gradual_support_infill_steps":
                {
                    "label": "Gradual Support Infill Steps",
                    "description": "Number of times to reduce the support infill density by half when getting further below top surfaces. Areas which are closer to top surfaces get a higher density, up to the Support Infill Density.",
                    "default_value": 0,
                    "type": "int",
                    "minimum_value": "0",
                    "maximum_value_warning": "1 if (support_pattern == 'cross' or support_pattern == 'lines' or support_pattern == 'concentric') else 5",
                    "maximum_value": "999999 if support_line_distance == 0 else (20 - math.log(support_line_distance) / math.log(2))",
                    "enabled": "(support_enable or support_meshes_present) and support_infill_rate > 0",
                    "limit_to_extruder": "support_infill_extruder_nr",
                    "settable_per_mesh": false,
                    "settable_per_extruder": true
                },
                "gradual_support_infill_step_height":
                {
                    "label": "Gradual Support Infill Step Height",
                    "description": "The height of support infill of a given density before switching to half the density.",
                    "unit": "mm",
                    "type": "float",
                    "default_value": 1,
                    "minimum_value": "0.0001",
                    "minimum_value_warning": "3 * resolveOrValue('layer_height')",
                    "enabled": "(support_enable or support_meshes_present) and support_infill_rate > 0 and gradual_support_infill_steps > 0",
                    "limit_to_extruder": "support_infill_extruder_nr",
                    "settable_per_mesh": false,
                    "settable_per_extruder": true
                },
                "minimum_support_area":
                {
                    "label": "Minimum Support Area",
                    "description": "Minimum area size for support polygons. Polygons which have an area smaller than this value will not be generated.",
                    "unit": "mm\u00b2",
                    "type": "float",
                    "default_value": 0.0,
                    "minimum_value": "0",
                    "maximum_value_warning": "10",
                    "enabled": "(support_enable or support_meshes_present) and support_structure == 'normal'",
                    "limit_to_extruder": "support_infill_extruder_nr",
                    "settable_per_mesh": true
                },
                "support_interface_enable":
                {
                    "label": "Enable Support Interface",
                    "description": "Generate a dense interface between the model and the support. This will create a skin at the top of the support on which the model is printed and at the bottom of the support, where it rests on the model.",
                    "type": "bool",
                    "default_value": false,
                    "limit_to_extruder": "support_interface_extruder_nr",
                    "enabled": "support_enable or support_meshes_present",
                    "settable_per_mesh": true,
                    "children":
                    {
                        "support_roof_enable":
                        {
                            "label": "Enable Support Roof",
                            "description": "Generate a dense slab of material between the top of support and the model. This will create a skin between the model and support.",
                            "type": "bool",
                            "default_value": false,
                            "value": "extruderValue(support_roof_extruder_nr, 'support_interface_enable')",
                            "limit_to_extruder": "support_roof_extruder_nr",
                            "enabled": "(support_enable or support_meshes_present) and support_interface_enable",
                            "settable_per_mesh": true
                        },
                        "support_bottom_enable":
                        {
                            "label": "Enable Support Floor",
                            "description": "Generate a dense slab of material between the bottom of the support and the model. This will create a skin between the model and support.",
                            "type": "bool",
                            "default_value": false,
                            "value": "extruderValue(support_bottom_extruder_nr, 'support_interface_enable')",
                            "limit_to_extruder": "support_bottom_extruder_nr",
                            "enabled": "(support_enable or support_meshes_present) and support_interface_enable",
                            "settable_per_mesh": true
                        }
                    }
                },
                "support_interface_height":
                {
                    "label": "Support Interface Thickness",
                    "description": "The thickness of the interface of the support where it touches with the model on the bottom or the top.",
                    "unit": "mm",
                    "type": "float",
                    "default_value": 1,
                    "minimum_value": "0",
                    "minimum_value_warning": "0.2 + layer_height",
                    "maximum_value_warning": "10",
                    "limit_to_extruder": "support_interface_extruder_nr",
                    "enabled": "support_interface_enable and (support_enable or support_meshes_present)",
                    "settable_per_mesh": true,
                    "children":
                    {
                        "support_roof_height":
                        {
                            "label": "Support Roof Thickness",
                            "description": "The thickness of the support roofs. This controls the amount of dense layers at the top of the support on which the model rests.",
                            "unit": "mm",
                            "type": "float",
                            "default_value": 1,
                            "minimum_value": "0",
                            "minimum_value_warning": "support_top_distance + layer_height",
                            "maximum_value_warning": "10",
                            "value": "extruderValue(support_roof_extruder_nr, 'support_interface_height')",
                            "limit_to_extruder": "support_roof_extruder_nr",
                            "enabled": "support_roof_enable and (support_enable or support_meshes_present)",
                            "settable_per_mesh": true
                        },
                        "support_bottom_height":
                        {
                            "label": "Support Floor Thickness",
                            "description": "The thickness of the support floors. This controls the number of dense layers that are printed on top of places of a model on which support rests.",
                            "unit": "mm",
                            "type": "float",
                            "default_value": 1,
                            "value": "extruderValue(support_bottom_extruder_nr, 'support_interface_height')",
                            "minimum_value": "0",
                            "minimum_value_warning": "min(support_bottom_distance + layer_height, support_bottom_stair_step_height)",
                            "maximum_value_warning": "10",
                            "limit_to_extruder": "support_bottom_extruder_nr",
                            "enabled": "support_bottom_enable and (support_enable or support_meshes_present)",
                            "settable_per_mesh": true
                        }
                    }
                },
                "support_interface_skip_height":
                {
                    "label": "Support Interface Resolution",
                    "description": "When checking where there's model above and below the support, take steps of the given height. Lower values will slice slower, while higher values may cause normal support to be printed in some places where there should have been support interface.",
                    "unit": "mm",
                    "type": "float",
                    "default_value": 0.2,
                    "value": "layer_height",
                    "minimum_value": "0",
                    "maximum_value_warning": "support_interface_height",
                    "limit_to_extruder": "support_interface_extruder_nr",
                    "enabled": "support_interface_enable and (support_enable or support_meshes_present)",
                    "settable_per_mesh": true
                },
                "support_interface_density":
                {
                    "label": "Support Interface Density",
                    "description": "Adjusts the density of the roofs and floors of the support structure. A higher value results in better overhangs, but the supports are harder to remove.",
                    "unit": "%",
                    "type": "float",
                    "default_value": 100,
                    "minimum_value": "0",
                    "maximum_value_warning": "100",
                    "limit_to_extruder": "support_interface_extruder_nr",
                    "enabled": "support_interface_enable and (support_enable or support_meshes_present)",
                    "settable_per_mesh": false,
                    "settable_per_extruder": true,
                    "children":
                    {
                        "support_roof_density":
                        {
                            "label": "Support Roof Density",
                            "description": "The density of the roofs of the support structure. A higher value results in better overhangs, but the supports are harder to remove.",
                            "unit": "%",
                            "type": "float",
                            "default_value": 100,
                            "minimum_value": "0",
                            "maximum_value": "100",
                            "limit_to_extruder": "support_roof_extruder_nr",
                            "enabled": "support_roof_enable and (support_enable or support_meshes_present)",
                            "value": "extruderValue(support_roof_extruder_nr, 'support_interface_density')",
                            "settable_per_mesh": false,
                            "settable_per_extruder": true,
                            "children":
                            {
                                "support_roof_line_distance":
                                {
                                    "label": "Support Roof Line Distance",
                                    "description": "Distance between the printed support roof lines. This setting is calculated by the Support Roof Density, but can be adjusted separately.",
                                    "unit": "mm",
                                    "type": "float",
                                    "default_value": 0.4,
                                    "minimum_value": "0",
                                    "minimum_value_warning": "support_roof_line_width - 0.0001",
                                    "value": "0 if support_roof_density == 0 else (support_roof_line_width * 100) / support_roof_density * (2 if support_roof_pattern == 'grid' else (3 if support_roof_pattern == 'triangles' else 1))",
                                    "limit_to_extruder": "support_roof_extruder_nr",
                                    "enabled": "support_roof_enable and (support_enable or support_meshes_present)",
                                    "settable_per_mesh": false,
                                    "settable_per_extruder": true
                                }
                            }
                        },
                        "support_bottom_density":
                        {
                            "label": "Support Floor Density",
                            "description": "The density of the floors of the support structure. A higher value results in better adhesion of the support on top of the model.",
                            "unit": "%",
                            "type": "float",
                            "default_value": 100,
                            "minimum_value": "0",
                            "maximum_value": "100",
                            "limit_to_extruder": "support_bottom_extruder_nr",
                            "enabled": "support_bottom_enable and (support_enable or support_meshes_present)",
                            "value": "extruderValue(support_bottom_extruder_nr, 'support_interface_density')",
                            "settable_per_mesh": false,
                            "settable_per_extruder": true,
                            "children":
                            {
                                "support_bottom_line_distance":
                                {
                                    "label": "Support Floor Line Distance",
                                    "description": "Distance between the printed support floor lines. This setting is calculated by the Support Floor Density, but can be adjusted separately.",
                                    "unit": "mm",
                                    "type": "float",
                                    "default_value": 0.4,
                                    "minimum_value": "0",
                                    "minimum_value_warning": "support_bottom_line_width - 0.0001",
                                    "value": "0 if support_bottom_density == 0 else (support_bottom_line_width * 100) / support_bottom_density * (2 if support_bottom_pattern == 'grid' else (3 if support_bottom_pattern == 'triangles' else 1))",
                                    "limit_to_extruder": "support_bottom_extruder_nr",
                                    "enabled": "support_bottom_enable and (support_enable or support_meshes_present)",
                                    "settable_per_mesh": false,
                                    "settable_per_extruder": true
                                }
                            }
                        }
                    }
                },
                "support_interface_pattern":
                {
                    "label": "Support Interface Pattern",
                    "description": "The pattern with which the interface of the support with the model is printed.",
                    "type": "enum",
                    "options":
                    {
                        "lines": "Lines",
                        "grid": "Grid",
                        "triangles": "Triangles",
                        "concentric": "Concentric",
                        "zigzag": "Zig Zag"
                    },
                    "default_value": "concentric",
                    "limit_to_extruder": "support_interface_extruder_nr",
                    "enabled": "support_interface_enable and (support_enable or support_meshes_present)",
                    "settable_per_mesh": false,
                    "settable_per_extruder": true,
                    "children":
                    {
                        "support_roof_pattern":
                        {
                            "label": "Support Roof Pattern",
                            "description": "The pattern with which the roofs of the support are printed.",
                            "type": "enum",
                            "options":
                            {
                                "lines": "Lines",
                                "grid": "Grid",
                                "triangles": "Triangles",
                                "concentric": "Concentric",
                                "zigzag": "Zig Zag"
                            },
                            "default_value": "concentric",
                            "value": "extruderValue(support_roof_extruder_nr, 'support_interface_pattern')",
                            "limit_to_extruder": "support_roof_extruder_nr",
                            "enabled": "support_roof_enable and (support_enable or support_meshes_present)",
                            "settable_per_mesh": false,
                            "settable_per_extruder": true
                        },
                        "support_bottom_pattern":
                        {
                            "label": "Support Floor Pattern",
                            "description": "The pattern with which the floors of the support are printed.",
                            "type": "enum",
                            "options":
                            {
                                "lines": "Lines",
                                "grid": "Grid",
                                "triangles": "Triangles",
                                "concentric": "Concentric",
                                "zigzag": "Zig Zag"
                            },
                            "default_value": "concentric",
                            "value": "extruderValue(support_bottom_extruder_nr, 'support_interface_pattern')",
                            "limit_to_extruder": "support_bottom_extruder_nr",
                            "enabled": "support_bottom_enable and (support_enable or support_meshes_present)",
                            "settable_per_mesh": false,
                            "settable_per_extruder": true
                        }
                    }
                },
                "minimum_interface_area":
                {
                    "label": "Minimum Support Interface Area",
                    "description": "Minimum area size for support interface polygons. Polygons which have an area smaller than this value will be printed as normal support.",
                    "unit": "mm\u00b2",
                    "type": "float",
                    "default_value": 1.0,
                    "minimum_value": "0",
                    "limit_to_extruder": "support_interface_extruder_nr",
                    "enabled": "support_interface_enable and (support_enable or support_meshes_present)",
                    "settable_per_mesh": true,
                    "children":
                    {
                        "minimum_roof_area":
                        {
                            "label": "Minimum Support Roof Area",
                            "description": "Minimum area size for the roofs of the support. Polygons which have an area smaller than this value will be printed as normal support.",
                            "unit": "mm\u00b2",
                            "type": "float",
                            "default_value": 1.0,
                            "value": "extruderValue(support_roof_extruder_nr, 'minimum_interface_area')",
                            "minimum_value": "0",
                            "limit_to_extruder": "support_roof_extruder_nr",
                            "enabled": "support_roof_enable and (support_enable or support_meshes_present)",
                            "settable_per_mesh": true
                        },
                        "minimum_bottom_area":
                        {
                            "label": "Minimum Support Floor Area",
                            "description": "Minimum area size for the floors of the support. Polygons which have an area smaller than this value will be printed as normal support.",
                            "unit": "mm\u00b2",
                            "type": "float",
                            "default_value": 1.0,
                            "value": "extruderValue(support_bottom_extruder_nr, 'minimum_interface_area')",
                            "minimum_value": "0",
                            "limit_to_extruder": "support_bottom_extruder_nr",
                            "enabled": "support_bottom_enable and (support_enable or support_meshes_present)",
                            "settable_per_mesh": true
                        }
                    }
                },
                "support_interface_offset":
                {
                    "label": "Support Interface Horizontal Expansion",
                    "description": "Amount of offset applied to the support interface polygons.",
                    "unit": "mm",
                    "type": "float",
                    "default_value": 0.0,
                    "maximum_value": "extruderValue(support_extruder_nr, 'support_offset')",
                    "limit_to_extruder": "support_interface_extruder_nr",
                    "enabled": "support_interface_enable and (support_enable or support_meshes_present)",
                    "settable_per_mesh": false,
                    "settable_per_extruder": true,
                    "children":
                    {
                        "support_roof_offset":
                        {
                            "label": "Support Roof Horizontal Expansion",
                            "description": "Amount of offset applied to the roofs of the support.",
                            "unit": "mm",
                            "type": "float",
                            "default_value": 0.0,
                            "value": "extruderValue(support_roof_extruder_nr, 'support_interface_offset')",
                            "maximum_value": "extruderValue(support_extruder_nr, 'support_offset')",
                            "limit_to_extruder": "support_roof_extruder_nr",
                            "enabled": "support_roof_enable and (support_enable or support_meshes_present)",
                            "settable_per_mesh": false,
                            "settable_per_extruder": true
                        },
                        "support_bottom_offset":
                        {
                            "label": "Support Floor Horizontal Expansion",
                            "description": "Amount of offset applied to the floors of the support.",
                            "unit": "mm",
                            "type": "float",
                            "default_value": 0.0,
                            "value": "extruderValue(support_bottom_extruder_nr, 'support_interface_offset')",
                            "maximum_value": "extruderValue(support_extruder_nr, 'support_offset')",
                            "limit_to_extruder": "support_bottom_extruder_nr",
                            "enabled": "support_bottom_enable and (support_enable or support_meshes_present)",
                            "settable_per_mesh": false,
                            "settable_per_extruder": true
                        }
                    }
                },
                "support_interface_angles":
                {
                    "label": "Support Interface Line Directions",
                    "description": "A list of integer line directions to use. Elements from the list are used sequentially as the layers progress and when the end of the list is reached, it starts at the beginning again. The list items are separated by commas and the whole list is contained in square brackets. Default is an empty list which means use the default angles (alternates between 45 and 135 degrees if interfaces are quite thick or 90 degrees).",
                    "type": "[int]",
                    "default_value": "[ ]",
                    "limit_to_extruder": "support_interface_extruder_nr",
                    "enabled": "(support_enable or support_meshes_present) and support_interface_enable and support_interface_pattern != 'concentric'",
                    "settable_per_mesh": false,
                    "settable_per_extruder": true,
                    "children":
                    {
                        "support_roof_angles":
                        {
                            "label": "Support Roof Line Directions",
                            "description": "A list of integer line directions to use. Elements from the list are used sequentially as the layers progress and when the end of the list is reached, it starts at the beginning again. The list items are separated by commas and the whole list is contained in square brackets. Default is an empty list which means use the default angles (alternates between 45 and 135 degrees if interfaces are quite thick or 90 degrees).",
                            "type": "[int]",
                            "default_value": "[ ]",
                            "value": "support_interface_angles",
                            "limit_to_extruder": "support_roof_extruder_nr",
                            "enabled": "(support_enable or support_meshes_present) and support_roof_enable and support_roof_pattern != 'concentric'",
                            "settable_per_mesh": false,
                            "settable_per_extruder": true
                        },
                        "support_bottom_angles":
                        {
                            "label": "Support Floor Line Directions",
                            "description": "A list of integer line directions to use. Elements from the list are used sequentially as the layers progress and when the end of the list is reached, it starts at the beginning again. The list items are separated by commas and the whole list is contained in square brackets. Default is an empty list which means use the default angles (alternates between 45 and 135 degrees if interfaces are quite thick or 90 degrees).",
                            "type": "[int]",
                            "default_value": "[ ]",
                            "value": "support_interface_angles",
                            "limit_to_extruder": "support_bottom_extruder_nr",
                            "enabled": "(support_enable or support_meshes_present) and support_bottom_enable and support_bottom_pattern != 'concentric'",
                            "settable_per_mesh": false,
                            "settable_per_extruder": true
                        }
                    }
                },
                "support_fan_enable":
                {
                    "label": "Fan Speed Override",
                    "description": "When enabled, the print cooling fan speed is altered for the skin regions immediately above the support.",
                    "type": "bool",
                    "default_value": false,
                    "enabled": "support_enable or support_meshes_present",
                    "settable_per_mesh": false
                },
                "support_supported_skin_fan_speed":
                {
                    "label": "Supported Skin Fan Speed",
                    "description": "Percentage fan speed to use when printing the skin regions immediately above the support. Using a high fan speed can make the support easier to remove.",
                    "unit": "%",
                    "minimum_value": "0",
                    "maximum_value": "100",
                    "default_value": 100,
                    "type": "float",
                    "enabled": "(support_enable or support_meshes_present) and support_fan_enable",
                    "settable_per_mesh": false
                },
                "support_use_towers":
                {
                    "label": "Use Towers",
                    "description": "Use specialized towers to support tiny overhang areas. These towers have a larger diameter than the region they support. Near the overhang the towers' diameter decreases, forming a roof.",
                    "type": "bool",
                    "default_value": true,
                    "limit_to_extruder": "support_infill_extruder_nr",
                    "enabled": "support_enable and support_structure == 'normal'",
                    "settable_per_mesh": true
                },
                "support_tower_diameter":
                {
                    "label": "Tower Diameter",
                    "description": "The diameter of a special tower.",
                    "unit": "mm",
                    "type": "float",
                    "default_value": 3.0,
                    "limit_to_extruder": "support_infill_extruder_nr",
                    "minimum_value": "0",
                    "minimum_value_warning": "2 * machine_nozzle_size",
                    "maximum_value_warning": "20",
                    "enabled": "support_enable and support_structure == 'normal' and support_use_towers",
                    "settable_per_mesh": true
                },
                "support_tower_maximum_supported_diameter":
                {
                    "label": "Maximum Tower-Supported Diameter",
                    "description": "Maximum diameter in the X/Y directions of a small area which is to be supported by a specialized support tower.",
                    "unit": "mm",
                    "type": "float",
                    "default_value": 3.0,
                    "limit_to_extruder": "support_infill_extruder_nr",
                    "minimum_value": "0",
                    "minimum_value_warning": "2 * machine_nozzle_size",
                    "maximum_value_warning": "20",
                    "maximum_value": "support_tower_diameter",
                    "enabled": "support_enable and support_structure == 'normal' and support_use_towers",
                    "settable_per_mesh": true
                },
                "support_tower_roof_angle":
                {
                    "label": "Tower Roof Angle",
                    "description": "The angle of a rooftop of a tower. A higher value results in pointed tower roofs, a lower value results in flattened tower roofs.",
                    "unit": "\u00b0",
                    "type": "int",
                    "minimum_value": "0",
                    "maximum_value": "90",
                    "default_value": 65,
                    "limit_to_extruder": "support_infill_extruder_nr",
                    "enabled": "support_enable and support_structure == 'normal' and support_use_towers",
                    "settable_per_mesh": true
                },
                "support_mesh_drop_down":
                {
                    "label": "Drop Down Support Mesh",
                    "description": "Make support everywhere below the support mesh, so that there's no overhang in the support mesh.",
                    "type": "bool",
                    "default_value": true,
                    "enabled": "support_mesh",
                    "settable_per_mesh": true,
                    "settable_per_extruder": false,
                    "settable_per_meshgroup": false,
                    "settable_globally": false
                },
                "support_meshes_present":
                {
                    "label": "Scene Has Support Meshes",
                    "description": "There are support meshes present in the scene. This setting is controlled by Cura.",
                    "type": "bool",
                    "default_value": false,
                    "enabled": false,
                    "settable_per_mesh": false,
                    "settable_per_extruder": false,
                    "settable_per_meshgroup": false
                }
            }
        },
        "platform_adhesion":
        {
            "label": "Build Plate Adhesion",
            "type": "category",
            "icon": "Adhesion",
            "description": "Adhesion",
            "children":
            {
                "prime_blob_enable":
                {
                    "label": "Enable Prime Blob",
                    "description": "Whether to prime the filament with a blob before printing. Turning this setting on will ensure that the extruder will have material ready at the nozzle before printing. Printing Brim or Skirt can act like priming too, in which case turning this setting off saves some time.",
                    "type": "bool",
                    "default_value": false,
                    "settable_per_mesh": false,
                    "settable_per_extruder": true,
                    "enabled": false,
                    "warning_value": "True if resolveOrValue('print_sequence') == 'one_at_a_time' else None"
                },
                "extruder_prime_pos_x":
                {
                    "label": "Extruder Prime X Position",
                    "description": "The X coordinate of the position where the nozzle primes at the start of printing.",
                    "type": "float",
                    "unit": "mm",
                    "default_value": 0,
                    "minimum_value_warning": "machine_width / -2 if machine_center_is_zero else 0",
                    "maximum_value_warning": "machine_width / 2 if machine_center_is_zero else machine_width",
                    "settable_per_mesh": false,
                    "settable_per_extruder": true,
                    "enabled": false
                },
                "extruder_prime_pos_y":
                {
                    "label": "Extruder Prime Y Position",
                    "description": "The Y coordinate of the position where the nozzle primes at the start of printing.",
                    "type": "float",
                    "unit": "mm",
                    "default_value": 0,
                    "minimum_value_warning": "machine_depth / -2 if machine_center_is_zero else 0",
                    "maximum_value_warning": "machine_depth / 2 if machine_center_is_zero else machine_depth",
                    "settable_per_mesh": false,
                    "settable_per_extruder": true,
                    "enabled": false
                },
                "adhesion_type":
                {
                    "label": "Build Plate Adhesion Type",
                    "description": "Different options that help to improve both priming your extrusion and adhesion to the build plate. Brim adds a single layer flat area around the base of your model to prevent warping. Raft adds a thick grid with a roof below the model. Skirt is a line printed around the model, but not connected to the model.",
                    "type": "enum",
                    "options":
                    {
                        "skirt": "Skirt",
                        "brim": "Brim",
                        "raft": "Raft",
                        "none": "None"
                    },
                    "default_value": "brim",
                    "resolve": "extruderValue(adhesion_extruder_nr, 'adhesion_type')",
                    "settable_per_mesh": false,
                    "settable_per_extruder": false
                },
                "adhesion_extruder_nr":
                {
                    "label": "Build Plate Adhesion Extruder",
                    "description": "The extruder train to use for printing the skirt/brim/raft. This is used in multi-extrusion.",
                    "type": "optional_extruder",
                    "default_value": "-1",
                    "value": "int(defaultExtruderPosition()) if resolveOrValue('adhesion_type') == 'raft' else -1",
                    "enabled": "extruders_enabled_count > 1 and (resolveOrValue('adhesion_type') != 'none' or resolveOrValue('prime_tower_brim_enable'))",
                    "resolve": "max(extruderValues('adhesion_extruder_nr'))",
                    "settable_per_mesh": false,
                    "settable_per_extruder": false,
                    "children":
                    {
                        "skirt_brim_extruder_nr":
                        {
                            "label": "Skirt/Brim Extruder",
                            "description": "The extruder train to use for printing the skirt or brim. This is used in multi-extrusion.",
                            "type": "optional_extruder",
                            "default_value": "-1",
                            "value": "adhesion_extruder_nr",
                            "enabled": "extruders_enabled_count > 1 and (resolveOrValue('adhesion_type') in ['skirt', 'brim'] or resolveOrValue('prime_tower_brim_enable'))",
                            "resolve": "max(extruderValues('skirt_brim_extruder_nr'))",
                            "settable_per_mesh": false,
                            "settable_per_extruder": false
                        },
                        "raft_base_extruder_nr":
                        {
                            "label": "Raft Base Extruder",
                            "description": "The extruder train to use for printing the first layer of the raft. This is used in multi-extrusion.",
                            "type": "extruder",
                            "default_value": "0",
                            "value": "0 if adhesion_extruder_nr == -1 else adhesion_extruder_nr",
                            "enabled": "extruders_enabled_count > 1 and resolveOrValue('adhesion_type') == 'raft'",
                            "resolve": "max(extruderValues('raft_base_extruder_nr'))",
                            "settable_per_mesh": false,
                            "settable_per_extruder": false
                        },
                        "raft_interface_extruder_nr":
                        {
                            "label": "Raft Middle Extruder",
                            "description": "The extruder train to use for printing the middle layer of the raft. This is used in multi-extrusion.",
                            "type": "extruder",
                            "default_value": "0",
                            "value": "0 if adhesion_extruder_nr == -1 else adhesion_extruder_nr",
                            "enabled": "extruders_enabled_count > 1 and resolveOrValue('adhesion_type') == 'raft'",
                            "resolve": "max(extruderValues('raft_interface_extruder_nr'))",
                            "settable_per_mesh": false,
                            "settable_per_extruder": false
                        },
                        "raft_surface_extruder_nr":
                        {
                            "label": "Raft Top Extruder",
                            "description": "The extruder train to use for printing the top layer(s) of the raft. This is used in multi-extrusion.",
                            "type": "extruder",
                            "default_value": "0",
                            "value": "0 if adhesion_extruder_nr == -1 else adhesion_extruder_nr",
                            "enabled": "extruders_enabled_count > 1 and resolveOrValue('adhesion_type') == 'raft'",
                            "resolve": "max(extruderValues('raft_surface_extruder_nr'))",
                            "settable_per_mesh": false,
                            "settable_per_extruder": false
                        }
                    }
                },
                "skirt_line_count":
                {
                    "label": "Skirt Line Count",
                    "description": "Multiple skirt lines help to prime your extrusion better for small models. Setting this to 0 will disable the skirt.",
                    "type": "int",
                    "default_value": 1,
                    "minimum_value": "0",
                    "maximum_value_warning": "10",
                    "maximum_value": "0.5 * min(machine_width, machine_depth) / skirt_brim_line_width",
                    "enabled": "resolveOrValue('adhesion_type') == 'skirt'",
                    "limit_to_extruder": "skirt_brim_extruder_nr",
                    "settable_per_mesh": false,
                    "settable_per_extruder": true
                },
                "skirt_gap":
                {
                    "label": "Skirt Distance",
                    "description": "The horizontal distance between the skirt and the first layer of the print.\nThis is the minimum distance. Multiple skirt lines will extend outwards from this distance.",
                    "unit": "mm",
                    "type": "float",
                    "default_value": 3,
                    "minimum_value": "0",
                    "minimum_value_warning": "max(extruderValues('machine_nozzle_size'))",
                    "maximum_value_warning": "10",
                    "enabled": "resolveOrValue('adhesion_type') == 'skirt'",
                    "limit_to_extruder": "skirt_brim_extruder_nr",
                    "settable_per_mesh": false,
                    "settable_per_extruder": true
                },
                "skirt_brim_minimal_length":
                {
                    "label": "Skirt/Brim Minimum Length",
                    "description": "The minimum length of the skirt or brim. If this length is not reached by all skirt or brim lines together, more skirt or brim lines will be added until the minimum length is reached. Note: If the line count is set to 0 this is ignored.",
                    "unit": "mm",
                    "type": "float",
                    "default_value": 250,
                    "minimum_value": "0",
                    "minimum_value_warning": "25",
                    "maximum_value_warning": "2500",
                    "enabled": "resolveOrValue('adhesion_type') == 'skirt' or resolveOrValue('adhesion_type') == 'brim' or resolveOrValue('prime_tower_brim_enable')",
                    "limit_to_extruder": "skirt_brim_extruder_nr",
                    "settable_per_mesh": false,
                    "settable_per_extruder": true
                },
                "brim_width":
                {
                    "label": "Brim Width",
                    "description": "The distance from the model to the outermost brim line. A larger brim enhances adhesion to the build plate, but also reduces the effective print area.",
                    "type": "float",
                    "unit": "mm",
                    "default_value": 8.0,
                    "minimum_value": "0.0",
                    "maximum_value_warning": "50.0",
                    "enabled": "resolveOrValue('adhesion_type') == 'brim' or resolveOrValue('prime_tower_brim_enable')",
                    "limit_to_extruder": "skirt_brim_extruder_nr",
                    "settable_per_mesh": false,
                    "settable_per_extruder": true,
                    "children":
                    {
                        "brim_line_count":
                        {
                            "label": "Brim Line Count",
                            "description": "The number of lines used for a brim. More brim lines enhance adhesion to the build plate, but also reduces the effective print area.",
                            "type": "int",
                            "default_value": 20,
                            "minimum_value": "0",
                            "maximum_value_warning": "50 / skirt_brim_line_width",
                            "value": "math.ceil(brim_width / (skirt_brim_line_width * initial_layer_line_width_factor / 100.0))",
                            "enabled": "resolveOrValue('adhesion_type') == 'brim' or resolveOrValue('prime_tower_brim_enable')",
                            "limit_to_extruder": "skirt_brim_extruder_nr",
                            "settable_per_mesh": false,
                            "settable_per_extruder": true
                        }
                    }
                },
                "brim_gap":
                {
                    "label": "Brim Distance",
                    "description": "The horizontal distance between the first brim line and the outline of the first layer of the print. A small gap can make the brim easier to remove while still providing the thermal benefits.",
                    "unit": "mm",
                    "type": "float",
                    "default_value": 0,
                    "minimum_value": "-skirt_brim_line_width / 2",
                    "maximum_value_warning": "skirt_brim_line_width",
                    "enabled": "resolveOrValue('adhesion_type') == 'brim'",
                    "limit_to_extruder": "skirt_brim_extruder_nr",
                    "settable_per_mesh": true,
                    "settable_per_extruder": true
                },
                "brim_replaces_support":
                {
                    "label": "Brim Replaces Support",
                    "description": "Enforce brim to be printed around the model even if that space would otherwise be occupied by support. This replaces some regions of the first layer of support by brim regions.",
                    "type": "bool",
                    "default_value": true,
                    "enabled": "resolveOrValue('adhesion_type') == 'brim' and (support_enable or support_meshes_present)",
                    "limit_to_extruder": "skirt_brim_extruder_nr",
                    "settable_per_mesh": false,
                    "settable_per_extruder": true
                },
                "brim_outside_only":
                {
                    "label": "Brim Only on Outside",
                    "description": "Only print the brim on the outside of the model. This reduces the amount of brim you need to remove afterwards, while it doesn't reduce the bed adhesion that much.",
                    "type": "bool",
                    "default_value": true,
                    "enabled": "resolveOrValue('adhesion_type') == 'brim'",
                    "limit_to_extruder": "skirt_brim_extruder_nr",
                    "settable_per_mesh": false,
                    "settable_per_extruder": true
                },
                "brim_inside_margin":
                {
                    "label": "Brim Inside Avoid Margin",
                    "description": "A part fully enclosed inside another part can generate an outer brim that touches the inside of the other part. This removes all brim within this distance from internal holes.",
                    "unit": "mm",
                    "type": "float",
                    "default_value": 2.5,
                    "minimum_value": "0",
                    "enabled": "resolveOrValue('adhesion_type') == 'brim' and any(extruderValues('brim_outside_only'))",
                    "limit_to_extruder": "skirt_brim_extruder_nr",
                    "settable_per_mesh": false,
                    "settable_per_extruder": true
                },
                "raft_margin":
                {
                    "label": "Raft Extra Margin",
                    "description": "If the raft is enabled, this is the extra raft area around the model which is also given a raft. Increasing this margin will create a stronger raft while using more material and leaving less area for your print.",
                    "unit": "mm",
                    "type": "float",
                    "default_value": 15,
                    "minimum_value_warning": "raft_interface_line_width",
                    "maximum_value_warning": "20",
                    "enabled": "resolveOrValue('adhesion_type') == 'raft'",
                    "limit_to_extruder": "adhesion_extruder_nr",
                    "settable_per_mesh": false,
                    "settable_per_extruder": true
                },
                "raft_smoothing":
                {
                    "label": "Raft Smoothing",
                    "description": "This setting controls how much inner corners in the raft outline are rounded. Inward corners are rounded to a semi circle with a radius equal to the value given here. This setting also removes holes in the raft outline which are smaller than such a circle.",
                    "unit": "mm",
                    "type": "float",
                    "default_value": 5,
                    "minimum_value": "0",
                    "minimum_value_warning": "raft_interface_line_width",
                    "enabled": "resolveOrValue('adhesion_type') == 'raft' and not raft_remove_inside_corners",
                    "limit_to_extruder": "adhesion_extruder_nr",
                    "settable_per_mesh": false,
                    "settable_per_extruder": true
                },
                "raft_airgap":
                {
                    "label": "Raft Air Gap",
                    "description": "The gap between the final raft layer and the first layer of the model. Only the first layer is raised by this amount to lower the bonding between the raft layer and the model. Makes it easier to peel off the raft.",
                    "unit": "mm",
                    "type": "float",
                    "default_value": 0.3,
                    "minimum_value": "0",
                    "maximum_value_warning": "min(extruderValues('machine_nozzle_size'))",
                    "enabled": "resolveOrValue('adhesion_type') == 'raft'",
                    "settable_per_mesh": false,
                    "settable_per_extruder": true,
                    "limit_to_extruder": "raft_surface_extruder_nr"
                },
                "layer_0_z_overlap":
                {
                    "label": "Initial Layer Z Overlap",
                    "description": "Make the first and second layer of the model overlap in the Z direction to compensate for the filament lost in the airgap. All models above the first model layer will be shifted down by this amount.",
                    "unit": "mm",
                    "type": "float",
                    "default_value": 0.22,
                    "value": "raft_airgap / 2",
                    "minimum_value": "0",
                    "maximum_value_warning": "raft_airgap",
                    "enabled": "resolveOrValue('adhesion_type') == 'raft'",
                    "settable_per_mesh": false,
                    "settable_per_extruder": true,
                    "limit_to_extruder": "raft_surface_extruder_nr"
                },
                "raft_surface_layers":
                {
                    "label": "Raft Top Layers",
                    "description": "The number of top layers on top of the 2nd raft layer. These are fully filled layers that the model sits on. 2 layers result in a smoother top surface than 1.",
                    "type": "int",
                    "default_value": 2,
                    "minimum_value": "0",
                    "maximum_value_warning": "20",
                    "enabled": "resolveOrValue('adhesion_type') == 'raft'",
                    "settable_per_mesh": false,
                    "settable_per_extruder": true,
                    "limit_to_extruder": "raft_surface_extruder_nr"
                },
                "raft_surface_thickness":
                {
                    "label": "Raft Top Layer Thickness",
                    "description": "Layer thickness of the top raft layers.",
                    "unit": "mm",
                    "type": "float",
                    "default_value": 0.1,
                    "value": "resolveOrValue('layer_height')",
                    "minimum_value": "0.001",
                    "minimum_value_warning": "0.04",
                    "maximum_value_warning": "0.75 * machine_nozzle_size",
                    "enabled": "resolveOrValue('adhesion_type') == 'raft' and raft_surface_layers > 0",
                    "settable_per_mesh": false,
                    "settable_per_extruder": true,
                    "limit_to_extruder": "raft_surface_extruder_nr"
                },
                "raft_surface_line_width":
                {
                    "label": "Raft Top Line Width",
                    "description": "Width of the lines in the top surface of the raft. These can be thin lines so that the top of the raft becomes smooth.",
                    "unit": "mm",
                    "type": "float",
                    "default_value": 0.4,
                    "value": "line_width",
                    "minimum_value": "0.001",
                    "minimum_value_warning": "machine_nozzle_size * 0.1",
                    "maximum_value_warning": "machine_nozzle_size * 2",
                    "enabled": "resolveOrValue('adhesion_type') == 'raft' and raft_surface_layers > 0",
                    "settable_per_mesh": false,
                    "settable_per_extruder": true,
                    "limit_to_extruder": "raft_surface_extruder_nr"
                },
                "raft_surface_line_spacing":
                {
                    "label": "Raft Top Spacing",
                    "description": "The distance between the raft lines for the top raft layers. The spacing should be equal to the line width, so that the surface is solid.",
                    "unit": "mm",
                    "type": "float",
                    "default_value": 0.4,
                    "minimum_value": "0",
                    "minimum_value_warning": "raft_surface_line_width",
                    "maximum_value_warning": "raft_surface_line_width * 3",
                    "enabled": "resolveOrValue('adhesion_type') == 'raft' and raft_surface_layers > 0",
                    "value": "raft_surface_line_width",
                    "settable_per_mesh": false,
                    "settable_per_extruder": true,
                    "limit_to_extruder": "raft_surface_extruder_nr"
                },
                "raft_interface_layers":
                {
                    "label": "Raft Middle Layers",
                    "description": "The number of layers between the base and the surface of the raft. These comprise the main thickness of the raft. Increasing this creates a thicker, sturdier raft.",
                    "type": "int",
                    "default_value": 1,
                    "minimum_value": "0",
                    "maximum_value_warning": "10",
                    "enabled": "resolveOrValue('adhesion_type') == 'raft'",
                    "settable_per_mesh": false,
                    "settable_per_extruder": true,
                    "limit_to_extruder": "raft_interface_extruder_nr"
                },
                "raft_interface_thickness":
                {
                    "label": "Raft Middle Thickness",
                    "description": "Layer thickness of the middle raft layer.",
                    "unit": "mm",
                    "type": "float",
                    "default_value": 0.15,
                    "value": "resolveOrValue('layer_height') * 1.5",
                    "minimum_value": "0.001",
                    "minimum_value_warning": "0.04",
                    "maximum_value_warning": "0.75 * machine_nozzle_size",
                    "enabled": "resolveOrValue('adhesion_type') == 'raft' and raft_interface_layers > 0",
                    "settable_per_mesh": false,
                    "settable_per_extruder": true,
                    "limit_to_extruder": "raft_interface_extruder_nr"
                },
                "raft_interface_line_width":
                {
                    "label": "Raft Middle Line Width",
                    "description": "Width of the lines in the middle raft layer. Making the second layer extrude more causes the lines to stick to the build plate.",
                    "unit": "mm",
                    "type": "float",
                    "default_value": 0.7,
                    "value": "line_width * 2",
                    "minimum_value": "0.001",
                    "minimum_value_warning": "machine_nozzle_size * 0.5",
                    "maximum_value_warning": "machine_nozzle_size * 3",
                    "enabled": "resolveOrValue('adhesion_type') == 'raft' and raft_interface_layers > 0",
                    "settable_per_mesh": false,
                    "settable_per_extruder": true,
                    "limit_to_extruder": "raft_interface_extruder_nr"
                },
                "raft_interface_line_spacing":
                {
                    "label": "Raft Middle Spacing",
                    "description": "The distance between the raft lines for the middle raft layer. The spacing of the middle should be quite wide, while being dense enough to support the top raft layers.",
                    "unit": "mm",
                    "type": "float",
                    "default_value": 0.9,
                    "value": "raft_interface_line_width + 0.2",
                    "minimum_value": "0",
                    "minimum_value_warning": "raft_interface_line_width",
                    "maximum_value_warning": "15.0",
                    "enabled": "resolveOrValue('adhesion_type') == 'raft' and raft_interface_layers > 0",
                    "settable_per_mesh": false,
                    "settable_per_extruder": true,
                    "limit_to_extruder": "raft_interface_extruder_nr"
                },
                "raft_base_thickness":
                {
                    "label": "Raft Base Thickness",
                    "description": "Layer thickness of the base raft layer. This should be a thick layer which sticks firmly to the printer build plate.",
                    "unit": "mm",
                    "type": "float",
                    "default_value": 0.3,
                    "value": "resolveOrValue('layer_height_0') * 1.2",
                    "minimum_value": "0.001",
                    "minimum_value_warning": "0.04",
                    "maximum_value_warning": "0.75 * raft_base_line_width",
                    "enabled": "resolveOrValue('adhesion_type') == 'raft'",
                    "settable_per_mesh": false,
                    "settable_per_extruder": true,
                    "limit_to_extruder": "raft_base_extruder_nr"
                },
                "raft_base_line_width":
                {
                    "label": "Raft Base Line Width",
                    "description": "Width of the lines in the base raft layer. These should be thick lines to assist in build plate adhesion.",
                    "unit": "mm",
                    "type": "float",
                    "default_value": 0.8,
                    "minimum_value": "0.001",
                    "value": "machine_nozzle_size * 2",
                    "minimum_value_warning": "machine_nozzle_size * 0.5",
                    "maximum_value_warning": "machine_nozzle_size * 3",
                    "enabled": "resolveOrValue('adhesion_type') == 'raft'",
                    "settable_per_mesh": false,
                    "settable_per_extruder": true,
                    "limit_to_extruder": "raft_base_extruder_nr"
                },
                "raft_base_line_spacing":
                {
                    "label": "Raft Base Line Spacing",
                    "description": "The distance between the raft lines for the base raft layer. Wide spacing makes for easy removal of the raft from the build plate.",
                    "unit": "mm",
                    "type": "float",
                    "default_value": 1.6,
                    "value": "raft_base_line_width * 2",
                    "minimum_value": "0",
                    "minimum_value_warning": "raft_base_line_width",
                    "maximum_value_warning": "100",
                    "enabled": "resolveOrValue('adhesion_type') == 'raft'",
                    "settable_per_mesh": false,
                    "settable_per_extruder": true,
                    "limit_to_extruder": "raft_base_extruder_nr"
                },
                "raft_speed":
                {
                    "label": "Raft Print Speed",
                    "description": "The speed at which the raft is printed.",
                    "unit": "mm/s",
                    "type": "float",
                    "default_value": 20,
                    "minimum_value": "0.1",
                    "maximum_value": "math.sqrt(machine_max_feedrate_x ** 2 + machine_max_feedrate_y ** 2)",
                    "maximum_value_warning": "200",
                    "enabled": "resolveOrValue('adhesion_type') == 'raft'",
                    "value": "speed_print / 60 * 30",
                    "settable_per_mesh": false,
                    "settable_per_extruder": true,
                    "limit_to_extruder": "adhesion_extruder_nr",
                    "children":
                    {
                        "raft_surface_speed":
                        {
                            "label": "Raft Top Print Speed",
                            "description": "The speed at which the top raft layers are printed. These should be printed a bit slower, so that the nozzle can slowly smooth out adjacent surface lines.",
                            "unit": "mm/s",
                            "type": "float",
                            "default_value": 20,
                            "minimum_value": "0.1",
                            "maximum_value": "math.sqrt(machine_max_feedrate_x ** 2 + machine_max_feedrate_y ** 2)",
                            "maximum_value_warning": "100",
                            "enabled": "resolveOrValue('adhesion_type') == 'raft' and raft_surface_layers > 0",
                            "value": "raft_speed",
                            "settable_per_mesh": false,
                            "settable_per_extruder": true,
                            "limit_to_extruder": "raft_surface_extruder_nr"
                        },
                        "raft_interface_speed":
                        {
                            "label": "Raft Middle Print Speed",
                            "description": "The speed at which the middle raft layer is printed. This should be printed quite slowly, as the volume of material coming out of the nozzle is quite high.",
                            "unit": "mm/s",
                            "type": "float",
                            "default_value": 15,
                            "value": "raft_speed * 0.75",
                            "minimum_value": "0.1",
                            "maximum_value": "math.sqrt(machine_max_feedrate_x ** 2 + machine_max_feedrate_y ** 2)",
                            "maximum_value_warning": "150",
                            "enabled": "resolveOrValue('adhesion_type') == 'raft' and raft_interface_layers > 0",
                            "settable_per_mesh": false,
                            "settable_per_extruder": true,
                            "limit_to_extruder": "raft_interface_extruder_nr"
                        },
                        "raft_base_speed":
                        {
                            "label": "Raft Base Print Speed",
                            "description": "The speed at which the base raft layer is printed. This should be printed quite slowly, as the volume of material coming out of the nozzle is quite high.",
                            "unit": "mm/s",
                            "type": "float",
                            "default_value": 15,
                            "minimum_value": "0.1",
                            "maximum_value": "math.sqrt(machine_max_feedrate_x ** 2 + machine_max_feedrate_y ** 2)",
                            "maximum_value_warning": "200",
                            "enabled": "resolveOrValue('adhesion_type') == 'raft'",
                            "value": "0.75 * raft_speed",
                            "settable_per_mesh": false,
                            "settable_per_extruder": true,
                            "limit_to_extruder": "raft_base_extruder_nr"
                        }
                    }
                },
                "raft_acceleration":
                {
                    "label": "Raft Print Acceleration",
                    "description": "The acceleration with which the raft is printed.",
                    "unit": "mm/s\u00b2",
                    "type": "float",
                    "default_value": 3000,
                    "minimum_value": "0.1",
                    "minimum_value_warning": "100",
                    "maximum_value_warning": "10000",
                    "value": "acceleration_print",
                    "enabled": "resolveOrValue('adhesion_type') == 'raft' and resolveOrValue('acceleration_enabled')",
                    "settable_per_mesh": false,
                    "limit_to_extruder": "adhesion_extruder_nr",
                    "children":
                    {
                        "raft_surface_acceleration":
                        {
                            "label": "Raft Top Print Acceleration",
                            "description": "The acceleration with which the top raft layers are printed.",
                            "unit": "mm/s\u00b2",
                            "type": "float",
                            "default_value": 3000,
                            "value": "raft_acceleration",
                            "minimum_value": "0.1",
                            "minimum_value_warning": "100",
                            "maximum_value_warning": "10000",
                            "enabled": "resolveOrValue('adhesion_type') == 'raft' and resolveOrValue('acceleration_enabled') and raft_surface_layers > 0",
                            "settable_per_mesh": false,
                            "limit_to_extruder": "raft_surface_extruder_nr"
                        },
                        "raft_interface_acceleration":
                        {
                            "label": "Raft Middle Print Acceleration",
                            "description": "The acceleration with which the middle raft layer is printed.",
                            "unit": "mm/s\u00b2",
                            "type": "float",
                            "default_value": 3000,
                            "value": "raft_acceleration",
                            "minimum_value": "0.1",
                            "minimum_value_warning": "100",
                            "maximum_value_warning": "10000",
                            "enabled": "resolveOrValue('adhesion_type') == 'raft' and resolveOrValue('acceleration_enabled') and raft_interface_layers > 0",
                            "settable_per_mesh": false,
                            "limit_to_extruder": "raft_interface_extruder_nr"
                        },
                        "raft_base_acceleration":
                        {
                            "label": "Raft Base Print Acceleration",
                            "description": "The acceleration with which the base raft layer is printed.",
                            "unit": "mm/s\u00b2",
                            "type": "float",
                            "default_value": 3000,
                            "value": "raft_acceleration",
                            "minimum_value": "0.1",
                            "minimum_value_warning": "100",
                            "maximum_value_warning": "10000",
                            "enabled": "resolveOrValue('adhesion_type') == 'raft' and resolveOrValue('acceleration_enabled')",
                            "settable_per_mesh": false,
                            "limit_to_extruder": "raft_base_extruder_nr"
                        }
                    }
                },
                "raft_jerk":
                {
                    "label": "Raft Print Jerk",
                    "description": "The jerk with which the raft is printed.",
                    "unit": "mm/s",
                    "type": "float",
                    "default_value": 20,
                    "minimum_value": "0",
                    "minimum_value_warning": "5",
                    "maximum_value_warning": "50",
                    "value": "jerk_print",
                    "enabled": "resolveOrValue('adhesion_type') == 'raft' and resolveOrValue('jerk_enabled')",
                    "settable_per_mesh": false,
                    "limit_to_extruder": "adhesion_extruder_nr",
                    "children":
                    {
                        "raft_surface_jerk":
                        {
                            "label": "Raft Top Print Jerk",
                            "description": "The jerk with which the top raft layers are printed.",
                            "unit": "mm/s",
                            "type": "float",
                            "default_value": 20,
                            "value": "raft_jerk",
                            "minimum_value": "0",
                            "minimum_value_warning": "5",
                            "maximum_value_warning": "100",
                            "enabled": "resolveOrValue('adhesion_type') == 'raft' and resolveOrValue('jerk_enabled') and raft_surface_layers > 0",
                            "settable_per_mesh": false,
                            "limit_to_extruder": "raft_surface_extruder_nr"
                        },
                        "raft_interface_jerk":
                        {
                            "label": "Raft Middle Print Jerk",
                            "description": "The jerk with which the middle raft layer is printed.",
                            "unit": "mm/s",
                            "type": "float",
                            "default_value": 20,
                            "value": "raft_jerk",
                            "minimum_value": "0",
                            "minimum_value_warning": "5",
                            "maximum_value_warning": "50",
                            "enabled": "resolveOrValue('adhesion_type') == 'raft' and resolveOrValue('jerk_enabled') and raft_interface_layers > 0",
                            "settable_per_mesh": false,
                            "limit_to_extruder": "raft_interface_extruder_nr"
                        },
                        "raft_base_jerk":
                        {
                            "label": "Raft Base Print Jerk",
                            "description": "The jerk with which the base raft layer is printed.",
                            "unit": "mm/s",
                            "type": "float",
                            "default_value": 20,
                            "value": "raft_jerk",
                            "minimum_value": "0",
                            "minimum_value_warning": "5",
                            "maximum_value_warning": "50",
                            "enabled": "resolveOrValue('adhesion_type') == 'raft' and resolveOrValue('jerk_enabled')",
                            "settable_per_mesh": false,
                            "limit_to_extruder": "raft_base_extruder_nr"
                        }
                    }
                },
                "raft_fan_speed":
                {
                    "label": "Raft Fan Speed",
                    "description": "The fan speed for the raft.",
                    "unit": "%",
                    "type": "float",
                    "minimum_value": "0",
                    "maximum_value": "100",
                    "default_value": 0,
                    "settable_per_mesh": false,
                    "settable_per_extruder": true,
                    "enabled": "resolveOrValue('adhesion_type') == 'raft'",
                    "limit_to_extruder": "adhesion_extruder_nr",
                    "children":
                    {
                        "raft_surface_fan_speed":
                        {
                            "label": "Raft Top Fan Speed",
                            "description": "The fan speed for the top raft layers.",
                            "unit": "%",
                            "type": "float",
                            "minimum_value": "0",
                            "maximum_value": "100",
                            "default_value": 0,
                            "value": "raft_fan_speed",
                            "enabled": "resolveOrValue('adhesion_type') == 'raft' and raft_surface_layers > 0",
                            "settable_per_mesh": false,
                            "settable_per_extruder": true,
                            "limit_to_extruder": "raft_surface_extruder_nr"
                        },
                        "raft_interface_fan_speed":
                        {
                            "label": "Raft Middle Fan Speed",
                            "description": "The fan speed for the middle raft layer.",
                            "unit": "%",
                            "type": "float",
                            "minimum_value": "0",
                            "maximum_value": "100",
                            "default_value": 0,
                            "value": "raft_fan_speed",
                            "enabled": "resolveOrValue('adhesion_type') == 'raft' and raft_interface_layers > 0",
                            "settable_per_mesh": false,
                            "settable_per_extruder": true,
                            "limit_to_extruder": "raft_interface_extruder_nr"
                        },
                        "raft_base_fan_speed":
                        {
                            "label": "Raft Base Fan Speed",
                            "description": "The fan speed for the base raft layer.",
                            "unit": "%",
                            "type": "float",
                            "minimum_value": "0",
                            "maximum_value": "100",
                            "default_value": 0,
                            "value": "raft_fan_speed",
                            "enabled": "resolveOrValue('adhesion_type') == 'raft'",
                            "settable_per_mesh": false,
                            "settable_per_extruder": true,
                            "limit_to_extruder": "raft_base_extruder_nr"
                        }
                    }
                }
            }
        },
        "dual":
        {
            "label": "Dual Extrusion",
            "type": "category",
            "icon": "DualExtrusion",
            "description": "Settings used for printing with multiple extruders.",
            "children":
            {
                "prime_tower_enable":
                {
                    "label": "Enable Prime Tower",
                    "description": "Print a tower next to the print which serves to prime the material after each nozzle switch.",
                    "type": "bool",
                    "enabled": "extruders_enabled_count > 1",
                    "default_value": false,
                    "resolve": "(extruders_enabled_count > 1) and any(extruderValues('prime_tower_enable'))",
                    "settable_per_mesh": false,
                    "settable_per_extruder": false
                },
                "prime_tower_size":
                {
                    "label": "Prime Tower Size",
                    "description": "The width of the prime tower.",
                    "type": "float",
                    "unit": "mm",
                    "enabled": "resolveOrValue('prime_tower_enable')",
                    "default_value": 20,
                    "resolve": "max(extruderValues('prime_tower_size'))",
                    "minimum_value": "0",
                    "maximum_value": "min(0.5 * machine_width, 0.5 * machine_depth)",
                    "minimum_value_warning": "max(extruderValues('prime_tower_line_width')) * 2",
                    "maximum_value_warning": "42",
                    "settable_per_mesh": false,
                    "settable_per_extruder": false
                },
                "prime_tower_min_volume":
                {
                    "label": "Prime Tower Minimum Volume",
                    "description": "The minimum volume for each layer of the prime tower in order to purge enough material.",
                    "unit": "mm\u00b3",
                    "type": "float",
                    "default_value": 6,
                    "minimum_value": "0",
                    "maximum_value_warning": "(resolveOrValue('prime_tower_size') * 0.5) ** 2 * 3.14159 * resolveOrValue('layer_height') - sum(extruderValues('prime_tower_min_volume')) + prime_tower_min_volume",
                    "enabled": "resolveOrValue('prime_tower_enable')",
                    "settable_per_mesh": false,
                    "settable_per_extruder": true
                },
                "prime_tower_position_x":
                {
                    "label": "Prime Tower X Position",
                    "description": "The x coordinate of the position of the prime tower.",
                    "type": "float",
                    "unit": "mm",
                    "enabled": "resolveOrValue('prime_tower_enable')",
                    "default_value": 200,
                    "value": "machine_width - max(extruderValue(skirt_brim_extruder_nr, 'brim_width') * extruderValue(skirt_brim_extruder_nr, 'initial_layer_line_width_factor') / 100 if adhesion_type == 'brim' or (prime_tower_brim_enable and adhesion_type != 'raft') else (extruderValue(adhesion_extruder_nr, 'raft_margin') if adhesion_type == 'raft' else (extruderValue(skirt_brim_extruder_nr, 'skirt_gap') if adhesion_type == 'skirt' else 0)), max(extruderValues('travel_avoid_distance'))) - max(extruderValues('support_offset')) - sum(extruderValues('skirt_brim_line_width')) * extruderValue(skirt_brim_extruder_nr, 'initial_layer_line_width_factor') / 100 - (resolveOrValue('draft_shield_dist') if resolveOrValue('draft_shield_enabled') else 0) - max(map(abs, extruderValues('machine_nozzle_offset_x'))) - 1",
                    "maximum_value": "machine_width / 2 if machine_center_is_zero else machine_width",
                    "minimum_value": "resolveOrValue('prime_tower_size') - machine_width / 2 if machine_center_is_zero else resolveOrValue('prime_tower_size')",
                    "settable_per_mesh": false,
                    "settable_per_extruder": false
                },
                "prime_tower_position_y":
                {
                    "label": "Prime Tower Y Position",
                    "description": "The y coordinate of the position of the prime tower.",
                    "type": "float",
                    "unit": "mm",
                    "enabled": "resolveOrValue('prime_tower_enable')",
                    "default_value": 200,
                    "value": "machine_depth - prime_tower_size - max(extruderValue(skirt_brim_extruder_nr, 'brim_width') * extruderValue(skirt_brim_extruder_nr, 'initial_layer_line_width_factor') / 100 if adhesion_type == 'brim' or (prime_tower_brim_enable and adhesion_type != 'raft') else (extruderValue(adhesion_extruder_nr, 'raft_margin') if adhesion_type == 'raft' else (extruderValue(skirt_brim_extruder_nr, 'skirt_gap') if adhesion_type == 'skirt' else 0)), max(extruderValues('travel_avoid_distance'))) - max(extruderValues('support_offset')) - sum(extruderValues('skirt_brim_line_width')) * extruderValue(skirt_brim_extruder_nr, 'initial_layer_line_width_factor') / 100 - (resolveOrValue('draft_shield_dist') if resolveOrValue('draft_shield_enabled') else 0) - max(map(abs, extruderValues('machine_nozzle_offset_y'))) - 3",
                    "maximum_value": "machine_depth / 2 - resolveOrValue('prime_tower_size') if machine_center_is_zero else machine_depth - resolveOrValue('prime_tower_size')",
                    "minimum_value": "machine_depth / -2 if machine_center_is_zero else 0",
                    "settable_per_mesh": false,
                    "settable_per_extruder": false
                },
                "prime_tower_wipe_enabled":
                {
                    "label": "Wipe Inactive Nozzle on Prime Tower",
                    "description": "After printing the prime tower with one nozzle, wipe the oozed material from the other nozzle off on the prime tower.",
                    "type": "bool",
                    "enabled": "resolveOrValue('prime_tower_enable')",
                    "default_value": true,
                    "settable_per_mesh": false,
                    "settable_per_extruder": true
                },
                "prime_tower_brim_enable":
                {
                    "label": "Prime Tower Brim",
                    "description": "Prime-towers might need the extra adhesion afforded by a brim even if the model doesn't. Presently can't be used with the 'Raft' adhesion-type.",
                    "type": "bool",
                    "enabled": "resolveOrValue('prime_tower_enable') and (resolveOrValue('adhesion_type') != 'raft')",
                    "resolve": "resolveOrValue('prime_tower_enable') and (resolveOrValue('adhesion_type') in ('none', 'skirt', 'brim'))",
                    "default_value": false,
                    "settable_per_mesh": false,
                    "settable_per_extruder": false
                },
                "ooze_shield_enabled":
                {
                    "label": "Enable Ooze Shield",
                    "description": "Enable exterior ooze shield. This will create a shell around the model which is likely to wipe a second nozzle if it's at the same height as the first nozzle.",
                    "type": "bool",
                    "resolve": "any(extruderValues('ooze_shield_enabled'))",
                    "enabled": "extruders_enabled_count > 1",
                    "default_value": false,
                    "settable_per_mesh": false,
                    "settable_per_extruder": false
                },
                "ooze_shield_angle":
                {
                    "label": "Ooze Shield Angle",
                    "description": "The maximum angle a part in the ooze shield will have. With 0 degrees being vertical, and 90 degrees being horizontal. A smaller angle leads to less failed ooze shields, but more material.",
                    "type": "float",
                    "unit": "\u00b0",
                    "enabled": "resolveOrValue('ooze_shield_enabled')",
                    "default_value": 60,
                    "resolve": "min(extruderValues('ooze_shield_angle'))",
                    "minimum_value": "0",
                    "maximum_value": "90",
                    "settable_per_mesh": false,
                    "settable_per_extruder": false
                },
                "ooze_shield_dist":
                {
                    "label": "Ooze Shield Distance",
                    "description": "Distance of the ooze shield from the print, in the X/Y directions.",
                    "type": "float",
                    "unit": "mm",
                    "enabled": "resolveOrValue('ooze_shield_enabled')",
                    "default_value": 2,
                    "resolve": "max(extruderValues('ooze_shield_dist'))",
                    "minimum_value": "0",
                    "maximum_value_warning": "20",
                    "settable_per_mesh": false,
                    "settable_per_extruder": false
                },
                "switch_extruder_retraction_amount":
                {
                    "label": "Nozzle Switch Retraction Distance",
                    "description": "The amount of retraction when switching extruders. Set to 0 for no retraction at all. This should generally be the same as the length of the heat zone.",
                    "type": "float",
                    "unit": "mm",
                    "enabled": "retraction_enable and extruders_enabled_count > 1",
                    "default_value": 20,
                    "value": "machine_heat_zone_length",
                    "minimum_value_warning": "0",
                    "maximum_value_warning": "100",
                    "settable_per_mesh": false,
                    "settable_per_extruder": true
                },
                "switch_extruder_retraction_speeds":
                {
                    "label": "Nozzle Switch Retraction Speed",
                    "description": "The speed at which the filament is retracted. A higher retraction speed works better, but a very high retraction speed can lead to filament grinding.",
                    "type": "float",
                    "unit": "mm/s",
                    "enabled": "retraction_enable and extruders_enabled_count > 1",
                    "default_value": 20,
                    "minimum_value": "0.1",
                    "minimum_value_warning": "1",
                    "maximum_value": "machine_max_feedrate_e if retraction_enable else float('inf')",
                    "maximum_value_warning": "70",
                    "settable_per_mesh": false,
                    "settable_per_extruder": true,
                    "children":
                    {
                        "switch_extruder_retraction_speed":
                        {
                            "label": "Nozzle Switch Retract Speed",
                            "description": "The speed at which the filament is retracted during a nozzle switch retract.",
                            "type": "float",
                            "unit": "mm/s",
                            "enabled": "retraction_enable and extruders_enabled_count > 1",
                            "default_value": 20,
                            "value": "switch_extruder_retraction_speeds",
                            "minimum_value": "0.1",
                            "minimum_value_warning": "1",
                            "maximum_value": "machine_max_feedrate_e if retraction_enable else float('inf')",
                            "maximum_value_warning": "70",
                            "settable_per_mesh": false,
                            "settable_per_extruder": true
                        },
                        "switch_extruder_prime_speed":
                        {
                            "label": "Nozzle Switch Prime Speed",
                            "description": "The speed at which the filament is pushed back after a nozzle switch retraction.",
                            "type": "float",
                            "unit": "mm/s",
                            "enabled": "retraction_enable and extruders_enabled_count > 1",
                            "default_value": 20,
                            "value": "switch_extruder_retraction_speeds",
                            "minimum_value": "0.1",
                            "minimum_value_warning": "1",
                            "maximum_value": "machine_max_feedrate_e if retraction_enable else float('inf')",
                            "maximum_value_warning": "70",
                            "settable_per_mesh": false,
                            "settable_per_extruder": true
                        }
                    }
                },
                "switch_extruder_extra_prime_amount":
                {
                    "label": "Nozzle Switch Extra Prime Amount",
                    "description": "Extra material to prime after nozzle switching.",
                    "type": "float",
                    "unit": "mm\u00b3",
                    "default_value": 0,
                    "minimum_value_warning": "0",
                    "maximum_value_warning": "100",
                    "enabled": "retraction_enable and extruders_enabled_count > 1",
                    "settable_per_mesh": false,
                    "settable_per_extruder": true
                }
            }
        },
        "meshfix":
        {
            "label": "Mesh Fixes",
            "type": "category",
            "icon": "Bandage",
            "description": "Make the meshes more suited for 3D printing.",
            "children":
            {
                "meshfix_union_all":
                {
                    "label": "Union Overlapping Volumes",
                    "description": "Ignore the internal geometry arising from overlapping volumes within a mesh and print the volumes as one. This may cause unintended internal cavities to disappear.",
                    "type": "bool",
                    "default_value": true,
                    "value": "magic_mesh_surface_mode != 'surface'",
                    "settable_per_mesh": true
                },
                "meshfix_union_all_remove_holes":
                {
                    "label": "Remove All Holes",
                    "description": "Remove the holes in each layer and keep only the outside shape. This will ignore any invisible internal geometry. However, it also ignores layer holes which can be viewed from above or below.",
                    "type": "bool",
                    "default_value": false,
                    "value": "magic_spiralize",
                    "settable_per_mesh": true
                },
                "meshfix_extensive_stitching":
                {
                    "label": "Extensive Stitching",
                    "description": "Extensive stitching tries to stitch up open holes in the mesh by closing the hole with touching polygons. This option can introduce a lot of processing time.",
                    "type": "bool",
                    "default_value": false,
                    "settable_per_mesh": true
                },
                "meshfix_keep_open_polygons":
                {
                    "label": "Keep Disconnected Faces",
                    "description": "Normally Cura tries to stitch up small holes in the mesh and remove parts of a layer with big holes. Enabling this option keeps those parts which cannot be stitched. This option should be used as a last resort option when everything else fails to produce proper g-code.",
                    "type": "bool",
                    "default_value": false,
                    "settable_per_mesh": true
                },
                "multiple_mesh_overlap":
                {
                    "label": "Merged Meshes Overlap",
                    "description": "Make meshes which are touching each other overlap a bit. This makes them bond together better.",
                    "type": "float",
                    "unit": "mm",
                    "default_value": 0.15,
                    "minimum_value": "0",
                    "maximum_value_warning": "1.0",
                    "limit_to_extruder": "wall_0_extruder_nr",
                    "settable_per_mesh": true
                },
                "carve_multiple_volumes":
                {
                    "label": "Remove Mesh Intersection",
                    "description": "Remove areas where multiple meshes are overlapping with each other. This may be used if merged dual material objects overlap with each other.",
                    "type": "bool",
                    "default_value": true,
                    "value": "extruders_enabled_count > 1",
                    "enabled": "all(p != 'surface' for p in extruderValues('magic_mesh_surface_mode'))",
                    "settable_per_mesh": false,
                    "settable_per_extruder": false,
                    "settable_per_meshgroup": true
                },
                "alternate_carve_order":
                {
                    "label": "Alternate Mesh Removal",
                    "description": "Switch to which mesh intersecting volumes will belong with every layer, so that the overlapping meshes become interwoven. Turning this setting off will cause one of the meshes to obtain all of the volume in the overlap, while it is removed from the other meshes.",
                    "type": "bool",
                    "default_value": true,
                    "enabled": "carve_multiple_volumes and all(p != 'surface' for p in extruderValues('magic_mesh_surface_mode'))",
                    "settable_per_mesh": false,
                    "settable_per_extruder": false,
                    "settable_per_meshgroup": true
                },
                "remove_empty_first_layers":
                {
                    "label": "Remove Empty First Layers",
                    "description": "Remove empty layers beneath the first printed layer if they are present. Disabling this setting can cause empty first layers if the Slicing Tolerance setting is set to Exclusive or Middle.",
                    "type": "bool",
                    "default_value": true,
                    "enabled": "not (support_enable or support_meshes_present)",
                    "settable_per_mesh": false,
                    "settable_per_extruder": false
                },
                "meshfix_maximum_resolution":
                {
                    "label": "Maximum Resolution",
                    "description": "The minimum size of a line segment after slicing. If you increase this, the mesh will have a lower resolution. This may allow the printer to keep up with the speed it has to process g-code and will increase slice speed by removing details of the mesh that it can't process anyway.",
                    "type": "float",
                    "unit": "mm",
                    "default_value": 0.5,
                    "minimum_value": "0.001",
                    "minimum_value_warning": "0.01",
                    "maximum_value_warning": "3",
                    "settable_per_mesh": true
                },
                "meshfix_maximum_travel_resolution":
                {
                    "label": "Maximum Travel Resolution",
                    "description": "The minimum size of a travel line segment after slicing. If you increase this, the travel moves will have less smooth corners. This may allow the printer to keep up with the speed it has to process g-code, but it may cause model avoidance to become less accurate.",
                    "type": "float",
                    "unit": "mm",
                    "default_value": 1.0,
                    "value": "min(meshfix_maximum_resolution * speed_travel / speed_print, 2 * line_width)",
                    "minimum_value": "0.001",
                    "minimum_value_warning": "0.05",
                    "maximum_value_warning": "10",
                    "settable_per_mesh": false,
                    "settable_per_extruder": true
                },
                "meshfix_maximum_deviation":
                {
                    "label": "Maximum Deviation",
                    "description": "The maximum deviation allowed when reducing the resolution for the Maximum Resolution setting. If you increase this, the print will be less accurate, but the g-code will be smaller. Maximum Deviation is a limit for Maximum Resolution, so if the two conflict the Maximum Deviation will always be held true.",
                    "type": "float",
                    "unit": "mm",
                    "default_value": 0.025,
                    "minimum_value": "0.001",
                    "minimum_value_warning": "0.01",
                    "maximum_value_warning": "0.3",
                    "settable_per_mesh": true
                },
                "meshfix_maximum_extrusion_area_deviation":
                {
                    "label": "Maximum Extrusion Area Deviation",
                    "description": "The maximum extrusion area deviation allowed when removing intermediate points from a straight line. An intermediate point may serve as width-changing point in a long straight line. Therefore, if it is removed, it will cause the line to have a uniform width and, as a result, lose (or gain) a bit of extrusion area. If you increase this you may notice slight under- (or over-) extrusion in between straight parallel walls, as more intermediate width-changing points will be allowed to be removed. Your print will be less accurate, but the g-code will be smaller.",
                    "type": "float",
                    "unit": "\u03bcm\u00b2",
                    "default_value": 50000,
                    "minimum_value": "0",
                    "minimum_value_warning": "500",
                    "maximum_value_warning": "100000",
                    "settable_per_mesh": true
                }
            }
        },
        "blackmagic":
        {
            "label": "Special Modes",
            "type": "category",
            "icon": "BlackMagic",
            "description": "Non-traditional ways to print your models.",
            "children":
            {
                "print_sequence":
                {
                    "label": "Print Sequence",
                    "description": "Whether to print all models one layer at a time or to wait for one model to finish, before moving on to the next. One at a time mode is possible if a) only one extruder is enabled and b) all models are separated in such a way that the whole print head can move in between and all models are lower than the distance between the nozzle and the X/Y axes.",
                    "type": "enum",
                    "options":
                    {
                        "all_at_once": "All at Once",
                        "one_at_a_time": "One at a Time"
                    },
                    "default_value": "all_at_once",
                    "enabled": "extruders_enabled_count == 1",
                    "settable_per_mesh": false,
                    "settable_per_extruder": false,
                    "settable_per_meshgroup": false
                },
                "infill_mesh":
                {
                    "label": "Infill Mesh",
                    "description": "Use this mesh to modify the infill of other meshes with which it overlaps. Replaces infill regions of other meshes with regions for this mesh. It's suggested to only print one Wall and no Top/Bottom Skin for this mesh.",
                    "type": "bool",
                    "default_value": false,
                    "settable_per_mesh": true,
                    "settable_per_extruder": false,
                    "settable_per_meshgroup": false,
                    "settable_globally": false
                },
                "infill_mesh_order":
                {
                    "label": "Mesh Processing Rank",
                    "description": "Determines the priority of this mesh when considering multiple overlapping infill meshes. Areas where multiple infill meshes overlap will take on the settings of the mesh with the highest rank. An infill mesh with a higher rank will modify the infill of infill meshes with lower rank and normal meshes.",
                    "default_value": 0,
                    "value": "1 if infill_mesh else 0",
                    "minimum_value_warning": "1",
                    "maximum_value_warning": "50",
                    "type": "int",
                    "settable_per_mesh": true,
                    "settable_per_extruder": false,
                    "settable_per_meshgroup": false,
                    "settable_globally": false
                },
                "cutting_mesh":
                {
                    "label": "Cutting Mesh",
                    "description": "Limit the volume of this mesh to within other meshes. You can use this to make certain areas of one mesh print with different settings and with a whole different extruder.",
                    "type": "bool",
                    "default_value": false,
                    "settable_per_mesh": true,
                    "settable_per_extruder": false,
                    "settable_per_meshgroup": false,
                    "settable_globally": false
                },
                "mold_enabled":
                {
                    "label": "Mold",
                    "description": "Print models as a mold, which can be cast in order to get a model which resembles the models on the build plate.",
                    "type": "bool",
                    "default_value": false,
                    "settable_per_mesh": true
                },
                "mold_width":
                {
                    "label": "Minimal Mold Width",
                    "description": "The minimal distance between the outside of the mold and the outside of the model.",
                    "unit": "mm",
                    "type": "float",
                    "minimum_value_warning": "wall_line_width_0 * 2",
                    "maximum_value_warning": "100",
                    "default_value": 5,
                    "settable_per_mesh": true,
                    "enabled": "mold_enabled"
                },
                "mold_roof_height":
                {
                    "label": "Mold Roof Height",
                    "description": "The height above horizontal parts in your model which to print mold.",
                    "unit": "mm",
                    "type": "float",
                    "minimum_value": "0",
                    "maximum_value_warning": "5",
                    "default_value": 0.5,
                    "settable_per_mesh": true,
                    "enabled": "mold_enabled"
                },
                "mold_angle":
                {
                    "label": "Mold Angle",
                    "description": "The angle of overhang of the outer walls created for the mold. 0\u00b0 will make the outer shell of the mold vertical, while 90\u00b0 will make the outside of the model follow the contour of the model.",
                    "unit": "\u00b0",
                    "type": "float",
                    "minimum_value": "-89",
                    "minimum_value_warning": "0",
                    "maximum_value_warning": "support_angle",
                    "maximum_value": "90",
                    "default_value": 40,
                    "settable_per_mesh": true,
                    "enabled": "mold_enabled"
                },
                "support_mesh":
                {
                    "label": "Support Mesh",
                    "description": "Use this mesh to specify support areas. This can be used to generate support structure.",
                    "type": "bool",
                    "default_value": false,
                    "settable_per_mesh": true,
                    "settable_per_extruder": false,
                    "settable_per_meshgroup": false,
                    "settable_globally": false
                },
                "anti_overhang_mesh":
                {
                    "label": "Anti Overhang Mesh",
                    "description": "Use this mesh to specify where no part of the model should be detected as overhang. This can be used to remove unwanted support structure.",
                    "type": "bool",
                    "default_value": false,
                    "settable_per_mesh": true,
                    "settable_per_extruder": false,
                    "settable_per_meshgroup": false,
                    "settable_globally": false
                },
                "magic_mesh_surface_mode":
                {
                    "label": "Surface Mode",
                    "description": "Treat the model as a surface only, a volume, or volumes with loose surfaces. The normal print mode only prints enclosed volumes. \"Surface\" prints a single wall tracing the mesh surface with no infill and no top/bottom skin. \"Both\" prints enclosed volumes like normal and any remaining polygons as surfaces.",
                    "type": "enum",
                    "options":
                    {
                        "normal": "Normal",
                        "surface": "Surface",
                        "both": "Both"
                    },
                    "default_value": "normal",
                    "settable_per_mesh": true
                },
                "magic_spiralize":
                {
                    "label": "Spiralize Outer Contour",
                    "description": "Spiralize smooths out the Z move of the outer edge. This will create a steady Z increase over the whole print. This feature turns a solid model into a single walled print with a solid bottom. This feature should only be enabled when each layer only contains a single part.",
                    "type": "bool",
                    "default_value": false,
                    "settable_per_mesh": false,
                    "settable_per_extruder": false
                },
                "smooth_spiralized_contours":
                {
                    "label": "Smooth Spiralized Contours",
                    "description": "Smooth the spiralized contours to reduce the visibility of the Z seam (the Z seam should be barely visible on the print but will still be visible in the layer view). Note that smoothing will tend to blur fine surface details.",
                    "type": "bool",
                    "default_value": true,
                    "enabled": "magic_spiralize",
                    "settable_per_mesh": false,
                    "settable_per_extruder": false
                },
                "relative_extrusion":
                {
                    "label": "Relative Extrusion",
                    "description": "Use relative extrusion rather than absolute extrusion. Using relative E-steps makes for easier post-processing of the g-code. However, it's not supported by all printers and it may produce very slight deviations in the amount of deposited material compared to absolute E-steps. Irrespective of this setting, the extrusion mode will always be set to absolute before any g-code script is output.",
                    "type": "bool",
                    "default_value": false,
                    "value": "machine_gcode_flavor==\"RepRap (RepRap)\"",
                    "settable_per_mesh": false,
                    "settable_per_extruder": false
                }
            }
        },
        "experimental":
        {
            "label": "Experimental",
            "type": "category",
            "icon": "Experiment",
            "description": "Features that haven't completely been fleshed out yet.",
            "children":
            {
                "slicing_tolerance":
                {
                    "label": "Slicing Tolerance",
                    "description": "Vertical tolerance in the sliced layers. The contours of a layer are normally generated by taking cross sections through the middle of each layer's thickness (Middle). Alternatively each layer can have the areas which fall inside of the volume throughout the entire thickness of the layer (Exclusive) or a layer has the areas which fall inside anywhere within the layer (Inclusive). Inclusive retains the most details, Exclusive makes for the best fit and Middle stays closest to the original surface.",
                    "type": "enum",
                    "options":
                    {
                        "middle": "Middle",
                        "exclusive": "Exclusive",
                        "inclusive": "Inclusive"
                    },
                    "default_value": "middle",
                    "settable_per_mesh": true
                },
                "infill_enable_travel_optimization":
                {
                    "label": "Infill Travel Optimization",
                    "description": "When enabled, the order in which the infill lines are printed is optimized to reduce the distance travelled. The reduction in travel time achieved very much depends on the model being sliced, infill pattern, density, etc. Note that, for some models that have many small areas of infill, the time to slice the model may be greatly increased.",
                    "type": "bool",
                    "enabled": "resolveOrValue('retraction_combing') != 'off'",
                    "default_value": false,
                    "settable_per_mesh": true
                },
                "material_flow_temp_graph":
                {
                    "label": "Flow Temperature Graph",
                    "description": "Data linking material flow (in mm3 per second) to temperature (degrees Celsius).",
                    "unit": "[[mm\u00b3,\u00b0C]]",
                    "type": "str",
                    "default_value": "[[3.5, 200],[7.0, 240]]",
                    "enabled": "False and machine_nozzle_temp_enabled",
                    "settable_per_mesh": false,
                    "settable_per_extruder": true
                },
                "minimum_polygon_circumference":
                {
                    "label": "Minimum Polygon Circumference",
                    "description": "Polygons in sliced layers that have a circumference smaller than this amount will be filtered out. Lower values lead to higher resolution mesh at the cost of slicing time. It is meant mostly for high resolution SLA printers and very tiny 3D models with a lot of details.",
                    "unit": "mm",
                    "type": "float",
                    "default_value": 1.0,
                    "minimum_value": "0",
                    "minimum_value_warning": "0.05",
                    "maximum_value_warning": "1.0",
                    "settable_per_mesh": true,
                    "settable_per_extruder": false
                },
                "interlocking_enable":
                {
                    "label": "Generate Interlocking Structure",
                    "description": "At the locations where models touch, generate an interlocking beam structure. This improves the adhesion between models, especially models printed in different materials.",
                    "type": "bool",
                    "enabled": "extruders_enabled_count > 1",
                    "default_value": false,
                    "resolve": "(extruders_enabled_count > 1) and any(extruderValues('interlocking_enable'))",
                    "settable_per_mesh": false,
                    "settable_per_extruder": false
                },
                "interlocking_beam_width":
                {
                    "label": "Interlocking Beam Width",
                    "description": "The width of the interlocking structure beams.",
                    "type": "float",
                    "unit": "mm",
                    "enabled": "extruders_enabled_count > 1 and resolveOrValue('interlocking_enable')",
                    "default_value": 0.8,
                    "value": "2 * wall_line_width_0",
                    "minimum_value": "min_odd_wall_line_width",
                    "maximum_value": "min(0.5 * machine_width, 0.5 * machine_depth)",
                    "maximum_value_warning": "max(extruderValues('wall_line_width_0')) * 6",
                    "settable_per_mesh": true,
                    "settable_per_extruder": true
                },
                "interlocking_orientation":
                {
                    "label": "Interlocking Structure Orientation",
                    "description": "The height of the beams of the interlocking structure, measured in number of layers. Less layers is stronger, but more prone to defects.",
                    "unit": "\u00b0",
                    "type": "float",
                    "enabled": "extruders_enabled_count > 1 and resolveOrValue('interlocking_enable')",
                    "default_value": 22.5,
                    "minimum_value": "0",
                    "maximum_value": "360",
                    "resolve": "min(extruderValues('interlocking_orientation'))",
                    "settable_per_mesh": false,
                    "settable_per_extruder": false
                },
                "interlocking_beam_layer_count":
                {
                    "label": "Interlocking Beam Layer Count",
                    "description": "The height of the beams of the interlocking structure, measured in number of layers. Less layers is stronger, but more prone to defects.",
                    "type": "int",
                    "enabled": "extruders_enabled_count > 1 and resolveOrValue('interlocking_enable')",
                    "default_value": 2,
                    "minimum_value": "1",
                    "maximum_value_warning": "50",
                    "resolve": "max(extruderValues('interlocking_beam_layer_count'))",
                    "settable_per_mesh": false,
                    "settable_per_extruder": false
                },
                "interlocking_depth":
                {
                    "label": "Interlocking Depth",
                    "description": "The distance from the boundary between models to generate interlocking structure, measured in cells. Too few cells will result in poor adhesion.",
                    "type": "int",
                    "enabled": "extruders_enabled_count > 1 and resolveOrValue('interlocking_enable')",
                    "default_value": 2,
                    "minimum_value": "1",
                    "maximum_value": "10",
                    "maximum_value_warning": "5",
                    "resolve": "max(extruderValues('interlocking_depth'))",
                    "settable_per_mesh": false,
                    "settable_per_extruder": false
                },
                "interlocking_boundary_avoidance":
                {
                    "label": "Interlocking Boundary Avoidance",
                    "description": "The distance from the outside of a model where interlocking structures will not be generated, measured in cells.",
                    "type": "int",
                    "enabled": "extruders_enabled_count > 1 and resolveOrValue('interlocking_enable')",
                    "default_value": 2,
                    "minimum_value": "0",
                    "minimum_value_warning": "resolveOrValue('interlocking_depth')",
                    "maximum_value": "10",
                    "maximum_value_warning": "5",
                    "resolve": "max(extruderValues('interlocking_boundary_avoidance'))",
                    "settable_per_mesh": false,
                    "settable_per_extruder": false
                },
                "support_skip_some_zags":
                {
                    "label": "Break Up Support In Chunks",
                    "description": "Skip some support line connections to make the support structure easier to break away. This setting is applicable to the Zig Zag support infill pattern.",
                    "type": "bool",
                    "default_value": false,
                    "enabled": "(support_enable  or support_meshes_present) and support_pattern == 'zigzag'",
                    "limit_to_extruder": "support_infill_extruder_nr",
                    "settable_per_mesh": false,
                    "settable_per_extruder": true
                },
                "support_skip_zag_per_mm":
                {
                    "label": "Support Chunk Size",
                    "description": "Leave out a connection between support lines once every N millimeter to make the support structure easier to break away.",
                    "type": "float",
                    "unit": "mm",
                    "default_value": 20,
                    "minimum_value": "0",
                    "minimum_value_warning": "support_line_distance",
                    "enabled": "(support_enable or support_meshes_present) and support_pattern == 'zigzag' and support_skip_some_zags",
                    "limit_to_extruder": "support_infill_extruder_nr",
                    "settable_per_mesh": false,
                    "settable_per_extruder": true,
                    "children":
                    {
                        "support_zag_skip_count":
                        {
                            "label": "Support Chunk Line Count",
                            "description": "Skip one in every N connection lines to make the support structure easier to break away.",
                            "type": "int",
                            "default_value": 5,
                            "value": "0 if support_line_distance == 0 else round(support_skip_zag_per_mm / support_line_distance)",
                            "minimum_value": "1",
                            "minimum_value_warning": "3",
                            "enabled": "(support_enable or support_meshes_present) and support_pattern == 'zigzag' and support_skip_some_zags",
                            "limit_to_extruder": "support_infill_extruder_nr",
                            "settable_per_mesh": false,
                            "settable_per_extruder": true
                        }
                    }
                },
                "draft_shield_enabled":
                {
                    "label": "Enable Draft Shield",
                    "description": "This will create a wall around the model, which traps (hot) air and shields against exterior airflow. Especially useful for materials which warp easily.",
                    "type": "bool",
                    "default_value": false,
                    "settable_per_mesh": false,
                    "settable_per_extruder": false
                },
                "draft_shield_dist":
                {
                    "label": "Draft Shield X/Y Distance",
                    "description": "Distance of the draft shield from the print, in the X/Y directions.",
                    "unit": "mm",
                    "type": "float",
                    "minimum_value": "0",
                    "maximum_value_warning": "10",
                    "default_value": 10,
                    "resolve": "max(extruderValues('draft_shield_dist'))",
                    "enabled": "draft_shield_enabled",
                    "settable_per_mesh": false,
                    "settable_per_extruder": false
                },
                "draft_shield_height_limitation":
                {
                    "label": "Draft Shield Limitation",
                    "description": "Set the height of the draft shield. Choose to print the draft shield at the full height of the model or at a limited height.",
                    "type": "enum",
                    "options":
                    {
                        "full": "Full",
                        "limited": "Limited"
                    },
                    "default_value": "full",
                    "resolve": "'full' if 'full' in extruderValues('draft_shield_height_limitation') else 'limited'",
                    "enabled": "draft_shield_enabled",
                    "settable_per_mesh": false,
                    "settable_per_extruder": false
                },
                "draft_shield_height":
                {
                    "label": "Draft Shield Height",
                    "description": "Height limitation of the draft shield. Above this height no draft shield will be printed.",
                    "unit": "mm",
                    "type": "float",
                    "minimum_value": "0",
                    "maximum_value_warning": "9999",
                    "default_value": 10,
                    "value": "10",
                    "enabled": "draft_shield_enabled and draft_shield_height_limitation == 'limited'",
                    "settable_per_mesh": false,
                    "settable_per_extruder": false
                },
                "conical_overhang_enabled":
                {
                    "label": "Make Overhang Printable",
                    "description": "Change the geometry of the printed model such that minimal support is required. Steep overhangs will become shallow overhangs. Overhanging areas will drop down to become more vertical.",
                    "type": "bool",
                    "default_value": false
                },
                "conical_overhang_angle":
                {
                    "label": "Maximum Model Angle",
                    "description": "The maximum angle of overhangs after the they have been made printable. At a value of 0\u00b0 all overhangs are replaced by a piece of model connected to the build plate, 90\u00b0 will not change the model in any way.",
                    "unit": "\u00b0",
                    "type": "float",
                    "minimum_value": "-89",
                    "minimum_value_warning": "0",
                    "maximum_value": "89",
                    "default_value": 50,
                    "enabled": "conical_overhang_enabled"
                },
                "conical_overhang_hole_size":
                {
                    "label": "Maximum Overhang Hole Area",
                    "description": "The maximum area of a hole in the base of the model before it's removed by Make Overhang Printable.  Holes smaller than this will be retained.  A value of 0 mm\u00b2 will fill all holes in the models base.",
                    "unit": "mm\u00b2",
                    "type": "float",
                    "minimum_value": "0",
                    "minimum_value_warning": "0",
                    "default_value": 0,
                    "enabled": "conical_overhang_enabled"
                },
                "coasting_enable":
                {
                    "label": "Enable Coasting",
                    "description": "Coasting replaces the last part of an extrusion path with a travel path. The oozed material is used to print the last piece of the extrusion path in order to reduce stringing.",
                    "type": "bool",
                    "default_value": false,
                    "settable_per_mesh": false,
                    "settable_per_extruder": true
                },
                "coasting_volume":
                {
                    "label": "Coasting Volume",
                    "description": "The volume otherwise oozed. This value should generally be close to the nozzle diameter cubed.",
                    "unit": "mm\u00b3",
                    "type": "float",
                    "default_value": 0.064,
                    "minimum_value": "0",
                    "maximum_value_warning": "machine_nozzle_size * 5",
                    "enabled": "coasting_enable",
                    "settable_per_mesh": false,
                    "settable_per_extruder": true
                },
                "coasting_min_volume":
                {
                    "label": "Minimum Volume Before Coasting",
                    "description": "The smallest volume an extrusion path should have before allowing coasting. For smaller extrusion paths, less pressure has been built up in the bowden tube and so the coasted volume is scaled linearly. This value should always be larger than the Coasting Volume.",
                    "unit": "mm\u00b3",
                    "type": "float",
                    "default_value": 0.8,
                    "minimum_value": "0",
                    "maximum_value_warning": "10.0",
                    "enabled": "coasting_enable",
                    "settable_per_mesh": false,
                    "settable_per_extruder": true
                },
                "coasting_speed":
                {
                    "label": "Coasting Speed",
                    "description": "The speed by which to move during coasting, relative to the speed of the extrusion path. A value slightly under 100% is advised, since during the coasting move the pressure in the bowden tube drops.",
                    "unit": "%",
                    "type": "float",
                    "default_value": 90,
                    "minimum_value": "0.0001",
                    "maximum_value_warning": "100",
                    "enabled": "coasting_enable",
                    "settable_per_mesh": false,
                    "settable_per_extruder": true
                },
                "cross_infill_pocket_size":
                {
                    "label": "Cross 3D Pocket Size",
                    "description": "The size of pockets at four-way crossings in the cross 3D pattern at heights where the pattern is touching itself.",
                    "unit": "mm",
                    "type": "float",
                    "default_value": 2.0,
                    "value": "infill_line_distance",
                    "minimum_value": "0",
                    "maximum_value_warning": "infill_line_distance * math.sqrt(2)",
                    "enabled": "infill_pattern == 'cross_3d'",
                    "limit_to_extruder": "infill_extruder_nr",
                    "settable_per_mesh": true
                },
                "cross_infill_density_image":
                {
                    "label": "Cross Infill Density Image",
                    "description": "The file location of an image of which the brightness values determine the minimal density at the corresponding location in the infill of the print.",
                    "type": "str",
                    "default_value": "",
                    "enabled": "infill_pattern == 'cross' or infill_pattern == 'cross_3d'",
                    "limit_to_extruder": "infill_extruder_nr",
                    "settable_per_mesh": true
                },
                "cross_support_density_image":
                {
                    "label": "Cross Fill Density Image for Support",
                    "description": "The file location of an image of which the brightness values determine the minimal density at the corresponding location in the support.",
                    "type": "str",
                    "default_value": "",
                    "enabled": "support_pattern == 'cross' or support_pattern == 'cross_3d'",
                    "limit_to_extruder": "support_infill_extruder_nr",
                    "settable_per_mesh": false,
                    "settable_per_extruder": true
                },
                "support_conical_enabled":
                {
                    "label": "Enable Conical Support",
                    "description": "Make support areas smaller at the bottom than at the overhang.",
                    "type": "bool",
                    "default_value": false,
                    "enabled": "support_enable and support_structure != 'tree'",
                    "limit_to_extruder": "support_infill_extruder_nr",
                    "settable_per_mesh": true
                },
                "support_conical_angle":
                {
                    "label": "Conical Support Angle",
                    "description": "The angle of the tilt of conical support. With 0 degrees being vertical, and 90 degrees being horizontal. Smaller angles cause the support to be more sturdy, but consist of more material. Negative angles cause the base of the support to be wider than the top.",
                    "unit": "\u00b0",
                    "type": "float",
                    "minimum_value": "-90",
                    "minimum_value_warning": "-45",
                    "maximum_value_warning": "45",
                    "maximum_value": "90",
                    "default_value": 30,
                    "enabled": "support_conical_enabled and support_enable and support_structure != 'tree'",
                    "limit_to_extruder": "support_infill_extruder_nr",
                    "settable_per_mesh": true
                },
                "support_conical_min_width":
                {
                    "label": "Conical Support Minimum Width",
                    "description": "Minimum width to which the base of the conical support area is reduced. Small widths can lead to unstable support structures.",
                    "unit": "mm",
                    "default_value": 5.0,
                    "minimum_value": "0",
                    "minimum_value_warning": "machine_nozzle_size * 3",
                    "maximum_value_warning": "100.0",
                    "type": "float",
                    "enabled": "support_conical_enabled and support_enable and support_structure != 'tree' and support_conical_angle > 0",
                    "limit_to_extruder": "support_infill_extruder_nr",
                    "settable_per_mesh": true
                },
                "magic_fuzzy_skin_enabled":
                {
                    "label": "Fuzzy Skin",
                    "description": "Randomly jitter while printing the outer wall, so that the surface has a rough and fuzzy look.",
                    "type": "bool",
                    "default_value": false,
                    "enabled": "not interlocking_enable",
                    "limit_to_extruder": "wall_0_extruder_nr",
                    "settable_per_mesh": true
                },
                "magic_fuzzy_skin_outside_only":
                {
                    "label": "Fuzzy Skin Outside Only",
                    "description": "Jitter only the parts' outlines and not the parts' holes.",
                    "type": "bool",
                    "default_value": false,
                    "enabled": "magic_fuzzy_skin_enabled and not interlocking_enable",
                    "limit_to_extruder": "wall_0_extruder_nr",
                    "settable_per_mesh": true
                },
                "magic_fuzzy_skin_thickness":
                {
                    "label": "Fuzzy Skin Thickness",
                    "description": "The width within which to jitter. It's advised to keep this below the outer wall width, since the inner walls are unaltered.",
                    "type": "float",
                    "unit": "mm",
                    "default_value": 0.3,
                    "minimum_value": "0.001",
                    "maximum_value_warning": "wall_line_width_0",
                    "enabled": "magic_fuzzy_skin_enabled and not interlocking_enable",
                    "limit_to_extruder": "wall_0_extruder_nr",
                    "settable_per_mesh": true
                },
                "magic_fuzzy_skin_point_density":
                {
                    "label": "Fuzzy Skin Density",
                    "description": "The average density of points introduced on each polygon in a layer. Note that the original points of the polygon are discarded, so a low density results in a reduction of the resolution.",
                    "type": "float",
                    "unit": "1/mm",
                    "default_value": 1.25,
                    "minimum_value": "0.008",
                    "minimum_value_warning": "0.1",
                    "maximum_value_warning": "10",
                    "maximum_value": "2 / magic_fuzzy_skin_thickness",
                    "enabled": "magic_fuzzy_skin_enabled and not interlocking_enable",
                    "limit_to_extruder": "wall_0_extruder_nr",
                    "settable_per_mesh": true,
                    "children":
                    {
                        "magic_fuzzy_skin_point_dist":
                        {
                            "label": "Fuzzy Skin Point Distance",
                            "description": "The average distance between the random points introduced on each line segment. Note that the original points of the polygon are discarded, so a high smoothness results in a reduction of the resolution. This value must be higher than half the Fuzzy Skin Thickness.",
                            "type": "float",
                            "unit": "mm",
                            "default_value": 0.8,
                            "minimum_value": "magic_fuzzy_skin_thickness / 2",
                            "minimum_value_warning": "0.1",
                            "maximum_value_warning": "10",
                            "value": "10000 if magic_fuzzy_skin_point_density == 0 else 1 / magic_fuzzy_skin_point_density",
                            "enabled": "magic_fuzzy_skin_enabled and not interlocking_enable",
                            "limit_to_extruder": "wall_0_extruder_nr",
                            "settable_per_mesh": true
                        }
                    }
                },
                "flow_rate_max_extrusion_offset":
                {
                    "label": "Flow Rate Compensation Max Extrusion Offset",
                    "description": "The maximum distance in mm to move the filament to compensate for changes in flow rate.",
                    "unit": "mm",
                    "type": "float",
                    "minimum_value": "0",
                    "maximum_value_warning": "10",
                    "default_value": 0,
                    "settable_per_mesh": false,
                    "settable_per_extruder": false,
                    "settable_per_meshgroup": false
                },
                "flow_rate_extrusion_offset_factor":
                {
                    "label": "Flow Rate Compensation Factor",
                    "description": "How far to move the filament in order to compensate for changes in flow rate, as a percentage of how far the filament would move in one second of extrusion.",
                    "unit": "%",
                    "type": "float",
                    "minimum_value": "0",
                    "maximum_value_warning": "100",
                    "default_value": 100,
                    "settable_per_mesh": false,
                    "settable_per_extruder": false,
                    "settable_per_meshgroup": false
                },
                "wireframe_enabled":
                {
                    "label": "Wire Printing",
                    "description": "Print only the outside surface with a sparse webbed structure, printing 'in thin air'. This is realized by horizontally printing the contours of the model at given Z intervals which are connected via upward and diagonally downward lines.",
                    "type": "bool",
                    "default_value": false,
                    "settable_per_mesh": false,
                    "settable_per_extruder": false,
                    "settable_per_meshgroup": false
                },
                "wireframe_height":
                {
                    "label": "WP Connection Height",
                    "description": "The height of the upward and diagonally downward lines between two horizontal parts. This determines the overall density of the net structure. Only applies to Wire Printing.",
                    "type": "float",
                    "unit": "mm",
                    "default_value": 3,
                    "value": "machine_nozzle_head_distance",
                    "minimum_value": "0.001",
                    "maximum_value_warning": "20",
                    "enabled": "wireframe_enabled",
                    "settable_per_mesh": false,
                    "settable_per_extruder": false,
                    "settable_per_meshgroup": false
                },
                "wireframe_roof_inset":
                {
                    "label": "WP Roof Inset Distance",
                    "description": "The distance covered when making a connection from a roof outline inward. Only applies to Wire Printing.",
                    "type": "float",
                    "unit": "mm",
                    "default_value": 3,
                    "minimum_value": "0",
                    "minimum_value_warning": "machine_nozzle_size",
                    "maximum_value_warning": "20",
                    "enabled": "wireframe_enabled",
                    "value": "wireframe_height",
                    "settable_per_mesh": false,
                    "settable_per_extruder": false,
                    "settable_per_meshgroup": false
                },
                "wireframe_printspeed":
                {
                    "label": "WP Speed",
                    "description": "Speed at which the nozzle moves when extruding material. Only applies to Wire Printing.",
                    "unit": "mm/s",
                    "type": "float",
                    "default_value": 5,
                    "minimum_value": "0.05",
                    "maximum_value": "math.sqrt(machine_max_feedrate_x ** 2 + machine_max_feedrate_y ** 2 + machine_max_feedrate_z ** 2)",
                    "maximum_value_warning": "50",
                    "enabled": "wireframe_enabled",
                    "settable_per_mesh": false,
                    "settable_per_extruder": false,
                    "settable_per_meshgroup": false,
                    "children":
                    {
                        "wireframe_printspeed_bottom":
                        {
                            "label": "WP Bottom Printing Speed",
                            "description": "Speed of printing the first layer, which is the only layer touching the build platform. Only applies to Wire Printing.",
                            "unit": "mm/s",
                            "type": "float",
                            "default_value": 5,
                            "minimum_value": "0.05",
                            "maximum_value": "math.sqrt(machine_max_feedrate_x ** 2 + machine_max_feedrate_y ** 2)",
                            "maximum_value_warning": "50",
                            "enabled": "wireframe_enabled",
                            "value": "wireframe_printspeed_flat",
                            "settable_per_mesh": false,
                            "settable_per_extruder": false,
                            "settable_per_meshgroup": false
                        },
                        "wireframe_printspeed_up":
                        {
                            "label": "WP Upward Printing Speed",
                            "description": "Speed of printing a line upward 'in thin air'. Only applies to Wire Printing.",
                            "unit": "mm/s",
                            "type": "float",
                            "default_value": 5,
                            "minimum_value": "0.05",
                            "maximum_value": "math.sqrt(machine_max_feedrate_x ** 2 + machine_max_feedrate_y ** 2 + machine_max_feedrate_z ** 2)",
                            "maximum_value_warning": "50",
                            "enabled": "wireframe_enabled",
                            "value": "wireframe_printspeed",
                            "settable_per_mesh": false,
                            "settable_per_extruder": false,
                            "settable_per_meshgroup": false
                        },
                        "wireframe_printspeed_down":
                        {
                            "label": "WP Downward Printing Speed",
                            "description": "Speed of printing a line diagonally downward. Only applies to Wire Printing.",
                            "unit": "mm/s",
                            "type": "float",
                            "default_value": 5,
                            "minimum_value": "0.05",
                            "maximum_value": "math.sqrt(machine_max_feedrate_x ** 2 + machine_max_feedrate_y ** 2 + machine_max_feedrate_z ** 2)",
                            "maximum_value_warning": "50",
                            "enabled": "wireframe_enabled",
                            "value": "wireframe_printspeed",
                            "settable_per_mesh": false,
                            "settable_per_extruder": false,
                            "settable_per_meshgroup": false
                        },
                        "wireframe_printspeed_flat":
                        {
                            "label": "WP Horizontal Printing Speed",
                            "description": "Speed of printing the horizontal contours of the model. Only applies to Wire Printing.",
                            "unit": "mm/s",
                            "type": "float",
                            "default_value": 5,
                            "minimum_value": "0.05",
                            "maximum_value": "math.sqrt(machine_max_feedrate_x ** 2 + machine_max_feedrate_y ** 2)",
                            "maximum_value_warning": "100",
                            "value": "wireframe_printspeed",
                            "enabled": "wireframe_enabled",
                            "settable_per_mesh": false,
                            "settable_per_extruder": false,
                            "settable_per_meshgroup": false
                        }
                    }
                },
                "wireframe_flow":
                {
                    "label": "WP Flow",
                    "description": "Flow compensation: the amount of material extruded is multiplied by this value. Only applies to Wire Printing.",
                    "unit": "%",
                    "default_value": 100,
                    "minimum_value": "0",
                    "maximum_value_warning": "100",
                    "type": "float",
                    "enabled": "wireframe_enabled",
                    "settable_per_mesh": false,
                    "settable_per_extruder": false,
                    "settable_per_meshgroup": false,
                    "children":
                    {
                        "wireframe_flow_connection":
                        {
                            "label": "WP Connection Flow",
                            "description": "Flow compensation when going up or down. Only applies to Wire Printing.",
                            "unit": "%",
                            "default_value": 100,
                            "minimum_value": "0",
                            "maximum_value_warning": "100",
                            "type": "float",
                            "enabled": "wireframe_enabled",
                            "value": "wireframe_flow",
                            "settable_per_mesh": false,
                            "settable_per_extruder": false,
                            "settable_per_meshgroup": false
                        },
                        "wireframe_flow_flat":
                        {
                            "label": "WP Flat Flow",
                            "description": "Flow compensation when printing flat lines. Only applies to Wire Printing.",
                            "unit": "%",
                            "default_value": 100,
                            "minimum_value": "0",
                            "maximum_value_warning": "100",
                            "type": "float",
                            "enabled": "wireframe_enabled",
                            "value": "wireframe_flow",
                            "settable_per_mesh": false,
                            "settable_per_extruder": false,
                            "settable_per_meshgroup": false
                        }
                    }
                },
                "wireframe_top_delay":
                {
                    "label": "WP Top Delay",
                    "description": "Delay time after an upward move, so that the upward line can harden. Only applies to Wire Printing.",
                    "unit": "s",
                    "type": "float",
                    "default_value": 0,
                    "minimum_value": "0",
                    "maximum_value_warning": "1",
                    "enabled": "wireframe_enabled",
                    "settable_per_mesh": false,
                    "settable_per_extruder": false,
                    "settable_per_meshgroup": false
                },
                "wireframe_bottom_delay":
                {
                    "label": "WP Bottom Delay",
                    "description": "Delay time after a downward move. Only applies to Wire Printing.",
                    "unit": "s",
                    "type": "float",
                    "default_value": 0,
                    "minimum_value": "0",
                    "maximum_value_warning": "1",
                    "enabled": "wireframe_enabled",
                    "settable_per_mesh": false,
                    "settable_per_extruder": false,
                    "settable_per_meshgroup": false
                },
                "wireframe_flat_delay":
                {
                    "label": "WP Flat Delay",
                    "description": "Delay time between two horizontal segments. Introducing such a delay can cause better adhesion to previous layers at the connection points, while too long delays cause sagging. Only applies to Wire Printing.",
                    "unit": "s",
                    "type": "float",
                    "default_value": 0.1,
                    "minimum_value": "0",
                    "maximum_value_warning": "0.5",
                    "enabled": "wireframe_enabled",
                    "settable_per_mesh": false,
                    "settable_per_extruder": false,
                    "settable_per_meshgroup": false
                },
                "wireframe_up_half_speed":
                {
                    "label": "WP Ease Upward",
                    "description": "Distance of an upward move which is extruded with half speed.\nThis can cause better adhesion to previous layers, while not heating the material in those layers too much. Only applies to Wire Printing.",
                    "type": "float",
                    "unit": "mm",
                    "default_value": 0.3,
                    "minimum_value": "0",
                    "maximum_value_warning": "5.0",
                    "enabled": "wireframe_enabled",
                    "settable_per_mesh": false,
                    "settable_per_extruder": false,
                    "settable_per_meshgroup": false
                },
                "wireframe_top_jump":
                {
                    "label": "WP Knot Size",
                    "description": "Creates a small knot at the top of an upward line, so that the consecutive horizontal layer has a better chance to connect to it. Only applies to Wire Printing.",
                    "type": "float",
                    "unit": "mm",
                    "default_value": 0.6,
                    "minimum_value": "0",
                    "maximum_value_warning": "2.0",
                    "enabled": "wireframe_enabled and wireframe_strategy == 'knot'",
                    "settable_per_mesh": false,
                    "settable_per_extruder": false,
                    "settable_per_meshgroup": false
                },
                "wireframe_fall_down":
                {
                    "label": "WP Fall Down",
                    "description": "Distance with which the material falls down after an upward extrusion. This distance is compensated for. Only applies to Wire Printing.",
                    "type": "float",
                    "unit": "mm",
                    "default_value": 0.5,
                    "minimum_value": "0",
                    "maximum_value_warning": "wireframe_height",
                    "enabled": "wireframe_enabled and wireframe_strategy == 'compensate'",
                    "settable_per_mesh": false,
                    "settable_per_extruder": false,
                    "settable_per_meshgroup": false
                },
                "wireframe_drag_along":
                {
                    "label": "WP Drag Along",
                    "description": "Distance with which the material of an upward extrusion is dragged along with the diagonally downward extrusion. This distance is compensated for. Only applies to Wire Printing.",
                    "type": "float",
                    "unit": "mm",
                    "default_value": 0.6,
                    "minimum_value": "0",
                    "maximum_value_warning": "wireframe_height",
                    "enabled": "wireframe_enabled and wireframe_strategy == 'compensate'",
                    "settable_per_mesh": false,
                    "settable_per_extruder": false,
                    "settable_per_meshgroup": false
                },
                "wireframe_strategy":
                {
                    "label": "WP Strategy",
                    "description": "Strategy for making sure two consecutive layers connect at each connection point. Retraction lets the upward lines harden in the right position, but may cause filament grinding. A knot can be made at the end of an upward line to heighten the chance of connecting to it and to let the line cool; however, it may require slow printing speeds. Another strategy is to compensate for the sagging of the top of an upward line; however, the lines won't always fall down as predicted.",
                    "type": "enum",
                    "options":
                    {
                        "compensate": "Compensate",
                        "knot": "Knot",
                        "retract": "Retract"
                    },
                    "default_value": "compensate",
                    "enabled": "wireframe_enabled",
                    "settable_per_mesh": false,
                    "settable_per_extruder": false,
                    "settable_per_meshgroup": false
                },
                "wireframe_straight_before_down":
                {
                    "label": "WP Straighten Downward Lines",
                    "description": "Percentage of a diagonally downward line which is covered by a horizontal line piece. This can prevent sagging of the top most point of upward lines. Only applies to Wire Printing.",
                    "type": "float",
                    "unit": "%",
                    "default_value": 20,
                    "minimum_value": "0",
                    "maximum_value": "100",
                    "enabled": "wireframe_enabled",
                    "settable_per_mesh": false,
                    "settable_per_extruder": false,
                    "settable_per_meshgroup": false
                },
                "wireframe_roof_fall_down":
                {
                    "label": "WP Roof Fall Down",
                    "description": "The distance which horizontal roof lines printed 'in thin air' fall down when being printed. This distance is compensated for. Only applies to Wire Printing.",
                    "type": "float",
                    "unit": "mm",
                    "default_value": 2,
                    "minimum_value_warning": "0",
                    "maximum_value_warning": "wireframe_roof_inset",
                    "enabled": "wireframe_enabled",
                    "settable_per_mesh": false,
                    "settable_per_extruder": false,
                    "settable_per_meshgroup": false
                },
                "wireframe_roof_drag_along":
                {
                    "label": "WP Roof Drag Along",
                    "description": "The distance of the end piece of an inward line which gets dragged along when going back to the outer outline of the roof. This distance is compensated for. Only applies to Wire Printing.",
                    "type": "float",
                    "unit": "mm",
                    "default_value": 0.8,
                    "minimum_value": "0",
                    "maximum_value_warning": "10",
                    "enabled": "wireframe_enabled",
                    "settable_per_mesh": false,
                    "settable_per_extruder": false,
                    "settable_per_meshgroup": false
                },
                "wireframe_roof_outer_delay":
                {
                    "label": "WP Roof Outer Delay",
                    "description": "Time spent at the outer perimeters of hole which is to become a roof. Longer times can ensure a better connection. Only applies to Wire Printing.",
                    "type": "float",
                    "unit": "s",
                    "default_value": 0.2,
                    "minimum_value": "0",
                    "maximum_value_warning": "2.0",
                    "enabled": "wireframe_enabled",
                    "settable_per_mesh": false,
                    "settable_per_extruder": false,
                    "settable_per_meshgroup": false
                },
                "wireframe_nozzle_clearance":
                {
                    "label": "WP Nozzle Clearance",
                    "description": "Distance between the nozzle and horizontally downward lines. Larger clearance results in diagonally downward lines with a less steep angle, which in turn results in less upward connections with the next layer. Only applies to Wire Printing.",
                    "type": "float",
                    "unit": "mm",
                    "default_value": 1,
                    "minimum_value_warning": "0",
                    "maximum_value_warning": "10.0",
                    "enabled": "wireframe_enabled",
                    "settable_per_mesh": false,
                    "settable_per_extruder": false,
                    "settable_per_meshgroup": false
                },
                "adaptive_layer_height_enabled":
                {
                    "label": "Use Adaptive Layers",
                    "description": "Adaptive layers computes the layer heights depending on the shape of the model.",
                    "type": "bool",
                    "default_value": false,
                    "settable_per_mesh": false,
                    "settable_per_extruder": false,
                    "settable_per_meshgroup": false
                },
                "adaptive_layer_height_variation":
                {
                    "label": "Adaptive Layers Maximum Variation",
                    "description": "The maximum allowed height different from the base layer height.",
                    "type": "float",
                    "enabled": "adaptive_layer_height_enabled",
                    "unit": "mm",
                    "default_value": 0.1,
                    "minimum_value": "0.0",
                    "settable_per_mesh": false,
                    "settable_per_extruder": false,
                    "settable_per_meshgroup": false
                },
                "adaptive_layer_height_variation_step":
                {
                    "label": "Adaptive Layers Variation Step Size",
                    "description": "The difference in height of the next layer height compared to the previous one.",
                    "type": "float",
                    "enabled": "adaptive_layer_height_enabled",
                    "default_value": 0.01,
                    "unit": "mm",
                    "settable_per_mesh": false,
                    "minimum_value": "0.001",
                    "settable_per_extruder": false,
                    "settable_per_meshgroup": false
                },
                "adaptive_layer_height_threshold":
                {
                    "label": "Adaptive Layers Topography Size",
                    "description": "Target horizontal distance between two adjacent layers. Reducing this setting causes thinner layers to be used to bring the edges of the layers closer together.",
                    "type": "float",
                    "enabled": "adaptive_layer_height_enabled",
                    "default_value": 0.2,
                    "unit": "mm",
                    "settable_per_mesh": false,
                    "settable_per_extruder": false,
                    "settable_per_meshgroup": false
                },
                "wall_overhang_angle":
                {
                    "label": "Overhanging Wall Angle",
                    "description": "Walls that overhang more than this angle will be printed using overhanging wall settings. When the value is 90, no walls will be treated as overhanging. Overhang that gets supported by support will not be treated as overhang either.",
                    "unit": "\u00b0",
                    "type": "float",
                    "minimum_value": "0",
                    "minimum_value_warning": "2",
                    "maximum_value": "90",
                    "default_value": 90,
                    "settable_per_mesh": true
                },
                "wall_overhang_speed_factor":
                {
                    "label": "Overhanging Wall Speed",
                    "description": "Overhanging walls will be printed at this percentage of their normal print speed.",
                    "unit": "%",
                    "type": "float",
                    "default_value": 100,
                    "minimum_value": "0.001",
                    "minimum_value_warning": "25",
                    "settable_per_mesh": true
                },
                "bridge_settings_enabled":
                {
                    "label": "Enable Bridge Settings",
                    "description": "Detect bridges and modify print speed, flow and fan settings while bridges are printed.",
                    "type": "bool",
                    "default_value": false,
                    "resolve": "any(extruderValues('bridge_settings_enabled'))",
                    "settable_per_mesh": true,
                    "settable_per_extruder": false,
                    "settable_per_meshgroup": false
                },
                "bridge_wall_min_length":
                {
                    "label": "Minimum Bridge Wall Length",
                    "description": "Unsupported walls shorter than this will be printed using the normal wall settings. Longer unsupported walls will be printed using the bridge wall settings.",
                    "unit": "mm",
                    "type": "float",
                    "minimum_value": "0",
                    "default_value": 5,
                    "value": "line_width + support_xy_distance + 1.0",
                    "enabled": "bridge_settings_enabled",
                    "settable_per_mesh": true,
                    "settable_per_extruder": false
                },
                "bridge_skin_support_threshold":
                {
                    "label": "Bridge Skin Support Threshold",
                    "description": "If a skin region is supported for less than this percentage of its area, print it using the bridge settings. Otherwise it is printed using the normal skin settings.",
                    "unit": "%",
                    "default_value": 50,
                    "type": "float",
                    "minimum_value": "0",
                    "maximum_value": "100",
                    "enabled": "bridge_settings_enabled",
                    "settable_per_mesh": true
                },
                "bridge_sparse_infill_max_density":
                {
                    "label": "Bridge Sparse Infill Max Density",
                    "description": "Maximum density of infill considered to be sparse. Skin over sparse infill is considered to be unsupported and so may be treated as a bridge skin.",
                    "unit": "%",
                    "type": "float",
                    "default_value": 0,
                    "minimum_value": "0",
                    "enabled": "bridge_settings_enabled",
                    "settable_per_mesh": true
                },
                "bridge_wall_coast":
                {
                    "label": "Bridge Wall Coasting",
                    "description": "This controls the distance the extruder should coast immediately before a bridge wall begins. Coasting before the bridge starts can reduce the pressure in the nozzle and may produce a flatter bridge.",
                    "unit": "%",
                    "default_value": 100,
                    "type": "float",
                    "minimum_value": "0",
                    "maximum_value": "500",
                    "enabled": "bridge_settings_enabled",
                    "settable_per_mesh": true
                },
                "bridge_wall_speed":
                {
                    "label": "Bridge Wall Speed",
                    "description": "The speed at which the bridge walls are printed.",
                    "unit": "mm/s",
                    "type": "float",
                    "minimum_value": "0",
                    "maximum_value": "math.sqrt(machine_max_feedrate_x ** 2 + machine_max_feedrate_y ** 2)",
                    "maximum_value_warning": "300",
                    "default_value": 15,
                    "value": "max(cool_min_speed, speed_wall_0 / 2)",
                    "enabled": "bridge_settings_enabled",
                    "settable_per_mesh": true
                },
                "bridge_wall_material_flow":
                {
                    "label": "Bridge Wall Flow",
                    "description": "When printing bridge walls, the amount of material extruded is multiplied by this value.",
                    "unit": "%",
                    "default_value": 50,
                    "type": "float",
                    "minimum_value": "5",
                    "minimum_value_warning": "50",
                    "maximum_value_warning": "150",
                    "enabled": "bridge_settings_enabled",
                    "settable_per_mesh": true
                },
                "bridge_skin_speed":
                {
                    "label": "Bridge Skin Speed",
                    "description": "The speed at which bridge skin regions are printed.",
                    "unit": "mm/s",
                    "type": "float",
                    "minimum_value": "0",
                    "maximum_value": "math.sqrt(machine_max_feedrate_x ** 2 + machine_max_feedrate_y ** 2)",
                    "maximum_value_warning": "300",
                    "default_value": 15,
                    "value": "max(cool_min_speed, speed_topbottom / 2)",
                    "enabled": "bridge_settings_enabled",
                    "settable_per_mesh": true
                },
                "bridge_skin_material_flow":
                {
                    "label": "Bridge Skin Flow",
                    "description": "When printing bridge skin regions, the amount of material extruded is multiplied by this value.",
                    "unit": "%",
                    "default_value": 60,
                    "type": "float",
                    "minimum_value": "5",
                    "minimum_value_warning": "50",
                    "maximum_value_warning": "150",
                    "enabled": "bridge_settings_enabled",
                    "settable_per_mesh": true
                },
                "bridge_skin_density":
                {
                    "label": "Bridge Skin Density",
                    "description": "The density of the bridge skin layer. Values less than 100 will increase the gaps between the skin lines.",
                    "unit": "%",
                    "default_value": 100,
                    "type": "float",
                    "minimum_value": "5",
                    "minimum_value_warning": "20",
                    "maximum_value_warning": "100",
                    "enabled": "bridge_settings_enabled",
                    "settable_per_mesh": true
                },
                "bridge_fan_speed":
                {
                    "label": "Bridge Fan Speed",
                    "description": "Percentage fan speed to use when printing bridge walls and skin.",
                    "unit": "%",
                    "minimum_value": "0",
                    "maximum_value": "100",
                    "default_value": 100,
                    "type": "float",
                    "enabled": "bridge_settings_enabled",
                    "settable_per_mesh": true
                },
                "bridge_enable_more_layers":
                {
                    "label": "Bridge Has Multiple Layers",
                    "description": "If enabled, the second and third layers above the air are printed using the following settings. Otherwise, those layers are printed using the normal settings.",
                    "type": "bool",
                    "default_value": true,
                    "enabled": "bridge_settings_enabled",
                    "settable_per_mesh": true
                },
                "bridge_skin_speed_2":
                {
                    "label": "Bridge Second Skin Speed",
                    "description": "Print speed to use when printing the second bridge skin layer.",
                    "unit": "mm/s",
                    "type": "float",
                    "minimum_value": "0",
                    "maximum_value": "math.sqrt(machine_max_feedrate_x ** 2 + machine_max_feedrate_y ** 2)",
                    "maximum_value_warning": "300",
                    "default_value": 25,
                    "value": "bridge_skin_speed",
                    "enabled": "bridge_settings_enabled and bridge_enable_more_layers",
                    "settable_per_mesh": true
                },
                "bridge_skin_material_flow_2":
                {
                    "label": "Bridge Second Skin Flow",
                    "description": "When printing the second bridge skin layer, the amount of material extruded is multiplied by this value.",
                    "unit": "%",
                    "default_value": 100,
                    "type": "float",
                    "minimum_value": "0.0001",
                    "minimum_value_warning": "50",
                    "maximum_value_warning": "150",
                    "enabled": "bridge_settings_enabled and bridge_enable_more_layers",
                    "settable_per_mesh": true
                },
                "bridge_skin_density_2":
                {
                    "label": "Bridge Second Skin Density",
                    "description": "The density of the second bridge skin layer. Values less than 100 will increase the gaps between the skin lines.",
                    "unit": "%",
                    "default_value": 75,
                    "type": "float",
                    "minimum_value": "0",
                    "minimum_value_warning": "20",
                    "maximum_value_warning": "100",
                    "enabled": "bridge_settings_enabled and bridge_enable_more_layers",
                    "settable_per_mesh": true
                },
                "bridge_fan_speed_2":
                {
                    "label": "Bridge Second Skin Fan Speed",
                    "description": "Percentage fan speed to use when printing the second bridge skin layer.",
                    "unit": "%",
                    "minimum_value": "0",
                    "maximum_value": "100",
                    "default_value": 0,
                    "type": "float",
                    "enabled": "bridge_settings_enabled and bridge_enable_more_layers",
                    "settable_per_mesh": true
                },
                "bridge_skin_speed_3":
                {
                    "label": "Bridge Third Skin Speed",
                    "description": "Print speed to use when printing the third bridge skin layer.",
                    "unit": "mm/s",
                    "type": "float",
                    "minimum_value": "0",
                    "maximum_value": "math.sqrt(machine_max_feedrate_x ** 2 + machine_max_feedrate_y ** 2)",
                    "maximum_value_warning": "300",
                    "default_value": 15,
                    "value": "bridge_skin_speed",
                    "enabled": "bridge_settings_enabled and bridge_enable_more_layers",
                    "settable_per_mesh": true
                },
                "bridge_skin_material_flow_3":
                {
                    "label": "Bridge Third Skin Flow",
                    "description": "When printing the third bridge skin layer, the amount of material extruded is multiplied by this value.",
                    "unit": "%",
                    "default_value": 110,
                    "type": "float",
                    "minimum_value": "0.001",
                    "minimum_value_warning": "50",
                    "maximum_value_warning": "150",
                    "enabled": "bridge_settings_enabled and bridge_enable_more_layers",
                    "settable_per_mesh": true
                },
                "bridge_skin_density_3":
                {
                    "label": "Bridge Third Skin Density",
                    "description": "The density of the third bridge skin layer. Values less than 100 will increase the gaps between the skin lines.",
                    "unit": "%",
                    "default_value": 80,
                    "type": "float",
                    "minimum_value": "0",
                    "minimum_value_warning": "20",
                    "maximum_value_warning": "100",
                    "enabled": "bridge_settings_enabled and bridge_enable_more_layers",
                    "settable_per_mesh": true
                },
                "bridge_fan_speed_3":
                {
                    "label": "Bridge Third Skin Fan Speed",
                    "description": "Percentage fan speed to use when printing the third bridge skin layer.",
                    "unit": "%",
                    "minimum_value": "0",
                    "maximum_value": "100",
                    "default_value": 0,
                    "type": "float",
                    "enabled": "bridge_settings_enabled and bridge_enable_more_layers",
                    "settable_per_mesh": true
                },
                "clean_between_layers":
                {
                    "label": "Wipe Nozzle Between Layers",
                    "description": "Whether to include nozzle wipe G-Code between layers (maximum 1 per layer). Enabling this setting could influence behavior of retract at layer change. Please use Wipe Retraction settings to control retraction at layers where the wipe script will be working.",
                    "default_value": false,
                    "type": "bool",
                    "settable_per_mesh": false,
                    "settable_per_extruder": true,
                    "settable_per_meshgroup": false
                },
                "max_extrusion_before_wipe":
                {
                    "label": "Material Volume Between Wipes",
                    "description": "Maximum material that can be extruded before another nozzle wipe is initiated. If this value is less than the volume of material required in a layer, the setting has no effect in this layer, i.e. it is limited to one wipe per layer.",
                    "default_value": 10,
                    "type": "float",
                    "unit": "mm\u00b3",
                    "enabled": "clean_between_layers",
                    "settable_per_mesh": false,
                    "settable_per_extruder": true,
                    "settable_per_meshgroup": false
                },
                "wipe_retraction_enable":
                {
                    "label": "Wipe Retraction Enable",
                    "description": "Retract the filament when the nozzle is moving over a non-printed area.",
                    "type": "bool",
                    "default_value": true,
                    "value": "retraction_enable",
                    "enabled": "clean_between_layers",
                    "settable_per_mesh": false,
                    "settable_per_extruder": true,
                    "settable_per_meshgroup": false
                },
                "wipe_retraction_amount":
                {
                    "label": "Wipe Retraction Distance",
                    "description": "Amount to retract the filament so it does not ooze during the wipe sequence.",
                    "unit": "mm",
                    "type": "float",
                    "default_value": 1,
                    "value": "retraction_amount",
                    "minimum_value_warning": "-0.0001",
                    "maximum_value_warning": "10.0",
                    "enabled": "wipe_retraction_enable and clean_between_layers",
                    "settable_per_mesh": true,
                    "settable_per_extruder": true,
                    "settable_per_meshgroup": false
                },
                "wipe_retraction_extra_prime_amount":
                {
                    "label": "Wipe Retraction Extra Prime Amount",
                    "description": "Some material can ooze away during a wipe travel moves, which can be compensated for here.",
                    "unit": "mm\u00b3",
                    "type": "float",
                    "default_value": 0,
                    "value": "retraction_extra_prime_amount",
                    "minimum_value_warning": "-0.0001",
                    "maximum_value_warning": "10.0",
                    "enabled": "wipe_retraction_enable and clean_between_layers",
                    "settable_per_mesh": true,
                    "settable_per_extruder": true
                },
                "wipe_retraction_speed":
                {
                    "label": "Wipe Retraction Speed",
                    "description": "The speed at which the filament is retracted and primed during a wipe retraction move.",
                    "unit": "mm/s",
                    "type": "float",
                    "default_value": 5,
                    "value": "retraction_speed",
                    "minimum_value": "0",
                    "minimum_value_warning": "1",
                    "maximum_value": "machine_max_feedrate_e",
                    "maximum_value_warning": "70",
                    "enabled": "wipe_retraction_enable and clean_between_layers",
                    "settable_per_mesh": false,
                    "settable_per_extruder": true,
                    "children":
                    {
                        "wipe_retraction_retract_speed":
                        {
                            "label": "Wipe Retraction Retract Speed",
                            "description": "The speed at which the filament is retracted during a wipe retraction move.",
                            "unit": "mm/s",
                            "type": "float",
                            "default_value": 3,
                            "minimum_value": "0",
                            "maximum_value": "machine_max_feedrate_e",
                            "minimum_value_warning": "1",
                            "maximum_value_warning": "70",
                            "enabled": "wipe_retraction_enable and clean_between_layers",
                            "value": "wipe_retraction_speed",
                            "settable_per_mesh": true,
                            "settable_per_extruder": true
                        },
                        "wipe_retraction_prime_speed":
                        {
                            "label": "Wipe Retraction Prime Speed",
                            "description": "The speed at which the filament is primed during a wipe retraction move.",
                            "unit": "mm/s",
                            "type": "float",
                            "default_value": 2,
                            "minimum_value": "0",
                            "maximum_value": "machine_max_feedrate_e",
                            "minimum_value_warning": "1",
                            "maximum_value_warning": "70",
                            "enabled": "wipe_retraction_enable and clean_between_layers",
                            "value": "wipe_retraction_speed",
                            "settable_per_mesh": true,
                            "settable_per_extruder": true
                        }
                    }
                },
                "wipe_pause":
                {
                    "label": "Wipe Pause",
                    "description": "Pause after the unretract.",
                    "unit": "s",
                    "type": "float",
                    "default_value": 0,
                    "minimum_value": "0",
                    "enabled": "clean_between_layers",
                    "settable_per_mesh": true,
                    "settable_per_extruder": true,
                    "settable_per_meshgroup": false
                },
                "wipe_hop_enable":
                {
                    "label": "Wipe Z Hop",
                    "description": "When wiping, the build plate is lowered to create clearance between the nozzle and the print. It prevents the nozzle from hitting the print during travel moves, reducing the chance to knock the print from the build plate.",
                    "type": "bool",
                    "default_value": true,
                    "value": "retraction_hop_enabled",
                    "enabled": "clean_between_layers",
                    "settable_per_mesh": false,
                    "settable_per_extruder": true,
                    "settable_per_meshgroup": false
                },
                "wipe_hop_amount":
                {
                    "label": "Wipe Z Hop Height",
                    "description": "The height difference when performing a Z Hop.",
                    "unit": "mm",
                    "type": "float",
                    "default_value": 1,
                    "value": "retraction_hop",
                    "enabled": "wipe_hop_enable and clean_between_layers",
                    "settable_per_mesh": true,
                    "settable_per_extruder": true,
                    "settable_per_meshgroup": false
                },
                "wipe_hop_speed":
                {
                    "label": "Wipe Hop Speed",
                    "description": "Speed to move the z-axis during the hop.",
                    "unit": "mm/s",
                    "type": "float",
                    "default_value": 10,
                    "value": "speed_z_hop",
                    "minimum_value": "0",
                    "minimum_value_warning": "1",
                    "enabled": "wipe_hop_enable and clean_between_layers",
                    "settable_per_mesh": true,
                    "settable_per_extruder": true,
                    "settable_per_meshgroup": false
                },
                "wipe_brush_pos_x":
                {
                    "label": "Wipe Brush X Position",
                    "description": "X location where wipe script will start.",
                    "type": "float",
                    "unit": "mm",
                    "default_value": 100,
                    "minimum_value_warning": "0",
                    "enabled": "clean_between_layers",
                    "settable_per_mesh": false,
                    "settable_per_extruder": true,
                    "settable_per_meshgroup": false
                },
                "wipe_repeat_count":
                {
                    "label": "Wipe Repeat Count",
                    "description": "Number of times to move the nozzle across the brush.",
                    "type": "int",
                    "minimum_value": "0",
                    "default_value": 5,
                    "enabled": "clean_between_layers",
                    "settable_per_mesh": true,
                    "settable_per_extruder": true,
                    "settable_per_meshgroup": false
                },
                "wipe_move_distance":
                {
                    "label": "Wipe Move Distance",
                    "description": "The distance to move the head back and forth across the brush.",
                    "unit": "mm",
                    "type": "float",
                    "default_value": 20,
                    "enabled": "clean_between_layers",
                    "settable_per_mesh": true,
                    "settable_per_extruder": true,
                    "settable_per_meshgroup": false
                },
                "small_hole_max_size":
                {
                    "label": "Small Hole Max Size",
                    "description": "Holes and part outlines with a diameter smaller than this will be printed using Small Feature Speed.",
                    "unit": "mm",
                    "type": "float",
                    "minimum_value": "0",
                    "default_value": 0,
                    "settable_per_mesh": true,
                    "children":
                    {
                        "small_feature_max_length":
                        {
                            "label": "Small Feature Max Length",
                            "enabled": "small_hole_max_size > 0",
                            "description": "Feature outlines that are shorter than this length will be printed using Small Feature Speed.",
                            "unit": "mm",
                            "type": "float",
                            "minimum_value": "0",
                            "default_value": 0,
                            "value": "small_hole_max_size * math.pi",
                            "settable_per_mesh": true
                        }
                    }
                },
                "small_feature_speed_factor":
                {
                    "label": "Small Feature Speed",
                    "enabled": "small_hole_max_size > 0",
                    "description": "Small features will be printed at this percentage of their normal print speed. Slower printing can help with adhesion and accuracy.",
                    "unit": "%",
                    "type": "float",
                    "default_value": 50,
                    "minimum_value": "1",
                    "minimum_value_warning": "25",
                    "maximum_value_warning": "100",
                    "settable_per_mesh": true
                },
                "small_feature_speed_factor_0":
                {
                    "label": "Small Feature Initial Layer Speed",
                    "enabled": "small_hole_max_size > 0",
                    "description": "Small features on the first layer will be printed at this percentage of their normal print speed. Slower printing can help with adhesion and accuracy.",
                    "unit": "%",
                    "type": "float",
                    "default_value": 50,
                    "value": "small_feature_speed_factor",
                    "minimum_value": "1",
                    "minimum_value_warning": "25",
                    "maximum_value_warning": "100",
                    "settable_per_mesh": true
                },
                "material_alternate_walls":
                {
                    "label": "Alternate Wall Directions",
                    "description": "Alternate wall directions every other layer and inset. Useful for materials that can build up stress, like for metal printing.",
                    "type": "bool",
                    "default_value": false,
                    "enabled": true,
                    "settable_per_mesh": true,
                    "settable_per_extruder": true
                },
                "raft_remove_inside_corners":
                {
                    "label": "Remove Raft Inside Corners",
                    "description": "Remove inside corners from the raft, causing the raft to become convex.",
                    "type": "bool",
                    "default_value": false,
                    "resolve": "any(extruderValues('raft_remove_inside_corners'))",
                    "enabled": "resolveOrValue('adhesion_type') == 'raft'",
                    "settable_per_mesh": false,
                    "settable_per_extruder": false
                },
                "raft_base_wall_count":
                {
                    "label": "Raft Base Wall Count",
                    "description": "The number of contours to print around the linear pattern in the base layer of the raft.",
                    "type": "int",
                    "default_value": 1,
                    "enabled": "resolveOrValue('adhesion_type') == 'raft'",
                    "resolve": "max(extruderValues('raft_base_wall_count'))",
                    "settable_per_mesh": false,
                    "settable_per_extruder": false
                }
            }
        },
        "command_line_settings":
        {
            "label": "Command Line Settings",
            "description": "Settings which are only used if CuraEngine isn't called from the Cura frontend.",
            "type": "category",
            "enabled": false,
            "children":
            {
                "center_object":
                {
                    "description": "Whether to center the object on the middle of the build platform (0,0), instead of using the coordinate system in which the object was saved.",
                    "type": "bool",
                    "label": "Center Object",
                    "default_value": false,
                    "enabled": false
                },
                "mesh_position_x":
                {
                    "description": "Offset applied to the object in the x direction.",
                    "type": "float",
                    "label": "Mesh Position X",
                    "default_value": 0,
                    "enabled": false
                },
                "mesh_position_y":
                {
                    "description": "Offset applied to the object in the y direction.",
                    "type": "float",
                    "label": "Mesh Position Y",
                    "default_value": 0,
                    "enabled": false
                },
                "mesh_position_z":
                {
                    "description": "Offset applied to the object in the z direction. With this you can perform what was used to be called 'Object Sink'.",
                    "type": "float",
                    "label": "Mesh Position Z",
                    "default_value": 0,
                    "enabled": false
                },
                "mesh_rotation_matrix":
                {
                    "label": "Mesh Rotation Matrix",
                    "description": "Transformation matrix to be applied to the model when loading it from file.",
                    "type": "str",
                    "default_value": "[[1,0,0], [0,1,0], [0,0,1]]",
                    "enabled": false
                }
            }
        }
    }
}<|MERGE_RESOLUTION|>--- conflicted
+++ resolved
@@ -4395,13 +4395,9 @@
                     "unit": "mm/s",
                     "type": "float",
                     "default_value": 10,
-<<<<<<< HEAD
                     "minimum_value": "1",
-=======
+                    "maximum_value_warning": "100",
                     "enabled": "cool_min_layer_time > 0",
-                    "minimum_value": "0",
->>>>>>> 3536e4b8
-                    "maximum_value_warning": "100",
                     "settable_per_mesh": false,
                     "settable_per_extruder": true
                 },
