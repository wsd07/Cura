--- conflicted
+++ resolved
@@ -1450,14 +1450,9 @@
                 "skin_no_small_gaps_heuristic":
                 {
                     "label": "Ignore Small Z Gaps",
-<<<<<<< HEAD
-                    "description": "If this setting is enabled, it will skip over small vertical gaps. This will save about 5% computation time when generating top / bottom skin, at the cost of possibly exposing infill to the outside.",
-                    "default_value": true,
-=======
                     "description": "When the model has small vertical gaps, about 5% extra computation time can be spent on generating top and bottom skin in these narrow spaces. In such case, disable the setting.",
                     "type": "bool",
                     "default_value": false,
->>>>>>> 0ff893c3
                     "limit_to_extruder": "top_bottom_extruder_nr",
                     "settable_per_mesh": true
                 },
