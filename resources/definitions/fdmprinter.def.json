{
    "id": "fdmprinter",
    "name": "FDM Printer Base Description",
    "version": 2,
    "metadata":
    {
        "type": "machine",
        "author": "Ultimaker B.V.",
        "category": "Ultimaker",
        "manufacturer": "Ultimaker",
        "setting_version": 1,
        "file_formats": "text/x-gcode;application/x-stl-ascii;application/x-stl-binary;application/x-wavefront-obj;application/x3g",
        "visible": false,
        "has_materials": true,
        "preferred_material": "*generic_pla*",
        "preferred_quality": "*normal*",
        "machine_extruder_trains":
        {
            "0": "fdmextruder"
        },
        "supports_usb_connection": true
    },
    "settings":
    {
        "machine_settings":
        {
            "label": "Machine",
            "type": "category",
            "description": "Machine specific settings",
            "icon": "category_machine",
            "children":
            {
                "machine_name":
                {
                    "label": "Machine Type",
                    "description": "The name of your 3D printer model.",
                    "default_value": "Unknown",
                    "type": "str",
                    "settable_per_mesh": false,
                    "settable_per_extruder": false,
                    "settable_per_meshgroup": false
                },
                "machine_show_variants":
                {
                    "label": "Show Machine Variants",
                    "description": "Whether to show the different variants of this machine, which are described in separate json files.",
                    "default_value": false,
                    "type": "bool",
                    "settable_per_mesh": false,
                    "settable_per_extruder": false,
                    "settable_per_meshgroup": false
                },
                "machine_start_gcode":
                {
                    "label": "Start GCode",
                    "description": "Gcode commands to be executed at the very start - separated by \\n.",
                    "default_value": "G28 ;Home\nG1 Z15.0 F6000 ;Move the platform down 15mm\n;Prime the extruder\nG92 E0\nG1 F200 E3\nG92 E0",
                    "type": "str",
                    "settable_per_mesh": false,
                    "settable_per_extruder": false,
                    "settable_per_meshgroup": false
                },
                "machine_end_gcode":
                {
                    "label": "End GCode",
                    "description": "Gcode commands to be executed at the very end - separated by \\n.",
                    "default_value": "M104 S0\nM140 S0\n;Retract the filament\nG92 E1\nG1 E-1 F300\nG28 X0 Y0\nM84",
                    "type": "str",
                    "settable_per_mesh": false,
                    "settable_per_extruder": false,
                    "settable_per_meshgroup": false
                },
                "material_guid":
                {
                    "label": "Material GUID",
                    "description": "GUID of the material. This is set automatically. ",
                    "default_value": "",
                    "type": "str",
                    "enabled": false
                },
                "material_bed_temp_wait":
                {
                    "label": "Wait for Build Plate Heatup",
                    "description": "Whether to insert a command to wait until the build plate temperature is reached at the start.",
                    "default_value": true,
                    "type": "bool",
                    "settable_per_mesh": false,
                    "settable_per_extruder": false,
                    "settable_per_meshgroup": false
                },
                "material_print_temp_wait":
                {
                    "label": "Wait for Nozzle Heatup",
                    "description": "Whether to wait until the nozzle temperature is reached at the start.",
                    "default_value": true,
                    "type": "bool",
                    "enabled": "machine_nozzle_temp_enabled",
                    "settable_per_mesh": false,
                    "settable_per_extruder": false,
                    "settable_per_meshgroup": false
                },
                "material_print_temp_prepend":
                {
                    "label": "Include Material Temperatures",
                    "description": "Whether to include nozzle temperature commands at the start of the gcode. When the start_gcode already contains nozzle temperature commands Cura frontend will automatically disable this setting.",
                    "default_value": true,
                    "type": "bool",
                    "enabled": "machine_nozzle_temp_enabled",
                    "settable_per_mesh": false,
                    "settable_per_extruder": false,
                    "settable_per_meshgroup": false
                },
                "material_bed_temp_prepend":
                {
                    "label": "Include Build Plate Temperature",
                    "description": "Whether to include build plate temperature commands at the start of the gcode. When the start_gcode already contains build plate temperature commands Cura frontend will automatically disable this setting.",
                    "default_value": true,
                    "type": "bool",
                    "settable_per_mesh": false,
                    "settable_per_extruder": false,
                    "settable_per_meshgroup": false
                },
                "machine_width":
                {
                    "label": "Machine Width",
                    "description": "The width (X-direction) of the printable area.",
                    "default_value": 100,
                    "type": "float",
                    "settable_per_mesh": false,
                    "settable_per_extruder": false,
                    "settable_per_meshgroup": false
                },
                "machine_depth":
                {
                    "label": "Machine Depth",
                    "description": "The depth (Y-direction) of the printable area.",
                    "default_value": 100,
                    "type": "float",
                    "settable_per_mesh": false,
                    "settable_per_extruder": false,
                    "settable_per_meshgroup": false
                },
                "machine_shape":
                {
                    "label": "Build Plate Shape",
                    "description": "The shape of the build plate without taking unprintable areas into account.",
                    "default_value": "rectangular",
                    "type": "enum",
                    "options":
                    {
                        "rectangular": "Rectangular",
                        "elliptic": "Elliptic"
                    },
                    "settable_per_mesh": false,
                    "settable_per_extruder": false,
                    "settable_per_meshgroup": false
                },
                "machine_height":
                {
                    "label": "Machine Height",
                    "description": "The height (Z-direction) of the printable area.",
                    "default_value": 100,
                    "type": "float",
                    "settable_per_mesh": false,
                    "settable_per_extruder": false,
                    "settable_per_meshgroup": false
                },
                "machine_heated_bed":
                {
                    "label": "Has Heated Build Plate",
                    "description": "Whether the machine has a heated build plate present.",
                    "default_value": false,
                    "type": "bool",
                    "settable_per_mesh": false,
                    "settable_per_extruder": false,
                    "settable_per_meshgroup": false
                },
                "machine_center_is_zero":
                {
                    "label": "Is Center Origin",
                    "description": "Whether the X/Y coordinates of the zero position of the printer is at the center of the printable area.",
                    "default_value": false,
                    "type": "bool",
                    "settable_per_mesh": false,
                    "settable_per_extruder": false,
                    "settable_per_meshgroup": false
                },
                "machine_extruder_count":
                {
                    "label": "Number of Extruders",
                    "description": "Number of extruder trains. An extruder train is the combination of a feeder, bowden tube, and nozzle.",
                    "default_value": 1,
                    "minimum_value": "1",
                    "maximum_value": "16",
                    "type": "int",
                    "settable_per_mesh": false,
                    "settable_per_extruder": false,
                    "settable_per_meshgroup": false
                },
                "machine_nozzle_tip_outer_diameter":
                {
                    "label": "Outer nozzle diameter",
                    "description": "The outer diameter of the tip of the nozzle.",
                    "default_value": 1,
                    "type": "float",
                    "settable_per_mesh": false,
                    "settable_per_extruder": true,
                    "settable_per_meshgroup": false,
                    "settable_globally": false
                },
                "machine_nozzle_head_distance":
                {
                    "label": "Nozzle length",
                    "description": "The height difference between the tip of the nozzle and the lowest part of the print head.",
                    "default_value": 3,
                    "type": "float",
                    "settable_per_mesh": false,
                    "settable_per_extruder": false,
                    "settable_per_meshgroup": false
                },
                "machine_nozzle_expansion_angle":
                {
                    "label": "Nozzle angle",
                    "description": "The angle between the horizontal plane and the conical part right above the tip of the nozzle.",
                    "unit": "°",
                    "type": "int",
                    "default_value": 45,
                    "maximum_value": "89",
                    "minimum_value": "1",
                    "settable_per_mesh": false,
                    "settable_per_extruder": false,
                    "settable_per_meshgroup": false
                },
                "machine_heat_zone_length":
                {
                    "label": "Heat zone length",
                    "description": "The distance from the tip of the nozzle in which heat from the nozzle is transferred to the filament.",
                    "default_value": 16,
                    "type": "float",
                    "settable_per_mesh": false,
                    "settable_per_extruder": true,
                    "settable_per_meshgroup": false
                },
                "machine_filament_park_distance":
                {
                    "label": "Filament Park Distance",
                    "description": "The distance from the tip of the nozzle where to park the filament when an extruder is no longer used.",
                    "default_value": 16,
                    "value": "machine_heat_zone_length",
                    "type": "float",
                    "settable_per_mesh": false,
                    "settable_per_extruder": true,
                    "settable_per_meshgroup": false
                },
                "machine_nozzle_temp_enabled":
                {
                    "label": "Enable Nozzle Temperature Control",
                    "description": "Whether to control temperature from Cura. Turn this off to control nozzle temperature from outside of Cura.",
                    "default_value": true,
                    "value": "machine_gcode_flavor != \"UltiGCode\"",
                    "type": "bool",
                    "settable_per_mesh": false,
                    "settable_per_extruder": true,
                    "settable_per_meshgroup": false
                },
                "machine_nozzle_heat_up_speed":
                {
                    "label": "Heat up speed",
                    "description": "The speed (°C/s) by which the nozzle heats up averaged over the window of normal printing temperatures and the standby temperature.",
                    "default_value": 2.0,
                    "unit": "°C/s",
                    "type": "float",
                    "enabled": "machine_nozzle_temp_enabled",
                    "settable_per_mesh": false,
                    "settable_per_extruder": true
                },
                "machine_nozzle_cool_down_speed":
                {
                    "label": "Cool down speed",
                    "description": "The speed (°C/s) by which the nozzle cools down averaged over the window of normal printing temperatures and the standby temperature.",
                    "default_value": 2.0,
                    "unit": "°C/s",
                    "type": "float",
                    "enabled": "machine_nozzle_temp_enabled",
                    "settable_per_mesh": false,
                    "settable_per_extruder": true
                },
                "machine_min_cool_heat_time_window":
                {
                    "label": "Minimal Time Standby Temperature",
                    "description": "The minimal time an extruder has to be inactive before the nozzle is cooled. Only when an extruder is not used for longer than this time will it be allowed to cool down to the standby temperature.",
                    "default_value": 50.0,
                    "unit": "s",
                    "type": "float",
                    "enabled": "machine_nozzle_temp_enabled",
                    "settable_per_mesh": false,
                    "settable_per_extruder": true
                },
                "machine_gcode_flavor":
                {
                    "label": "Gcode flavour",
                    "description": "The type of gcode to be generated.",
                    "type": "enum",
                    "options":
                    {
                        "RepRap (Marlin/Sprinter)": "RepRap (Marlin/Sprinter)",
                        "RepRap (Volumatric)": "RepRap (Volumetric)",
                        "UltiGCode": "Ultimaker 2",
                        "Griffin": "Griffin",
                        "Makerbot": "Makerbot",
                        "BFB": "Bits from Bytes",
                        "MACH3": "Mach3",
                        "Repetier": "Repetier"
                    },
                    "default_value": "RepRap (Marlin/Sprinter)",
                    "settable_per_mesh": false,
                    "settable_per_extruder": false,
                    "settable_per_meshgroup": false
                },
                "machine_disallowed_areas":
                {
                    "label": "Disallowed areas",
                    "description": "A list of polygons with areas the print head is not allowed to enter.",
                    "type": "polygons",
                    "default_value":
                    [
                    ],
                    "settable_per_mesh": false,
                    "settable_per_extruder": false,
                    "settable_per_meshgroup": false
                },
                "nozzle_disallowed_areas":
                {
                    "label": "Nozzle Disallowed Areas",
                    "description": "A list of polygons with areas the nozzle is not allowed to enter.",
                    "type": "polygons",
                    "default_value":
                    [
                    ],
                    "settable_per_mesh": false,
                    "settable_per_extruder": false,
                    "settable_per_meshgroup": false
                },
                "machine_head_polygon":
                {
                    "label": "Machine head polygon",
                    "description": "A 2D silhouette of the print head (fan caps excluded).",
                    "type": "polygon",
                    "default_value":
                    [
                        [
                            -1,
                            1
                        ],
                        [
                            -1,
                            -1
                        ],
                        [
                            1,
                            -1
                        ],
                        [
                            1,
                            1
                        ]
                    ],
                    "settable_per_mesh": false,
                    "settable_per_extruder": false,
                    "settable_per_meshgroup": false
                },
                "machine_head_with_fans_polygon":
                {
                    "label": "Machine head & Fan polygon",
                    "description": "A 2D silhouette of the print head (fan caps included).",
                    "type": "polygon",
                    "default_value":
                    [
                        [
                            -20,
                            10
                        ],
                        [
                            10,
                            10
                        ],
                        [
                            10,
                            -10
                        ],
                        [
                            -20,
                            -10
                        ]
                    ],
                    "settable_per_mesh": false,
                    "settable_per_extruder": false,
                    "settable_per_meshgroup": false
                },
                "gantry_height":
                {
                    "label": "Gantry height",
                    "description": "The height difference between the tip of the nozzle and the gantry system (X and Y axes).",
                    "default_value": 99999999999,
                    "type": "float",
                    "settable_per_mesh": false,
                    "settable_per_extruder": false,
                    "settable_per_meshgroup": false
                },
                "machine_nozzle_id":
                {
                    "label": "Nozzle ID",
                    "description": "The nozzle ID for an extruder train, such as \"AA 0.4\" and \"BB 0.8\".",
                    "type": "str",
                    "default_value": "unknown",
                    "settable_per_mesh": false,
                    "settable_per_extruder": true
                },
                "machine_nozzle_size":
                {
                    "label": "Nozzle Diameter",
                    "description": "The inner diameter of the nozzle. Change this setting when using a non-standard nozzle size.",
                    "unit": "mm",
                    "type": "float",
                    "default_value": 0.4,
                    "minimum_value": "0.001",
                    "maximum_value_warning": "10",
                    "settable_per_mesh": false,
                    "settable_per_extruder": true
                },
                "machine_use_extruder_offset_to_offset_coords":
                {
                    "label": "Offset With Extruder",
                    "description": "Apply the extruder offset to the coordinate system.",
                    "type": "bool",
                    "default_value": true,
                    "settable_per_mesh": false,
                    "settable_per_extruder": false,
                    "settable_per_meshgroup": false
                },
                "extruder_prime_pos_z":
                {
                    "label": "Extruder Prime Z Position",
                    "description": "The Z coordinate of the position where the nozzle primes at the start of printing.",
                    "type": "float",
                    "unit": "mm",
                    "default_value": 0,
                    "minimum_value_warning": "0",
                    "maximum_value": "machine_height",
                    "settable_per_mesh": false,
                    "settable_per_extruder": true
                },
                "extruder_prime_pos_abs":
                {
                    "label": "Absolute Extruder Prime Position",
                    "description": "Make the extruder prime position absolute rather than relative to the last-known location of the head.",
                    "type": "bool",
                    "default_value": false,
                    "settable_per_mesh": false,
                    "settable_per_extruder": true
                },
                "machine_max_feedrate_x":
                {
                    "label": "Maximum Speed X",
                    "description": "The maximum speed for the motor of the X-direction.",
                    "unit": "mm/s",
                    "type": "float",
                    "default_value": 500,
                    "settable_per_mesh": false,
                    "settable_per_extruder": false,
                    "settable_per_meshgroup": false
                },
                "machine_max_feedrate_y":
                {
                    "label": "Maximum Speed Y",
                    "description": "The maximum speed for the motor of the Y-direction.",
                    "unit": "mm/s",
                    "type": "float",
                    "default_value": 500,
                    "settable_per_mesh": false,
                    "settable_per_extruder": false,
                    "settable_per_meshgroup": false
                },
                "machine_max_feedrate_z":
                {
                    "label": "Maximum Speed Z",
                    "description": "The maximum speed for the motor of the Z-direction.",
                    "unit": "mm/s",
                    "type": "float",
                    "default_value": 5,
                    "settable_per_mesh": false,
                    "settable_per_extruder": false,
                    "settable_per_meshgroup": false
                },
                "machine_max_feedrate_e":
                {
                    "label": "Maximum Feedrate",
                    "description": "The maximum speed of the filament.",
                    "unit": "mm/s",
                    "type": "float",
                    "default_value": 299792458000,
                    "settable_per_mesh": false,
                    "settable_per_extruder": false,
                    "settable_per_meshgroup": false
                },
                "machine_max_acceleration_x":
                {
                    "label": "Maximum Acceleration X",
                    "description": "Maximum acceleration for the motor of the X-direction",
                    "unit": "mm/s²",
                    "type": "float",
                    "default_value": 9000,
                    "settable_per_mesh": false,
                    "settable_per_extruder": false,
                    "settable_per_meshgroup": false
                },
                "machine_max_acceleration_y":
                {
                    "label": "Maximum Acceleration Y",
                    "description": "Maximum acceleration for the motor of the Y-direction.",
                    "unit": "mm/s²",
                    "type": "float",
                    "default_value": 9000,
                    "settable_per_mesh": false,
                    "settable_per_extruder": false,
                    "settable_per_meshgroup": false
                },
                "machine_max_acceleration_z":
                {
                    "label": "Maximum Acceleration Z",
                    "description": "Maximum acceleration for the motor of the Z-direction.",
                    "unit": "mm/s²",
                    "type": "float",
                    "default_value": 100,
                    "settable_per_mesh": false,
                    "settable_per_extruder": false,
                    "settable_per_meshgroup": false
                },
                "machine_max_acceleration_e":
                {
                    "label": "Maximum Filament Acceleration",
                    "description": "Maximum acceleration for the motor of the filament.",
                    "unit": "mm/s²",
                    "type": "float",
                    "default_value": 10000,
                    "settable_per_mesh": false,
                    "settable_per_extruder": false,
                    "settable_per_meshgroup": false
                },
                "machine_acceleration":
                {
                    "label": "Default Acceleration",
                    "description": "The default acceleration of print head movement.",
                    "unit": "mm/s²",
                    "type": "float",
                    "default_value": 4000,
                    "settable_per_mesh": false,
                    "settable_per_extruder": false,
                    "settable_per_meshgroup": false
                },
                "machine_max_jerk_xy":
                {
                    "label": "Default X-Y Jerk",
                    "description": "Default jerk for movement in the horizontal plane.",
                    "unit": "mm/s",
                    "type": "float",
                    "default_value": 20.0,
                    "settable_per_mesh": false,
                    "settable_per_extruder": false,
                    "settable_per_meshgroup": false
                },
                "machine_max_jerk_z":
                {
                    "label": "Default Z Jerk",
                    "description": "Default jerk for the motor of the Z-direction.",
                    "unit": "mm/s",
                    "type": "float",
                    "default_value": 0.4,
                    "settable_per_mesh": false,
                    "settable_per_extruder": false,
                    "settable_per_meshgroup": false
                },
                "machine_max_jerk_e":
                {
                    "label": "Default Filament Jerk",
                    "description": "Default jerk for the motor of the filament.",
                    "unit": "mm/s",
                    "type": "float",
                    "default_value": 5.0,
                    "settable_per_mesh": false,
                    "settable_per_extruder": false,
                    "settable_per_meshgroup": false
                },
                "machine_minimum_feedrate":
                {
                    "label": "Minimum Feedrate",
                    "description": "The minimal movement speed of the print head.",
                    "unit": "mm/s",
                    "type": "float",
                    "default_value": 0.0,
                    "settable_per_mesh": false,
                    "settable_per_extruder": false,
                    "settable_per_meshgroup": false
                }
            }
        },
        "resolution":
        {
            "label": "Quality",
            "type": "category",
            "icon": "category_layer_height",
            "description": "All settings that influence the resolution of the print. These settings have a large impact on the quality (and print time)",
            "children":
            {
                "layer_height":
                {
                    "label": "Layer Height",
                    "description": "The height of each layer in mm. Higher values produce faster prints in lower resolution, lower values produce slower prints in higher resolution.",
                    "unit": "mm",
                    "type": "float",
                    "default_value": 0.1,
                    "minimum_value": "0.001",
                    "minimum_value_warning": "0.04",
                    "maximum_value_warning": "0.8 * min(extruderValues('machine_nozzle_size'))",
                    "settable_per_mesh": false,
                    "settable_per_extruder": false
                },
                "layer_height_0":
                {
                    "label": "Initial Layer Height",
                    "description": "The height of the initial layer in mm. A thicker initial layer makes adhesion to the build plate easier.",
                    "unit": "mm",
                    "type": "float",
                    "default_value": 0.3,
                    "resolve": "sum(extruderValues('layer_height_0')) / len(extruderValues('layer_height_0'))",
                    "minimum_value": "0.001",
                    "minimum_value_warning": "0.1",
                    "maximum_value_warning": "0.8 * min(extruderValues('machine_nozzle_size'))",
                    "settable_per_mesh": false,
                    "settable_per_extruder": false
                },
                "line_width":
                {
                    "label": "Line Width",
                    "description": "Width of a single line. Generally, the width of each line should correspond to the width of the nozzle. However, slightly reducing this value could produce better prints.",
                    "unit": "mm",
                    "minimum_value": "0.001",
                    "minimum_value_warning": "0.1 + 0.4 * machine_nozzle_size",
                    "maximum_value_warning": "2 * machine_nozzle_size",
                    "default_value": 0.4,
                    "type": "float",
                    "value": "machine_nozzle_size",
                    "settable_per_mesh": true,
                    "children":
                    {
                        "wall_line_width":
                        {
                            "label": "Wall Line Width",
                            "description": "Width of a single wall line.",
                            "unit": "mm",
                            "minimum_value": "0.001",
                            "minimum_value_warning": "0.1 + 0.4 * machine_nozzle_size",
                            "maximum_value_warning": "2 * machine_nozzle_size",
                            "value": "line_width",
                            "default_value": 0.4,
                            "type": "float",
                            "limit_to_extruder": "wall_extruder_nr",
                            "settable_per_mesh": true,
                            "children":
                            {
                                "wall_line_width_0":
                                {
                                    "label": "Outer Wall Line Width",
                                    "description": "Width of the outermost wall line. By lowering this value, higher levels of detail can be printed.",
                                    "unit": "mm",
                                    "minimum_value": "0.001",
                                    "minimum_value_warning": "(0.1 + 0.4 * machine_nozzle_size) if outer_inset_first else 0.1 * machine_nozzle_size",
                                    "maximum_value_warning": "2 * machine_nozzle_size",
                                    "default_value": 0.4,
                                    "value": "wall_line_width",
                                    "type": "float",
                                    "limit_to_extruder": "wall_0_extruder_nr",
                                    "settable_per_mesh": true
                                },
                                "wall_line_width_x":
                                {
                                    "label": "Inner Wall(s) Line Width",
                                    "description": "Width of a single wall line for all wall lines except the outermost one.",
                                    "unit": "mm",
                                    "minimum_value": "0.001",
                                    "minimum_value_warning": "0.1 + 0.4 * machine_nozzle_size",
                                    "maximum_value_warning": "2 * machine_nozzle_size",
                                    "default_value": 0.4,
                                    "value": "wall_line_width",
                                    "type": "float",
                                    "limit_to_extruder": "wall_x_extruder_nr",
                                    "settable_per_mesh": true
                                }
                            }
                        },
                        "skin_line_width":
                        {
                            "label": "Top/Bottom Line Width",
                            "description": "Width of a single top/bottom line.",
                            "unit": "mm",
                            "minimum_value": "0.001",
                            "minimum_value_warning": "0.1 + 0.4 * machine_nozzle_size",
                            "maximum_value_warning": "2 * machine_nozzle_size",
                            "default_value": 0.4,
                            "type": "float",
                            "value": "line_width",
                            "limit_to_extruder": "top_bottom_extruder_nr",
                            "settable_per_mesh": true
                        },
                        "infill_line_width":
                        {
                            "label": "Infill Line Width",
                            "description": "Width of a single infill line.",
                            "unit": "mm",
                            "minimum_value": "0.001",
                            "minimum_value_warning": "0.1 + 0.4 * machine_nozzle_size",
                            "maximum_value_warning": "3 * machine_nozzle_size",
                            "default_value": 0.4,
                            "type": "float",
                            "value": "line_width",
                            "enabled": "infill_sparse_density > 0",
                            "limit_to_extruder": "infill_extruder_nr",
                            "settable_per_mesh": true
                        },
                        "skirt_brim_line_width":
                        {
                            "label": "Skirt/Brim Line Width",
                            "description": "Width of a single skirt or brim line.",
                            "unit": "mm",
                            "minimum_value": "0.001",
                            "minimum_value_warning": "0.1 + 0.4 * machine_nozzle_size",
                            "maximum_value_warning": "3 * machine_nozzle_size",
                            "default_value": 0.4,
                            "type": "float",
                            "value": "line_width",
                            "enabled": "resolveOrValue('adhesion_type') == 'skirt' or resolveOrValue('adhesion_type') == 'brim'",
                            "settable_per_mesh": false,
                            "settable_per_extruder": true
                        },
                        "support_line_width":
                        {
                            "label": "Support Line Width",
                            "description": "Width of a single support structure line.",
                            "unit": "mm",
                            "minimum_value": "0.001",
                            "minimum_value_warning": "0.1 + 0.4 * machine_nozzle_size",
                            "maximum_value_warning": "3 * machine_nozzle_size",
                            "default_value": 0.4,
                            "type": "float",
                            "enabled": "support_enable",
                            "value": "line_width",
                            "limit_to_extruder": "support_infill_extruder_nr",
                            "settable_per_mesh": false,
                            "settable_per_extruder": true
                        },
                        "support_interface_line_width":
                        {
                            "label": "Support Interface Line Width",
                            "description": "Width of a single line of support roof or floor.",
                            "unit": "mm",
                            "default_value": 0.4,
                            "minimum_value": "0.001",
                            "minimum_value_warning": "0.1 + 0.4 * machine_nozzle_size",
                            "maximum_value_warning": "2 * machine_nozzle_size",
                            "type": "float",
                            "enabled": "support_enable and support_interface_enable",
                            "limit_to_extruder": "support_interface_extruder_nr",
                            "value": "line_width",
                            "settable_per_mesh": false,
                            "settable_per_extruder": true,
                            "children":
                            {
                                "support_roof_line_width":
                                {
                                    "label": "Support Roof Line Width",
                                    "description": "Width of a single support roof line.",
                                    "unit": "mm",
                                    "default_value": 0.4,
                                    "minimum_value": "0.001",
                                    "minimum_value_warning": "0.4 * machine_nozzle_size",
                                    "maximum_value_warning": "2 * machine_nozzle_size",
                                    "type": "float",
                                    "enabled": "support_enable and support_roof_enable",
                                    "limit_to_extruder": "support_roof_extruder_nr",
                                    "value": "extruderValue(support_roof_extruder_nr, 'support_interface_line_width')",
                                    "settable_per_mesh": false,
                                    "settable_per_extruder": true
                                },
                                "support_bottom_line_width":
                                {
                                    "label": "Support Floor Line Width",
                                    "description": "Width of a single support floor line.",
                                    "unit": "mm",
                                    "default_value": 0.4,
                                    "minimum_value": "0.001",
                                    "minimum_value_warning": "0.4 * machine_nozzle_size",
                                    "maximum_value_warning": "2 * machine_nozzle_size",
                                    "type": "float",
                                    "enabled": "support_enable and support_bottom_enable",
                                    "limit_to_extruder": "support_bottom_extruder_nr",
                                    "value": "extruderValue(support_bottom_extruder_nr, 'support_interface_line_width')",
                                    "settable_per_mesh": false,
                                    "settable_per_extruder": true
                                }
                            }
                        },
                        "prime_tower_line_width":
                        {
                            "label": "Prime Tower Line Width",
                            "description": "Width of a single prime tower line.",
                            "type": "float",
                            "unit": "mm",
                            "enabled": "resolveOrValue('prime_tower_enable')",
                            "default_value": 0.4,
                            "value": "line_width",
                            "minimum_value": "0.001",
                            "minimum_value_warning": "0.1 + 0.4 * machine_nozzle_size",
                            "maximum_value_warning": "2 * machine_nozzle_size",
                            "settable_per_mesh": false,
                            "settable_per_extruder": true
                        }
                    }
                }
            }
        },
        "shell":
        {
            "label": "Shell",
            "icon": "category_shell",
            "description": "Shell",
            "type": "category",
            "children":
            {
                "wall_extruder_nr":
                {
                    "label": "Wall Extruder",
                    "description": "The extruder train used for printing the walls. This is used in multi-extrusion.",
                    "type": "optional_extruder",
                    "default_value": "-1",
                    "value": "-1",
                    "settable_per_mesh": true,
                    "settable_per_extruder": false,
                    "settable_per_meshgroup": true,
                    "settable_globally": true,
                    "enabled": "machine_extruder_count > 1",
                    "children":
                    {
                        "wall_0_extruder_nr":
                        {
                            "label": "Outer Wall Extruder",
                            "description": "The extruder train used for printing the outer wall. This is used in multi-extrusion.",
                            "type": "optional_extruder",
                            "default_value": "-1",
                            "value": "wall_extruder_nr",
                            "settable_per_mesh": true,
                            "settable_per_extruder": false,
                            "settable_per_meshgroup": true,
                            "settable_globally": true,
                            "enabled": "machine_extruder_count > 1"
                        },
                        "wall_x_extruder_nr":
                        {
                            "label": "Inner Walls Extruder",
                            "description": "The extruder train used for printing the inner walls. This is used in multi-extrusion.",
                            "type": "optional_extruder",
                            "default_value": "-1",
                            "value": "wall_extruder_nr",
                            "settable_per_mesh": true,
                            "settable_per_extruder": false,
                            "settable_per_meshgroup": true,
                            "settable_globally": true,
                            "enabled": "machine_extruder_count > 1"
                        }
                    }
                },
                "wall_thickness":
                {
                    "label": "Wall Thickness",
                    "description": "The thickness of the walls in the horizontal direction. This value divided by the wall line width defines the number of walls.",
                    "unit": "mm",
                    "default_value": 0.8,
                    "minimum_value": "0",
                    "minimum_value_warning": "line_width",
                    "maximum_value_warning": "10 * line_width",
                    "type": "float",
                    "limit_to_extruder": "wall_extruder_nr",
                    "settable_per_mesh": true,
                    "children":
                    {
                        "wall_line_count":
                        {
                            "label": "Wall Line Count",
                            "description": "The number of walls. When calculated by the wall thickness, this value is rounded to a whole number.",
                            "default_value": 2,
                            "minimum_value": "0",
                            "minimum_value_warning": "1",
                            "maximum_value_warning": "10",
                            "type": "int",
                            "value": "1 if magic_spiralize else max(1, round((wall_thickness - wall_line_width_0) / wall_line_width_x) + 1) if wall_thickness != 0 else 0",
                            "limit_to_extruder": "wall_extruder_nr",
                            "settable_per_mesh": true
                        }
                    }
                },
                "wall_0_wipe_dist":
                {
                    "label": "Outer Wall Wipe Distance",
                    "description": "Distance of a travel move inserted after the outer wall, to hide the Z seam better.",
                    "unit": "mm",
                    "type": "float",
                    "default_value": 0.2,
                    "value": "machine_nozzle_size / 2",
                    "minimum_value": "0",
<<<<<<< HEAD
                    "maximum_value_warning": "machine_nozzle_size",
                    "limit_to_extruder": "wall_0_extruder_nr",
=======
                    "maximum_value_warning": "machine_nozzle_size * 2",
>>>>>>> 36cc21d3
                    "settable_per_mesh": true
                },
                "top_bottom_extruder_nr":
                {
                    "label": "Top/Bottom Extruder",
                    "description": "The extruder train used for printing the top and bottom skin. This is used in multi-extrusion.",
                    "type": "optional_extruder",
                    "default_value": "-1",
                    "value": "-1",
                    "settable_per_mesh": true,
                    "settable_per_extruder": false,
                    "settable_per_meshgroup": true,
                    "settable_globally": true,
                    "enabled": "machine_extruder_count > 1"
                },
                "top_bottom_thickness":
                {
                    "label": "Top/Bottom Thickness",
                    "description": "The thickness of the top/bottom layers in the print. This value divided by the layer height defines the number of top/bottom layers.",
                    "unit": "mm",
                    "default_value": 0.8,
                    "minimum_value": "0",
                    "minimum_value_warning": "0.6",
                    "maximum_value": "machine_height",
                    "type": "float",
                    "limit_to_extruder": "top_bottom_extruder_nr",
                    "settable_per_mesh": true,
                    "children":
                    {
                        "top_thickness":
                        {
                            "label": "Top Thickness",
                            "description": "The thickness of the top layers in the print. This value divided by the layer height defines the number of top layers.",
                            "unit": "mm",
                            "default_value": 0.8,
                            "minimum_value": "0",
                            "minimum_value_warning": "0.2 + resolveOrValue('layer_height')",
                            "maximum_value": "machine_height",
                            "type": "float",
                            "value": "top_bottom_thickness",
                            "limit_to_extruder": "top_bottom_extruder_nr",
                            "settable_per_mesh": true,
                            "children":
                            {
                                "top_layers":
                                {
                                    "label": "Top Layers",
                                    "description": "The number of top layers. When calculated by the top thickness, this value is rounded to a whole number.",
                                    "default_value": 8,
                                    "minimum_value": "0",
                                    "maximum_value_warning": "100",
                                    "type": "int",
                                    "minimum_value_warning": "2",
                                    "value": "0 if infill_sparse_density == 100 else math.ceil(round(top_thickness / resolveOrValue('layer_height'), 4))",
                                    "limit_to_extruder": "top_bottom_extruder_nr",
                                    "settable_per_mesh": true
                                }
                            }
                        },
                        "bottom_thickness":
                        {
                            "label": "Bottom Thickness",
                            "description": "The thickness of the bottom layers in the print. This value divided by the layer height defines the number of bottom layers.",
                            "unit": "mm",
                            "default_value": 0.6,
                            "minimum_value": "0",
                            "minimum_value_warning": "0.2 + resolveOrValue('layer_height')",
                            "type": "float",
                            "value": "top_bottom_thickness",
                            "maximum_value": "machine_height",
                            "limit_to_extruder": "top_bottom_extruder_nr",
                            "settable_per_mesh": true,
                            "children":
                            {
                                "bottom_layers":
                                {
                                    "label": "Bottom Layers",
                                    "description": "The number of bottom layers. When calculated by the bottom thickness, this value is rounded to a whole number.",
                                    "minimum_value": "0",
                                    "minimum_value_warning": "2",
                                    "default_value": 6,
                                    "type": "int",
                                    "value": "999999 if infill_sparse_density == 100 else math.ceil(round(bottom_thickness / resolveOrValue('layer_height'), 4))",
                                    "limit_to_extruder": "top_bottom_extruder_nr",
                                    "settable_per_mesh": true
                                }
                            }
                        }
                    }
                },
                "top_bottom_pattern":
                {
                    "label": "Top/Bottom Pattern",
                    "description": "The pattern of the top/bottom layers.",
                    "type": "enum",
                    "options":
                    {
                        "lines": "Lines",
                        "concentric": "Concentric",
                        "zigzag": "Zig Zag"
                    },
                    "default_value": "lines",
                    "limit_to_extruder": "top_bottom_extruder_nr",
                    "settable_per_mesh": true
                },
                "top_bottom_pattern_0":
                {
                    "label": "Bottom Pattern Initial Layer",
                    "description": "The pattern on the bottom of the print on the first layer.",
                    "type": "enum",
                    "options":
                    {
                        "lines": "Lines",
                        "concentric": "Concentric",
                        "zigzag": "Zig Zag"
                    },
                    "default_value": "lines",
                    "value": "top_bottom_pattern",
                    "limit_to_extruder": "top_bottom_extruder_nr",
                    "settable_per_mesh": true
                },
                "skin_angles":
                {
                    "label": "Top/Bottom Line Directions",
                    "description": "A list of integer line directions to use when the top/bottom layers use the lines or zig zag pattern. Elements from the list are used sequentially as the layers progress and when the end of the list is reached, it starts at the beginning again. The list items are separated by commas and the whole list is contained in square brackets. Default is an empty list which means use the traditional default angles (45 and 135 degrees).",
                    "type": "[int]",
                    "default_value": "[ ]",
                    "enabled": "top_bottom_pattern != 'concentric'",
                    "limit_to_extruder": "top_bottom_extruder_nr",
                    "settable_per_mesh": true
                },
                "wall_0_inset":
                {
                    "label": "Outer Wall Inset",
                    "description": "Inset applied to the path of the outer wall. If the outer wall is smaller than the nozzle, and printed after the inner walls, use this offset to get the hole in the nozzle to overlap with the inner walls instead of the outside of the model.",
                    "unit": "mm",
                    "type": "float",
                    "default_value": 0.0,
                    "value": "(machine_nozzle_size - wall_line_width_0) / 2 if (wall_line_width_0 < machine_nozzle_size and not outer_inset_first) else 0",
                    "minimum_value_warning": "0",
                    "maximum_value_warning": "machine_nozzle_size",
                    "limit_to_extruder": "wall_0_extruder_nr",
                    "settable_per_mesh": true
                },
                "outer_inset_first":
                {
                    "label": "Outer Before Inner Walls",
                    "description": "Prints walls in order of outside to inside when enabled. This can help improve dimensional accuracy in X and Y when using a high viscosity plastic like ABS; however it can decrease outer surface print quality, especially on overhangs.",
                    "type": "bool",
                    "default_value": false,
                    "enabled": "wall_0_extruder_nr == wall_x_extruder_nr",
                    "settable_per_mesh": true
                },
                "alternate_extra_perimeter":
                {
                    "label": "Alternate Extra Wall",
                    "description": "Prints an extra wall at every other layer. This way infill gets caught between these extra walls, resulting in stronger prints.",
                    "type": "bool",
                    "default_value": false,
                    "limit_to_extruder": "infill_extruder_nr",
                    "settable_per_mesh": true
                },
                "travel_compensate_overlapping_walls_enabled":
                {
                    "label": "Compensate Wall Overlaps",
                    "description": "Compensate the flow for parts of a wall being printed where there is already a wall in place.",
                    "type": "bool",
                    "default_value": true,
                    "limit_to_extruder": "wall_extruder_nr",
                    "settable_per_mesh": true,
                    "children":
                    {
                        "travel_compensate_overlapping_walls_0_enabled":
                        {
                            "label": "Compensate Outer Wall Overlaps",
                            "description": "Compensate the flow for parts of an outer wall being printed where there is already a wall in place.",
                            "type": "bool",
                            "default_value": true,
                            "value": "travel_compensate_overlapping_walls_enabled",
                            "limit_to_extruder": "wall_0_extruder_nr",
                            "settable_per_mesh": true
                        },
                        "travel_compensate_overlapping_walls_x_enabled":
                        {
                            "label": "Compensate Inner Wall Overlaps",
                            "description": "Compensate the flow for parts of an inner wall being printed where there is already a wall in place.",
                            "type": "bool",
                            "default_value": true,
                            "value": "travel_compensate_overlapping_walls_enabled",
                            "limit_to_extruder": "wall_x_extruder_nr",
                            "settable_per_mesh": true
                        }
                    }
                },
                "fill_perimeter_gaps": {
                    "label": "Fill Gaps Between Walls",
                    "description": "Fills the gaps between walls where no walls fit.",
                    "type": "enum",
                    "options": {
                        "nowhere": "Nowhere",
                        "everywhere": "Everywhere"
                    },
                    "default_value": "everywhere",
                    "limit_to_extruder": "wall_0_extruder_nr",
                    "settable_per_mesh": true
                },
                "xy_offset":
                {
                    "label": "Horizontal Expansion",
                    "description": "Amount of offset applied to all polygons in each layer. Positive values can compensate for too big holes; negative values can compensate for too small holes.",
                    "unit": "mm",
                    "type": "float",
                    "minimum_value_warning": "-1",
                    "maximum_value_warning": "1",
                    "default_value": 0,
                    "limit_to_extruder": "wall_0_extruder_nr",
                    "settable_per_mesh": true
                },
                "z_seam_type":
                {
                    "label": "Z Seam Alignment",
                    "description": "Starting point of each path in a layer. When paths in consecutive layers start at the same point a vertical seam may show on the print. When aligning these near a user specified location, the seam is easiest to remove. When placed randomly the inaccuracies at the paths' start will be less noticeable. When taking the shortest path the print will be quicker.",
                    "type": "enum",
                    "options":
                    {
                        "back": "User Specified",
                        "shortest": "Shortest",
                        "random": "Random"
                    },
                    "default_value": "shortest",
                    "limit_to_extruder": "wall_0_extruder_nr",
                    "settable_per_mesh": true
                },
                "z_seam_x":
                {
                    "label": "Z Seam X",
                    "description": "The X coordinate of the position near where to start printing each part in a layer.",
                    "unit": "mm",
                    "type": "float",
                    "default_value": 100.0,
                    "value": "machine_width / 2",
                    "enabled": "z_seam_type == 'back'",
                    "limit_to_extruder": "wall_0_extruder_nr",
                    "settable_per_mesh": true
                },
                "z_seam_y":
                {
                    "label": "Z Seam Y",
                    "description": "The Y coordinate of the position near where to start printing each part in a layer.",
                    "unit": "mm",
                    "type": "float",
                    "default_value": 100.0,
                    "value": "machine_depth * 3",
                    "enabled": "z_seam_type == 'back'",
                    "limit_to_extruder": "wall_0_extruder_nr",
                    "settable_per_mesh": true
                },
                "skin_no_small_gaps_heuristic":
                {
                    "label": "Ignore Small Z Gaps",
                    "description": "When the model has small vertical gaps, about 5% extra computation time can be spent on generating top and bottom skin in these narrow spaces. In such case, disable the setting.",
                    "type": "bool",
                    "default_value": true,
                    "limit_to_extruder": "top_bottom_extruder_nr",
                    "settable_per_mesh": true
                }
            }
        },
        "infill":
        {
            "label": "Infill",
            "icon": "category_infill",
            "description": "Infill",
            "type": "category",
            "children":
            {
                "infill_extruder_nr":
                {
                    "label": "Infill Extruder",
                    "description": "The extruder train used for printing infill. This is used in multi-extrusion.",
                    "type": "optional_extruder",
                    "default_value": "-1",
                    "value": "-1",
                    "settable_per_mesh": true,
                    "settable_per_extruder": false,
                    "settable_per_meshgroup": true,
                    "settable_globally": true,
                    "enabled": "machine_extruder_count > 1"
                },
                "infill_sparse_density":
                {
                    "label": "Infill Density",
                    "description": "Adjusts the density of infill of the print.",
                    "unit": "%",
                    "type": "float",
                    "default_value": 20,
                    "minimum_value": "0",
                    "maximum_value_warning": "100",
                    "limit_to_extruder": "infill_extruder_nr",
                    "settable_per_mesh": true,
                    "children":
                    {
                        "infill_line_distance":
                        {
                            "label": "Infill Line Distance",
                            "description": "Distance between the printed infill lines. This setting is calculated by the infill density and the infill line width.",
                            "unit": "mm",
                            "type": "float",
                            "default_value": 2,
                            "minimum_value": "0",
                            "minimum_value_warning": "infill_line_width",
                            "value": "0 if infill_sparse_density == 0 else (infill_line_width * 100) / infill_sparse_density * (2 if infill_pattern == 'grid' else (3 if infill_pattern == 'triangles' or infill_pattern == 'cubic' or infill_pattern == 'cubicsubdiv' else (2 if infill_pattern == 'tetrahedral' else 1)))",
                            "limit_to_extruder": "infill_extruder_nr",
                            "settable_per_mesh": true
                        }
                    }
                },
                "infill_pattern":
                {
                    "label": "Infill Pattern",
                    "description": "The pattern of the infill material of the print. The line and zig zag infill swap direction on alternate layers, reducing material cost. The grid, triangle, cubic, tetrahedral and concentric patterns are fully printed every layer. Cubic and tetrahedral infill change with every layer to provide a more equal distribution of strength over each direction.",
                    "type": "enum",
                    "options":
                    {
                        "grid": "Grid",
                        "lines": "Lines",
                        "triangles": "Triangles",
                        "cubic": "Cubic",
                        "cubicsubdiv": "Cubic Subdivision",
                        "tetrahedral": "Tetrahedral",
                        "concentric": "Concentric",
                        "concentric_3d": "Concentric 3D",
                        "zigzag": "Zig Zag"
                    },
                    "default_value": "grid",
                    "enabled": "infill_sparse_density > 0",
                    "value": "'lines' if infill_sparse_density > 25 else 'grid'",
                    "limit_to_extruder": "infill_extruder_nr",
                    "settable_per_mesh": true
                },
                "infill_angles":
                {
                    "label": "Infill Line Directions",
                    "description": "A list of integer line directions to use. Elements from the list are used sequentially as the layers progress and when the end of the list is reached, it starts at the beginning again. The list items are separated by commas and the whole list is contained in square brackets. Default is an empty list which means use the traditional default angles (45 and 135 degrees for the lines and zig zag patterns and 45 degrees for all other patterns).",
                    "type": "[int]",
                    "default_value": "[ ]",
                    "enabled": "infill_pattern != 'concentric' and infill_pattern != 'concentric_3d' and infill_pattern != 'cubicsubdiv' and infill_sparse_density > 0",
                    "limit_to_extruder": "infill_extruder_nr",
                    "settable_per_mesh": true
                },
                "sub_div_rad_add":
                {
                    "label": "Cubic Subdivision Shell",
                    "description": "An addition to the radius from the center of each cube to check for the boundary of the model, as to decide whether this cube should be subdivided. Larger values lead to a thicker shell of small cubes near the boundary of the model.",
                    "unit": "mm",
                    "type": "float",
                    "default_value": 0.4,
                    "value": "wall_line_width_x",
                    "minimum_value_warning": "-1 * infill_line_distance",
                    "maximum_value_warning": "5 * infill_line_distance",
                    "enabled": "infill_sparse_density > 0 and infill_pattern == 'cubicsubdiv'",
                    "limit_to_extruder": "infill_extruder_nr",
                    "settable_per_mesh": true
                },
                "infill_overlap":
                {
                    "label": "Infill Overlap Percentage",
                    "description": "The amount of overlap between the infill and the walls. A slight overlap allows the walls to connect firmly to the infill.",
                    "unit": "%",
                    "type": "float",
                    "default_value": 10,
                    "value": "10 if infill_sparse_density < 95 and infill_pattern != 'concentric' else 0",
                    "minimum_value_warning": "-50",
                    "maximum_value_warning": "100",
                    "enabled": "infill_sparse_density > 0 and infill_pattern != 'concentric'",
                    "limit_to_extruder": "infill_extruder_nr",
                    "settable_per_mesh": true,
                    "children":
                    {
                        "infill_overlap_mm":
                        {
                            "label": "Infill Overlap",
                            "description": "The amount of overlap between the infill and the walls. A slight overlap allows the walls to connect firmly to the infill.",
                            "unit": "mm",
                            "type": "float",
                            "default_value": 0.04,
                            "minimum_value_warning": "-0.5 * machine_nozzle_size",
                            "maximum_value_warning": "machine_nozzle_size",
                            "value": "0.5 * ( infill_line_width + (wall_line_width_x if wall_line_count > 1 else wall_line_width_0) ) * infill_overlap / 100 if infill_sparse_density < 95 and infill_pattern != 'concentric' else 0",
                            "enabled": "infill_sparse_density > 0 and infill_pattern != 'concentric'",
                            "settable_per_mesh": true
                        }
                    }
                },
                "skin_overlap":
                {
                    "label": "Skin Overlap Percentage",
                    "description": "The amount of overlap between the skin and the walls. A slight overlap allows the walls to connect firmly to the skin.",
                    "unit": "%",
                    "type": "float",
                    "default_value": 5,
                    "minimum_value_warning": "-50",
                    "maximum_value_warning": "100",
                    "value": "5 if top_bottom_pattern != 'concentric' else 0",
                    "enabled": "top_bottom_pattern != 'concentric'",
                    "limit_to_extruder": "top_bottom_extruder_nr",
                    "settable_per_mesh": true,
                    "children":
                    {
                        "skin_overlap_mm":
                        {
                            "label": "Skin Overlap",
                            "description": "The amount of overlap between the skin and the walls. A slight overlap allows the walls to connect firmly to the skin.",
                            "unit": "mm",
                            "type": "float",
                            "default_value": 0.02,
                            "minimum_value_warning": "-0.5 * machine_nozzle_size",
                            "maximum_value_warning": "machine_nozzle_size",
                            "value": "0.5 * ( skin_line_width + (wall_line_width_x if wall_line_count > 1 else wall_line_width_0) ) * skin_overlap / 100 if top_bottom_pattern != 'concentric' else 0",
                            "enabled": "top_bottom_pattern != 'concentric'",
                            "settable_per_mesh": true
                        }
                    }
                },
                "infill_wipe_dist":
                {
                    "label": "Infill Wipe Distance",
                    "description": "Distance of a travel move inserted after every infill line, to make the infill stick to the walls better. This option is similar to infill overlap, but without extrusion and only on one end of the infill line.",
                    "unit": "mm",
                    "type": "float",
                    "default_value": 0.04,
                    "value": "wall_line_width_0 / 4 if wall_line_count == 1 else wall_line_width_x / 4",
                    "minimum_value_warning": "0",
                    "maximum_value_warning": "machine_nozzle_size",
                    "enabled": "infill_sparse_density > 0",
                    "limit_to_extruder": "infill_extruder_nr",
                    "settable_per_mesh": true
                },
                "infill_sparse_thickness":
                {
                    "label": "Infill Layer Thickness",
                    "description": "The thickness per layer of infill material. This value should always be a multiple of the layer height and is otherwise rounded.",
                    "unit": "mm",
                    "type": "float",
                    "default_value": 0.1,
                    "minimum_value": "resolveOrValue('layer_height')",
                    "maximum_value_warning": "0.75 * machine_nozzle_size",
                    "maximum_value": "resolveOrValue('layer_height') * (1.45 if spaghetti_infill_enabled else 8)",
                    "value": "resolveOrValue('layer_height')",
                    "enabled": "infill_sparse_density > 0 and not spaghetti_infill_enabled",
                    "limit_to_extruder": "infill_extruder_nr",
                    "settable_per_mesh": true
                },
                "gradual_infill_steps":
                {
                    "label": "Gradual Infill Steps",
                    "description": "Number of times to reduce the infill density by half when getting further below top surfaces. Areas which are closer to top surfaces get a higher density, up to the Infill Density.",
                    "default_value": 0,
                    "type": "int",
                    "minimum_value": "0",
                    "maximum_value_warning": "5",
                    "maximum_value": "0 if spaghetti_infill_enabled else (999999 if infill_line_distance == 0 else (20 - math.log(infill_line_distance) / math.log(2)))",
                    "enabled": "infill_sparse_density > 0 and infill_pattern != 'cubicsubdiv' and not spaghetti_infill_enabled",
                    "limit_to_extruder": "infill_extruder_nr",
                    "settable_per_mesh": true
                },
                "gradual_infill_step_height":
                {
                    "label": "Gradual Infill Step Height",
                    "description": "The height of infill of a given density before switching to half the density.",
                    "unit": "mm",
                    "type": "float",
                    "default_value": 1.5,
                    "minimum_value": "0.0001",
                    "minimum_value_warning": "3 * resolveOrValue('layer_height')",
                    "enabled": "infill_sparse_density > 0 and gradual_infill_steps > 0 and infill_pattern != 'cubicsubdiv'",
                    "limit_to_extruder": "infill_extruder_nr",
                    "settable_per_mesh": true
                },
                "infill_before_walls":
                {
                    "label": "Infill Before Walls",
                    "description": "Print the infill before printing the walls. Printing the walls first may lead to more accurate walls, but overhangs print worse. Printing the infill first leads to sturdier walls, but the infill pattern might sometimes show through the surface.",
                    "type": "bool",
                    "default_value": true,
                    "enabled": "infill_sparse_density > 0 and wall_extruder_nr == infill_extruder_nr",
                    "settable_per_mesh": true
                },
                "min_infill_area":
                {
                    "label": "Minimum Infill Area",
                    "description": "Don't generate areas of infill smaller than this (use skin instead).",
                    "unit": "mm²",
                    "type": "float",
                    "minimum_value": "0",
                    "default_value": 0,
                    "limit_to_extruder": "infill_extruder_nr",
                    "settable_per_mesh": true
                },
                "expand_skins_into_infill":
                {
                    "label": "Expand Skins Into Infill",
                    "description": "Expand skin areas of top and/or bottom skin of flat surfaces. By default, skins stop under the wall lines that surround infill but this can lead to holes appearing when the infill density is low. This setting extends the skins beyond the wall lines so that the infill on the next layer rests on skin.",
                    "type": "bool",
                    "default_value": false,
                    "limit_to_extruder": "top_bottom_extruder_nr",
                    "settable_per_mesh": true,
                    "children":
                    {
                        "expand_upper_skins":
                        {
                            "label": "Expand Top Skins Into Infill",
                            "description": "Expand the top skin areas (areas with air above) so that they support infill above.",
                            "type": "bool",
                            "default_value": false,
                            "value": "expand_skins_into_infill",
                            "limit_to_extruder": "top_bottom_extruder_nr",
                            "settable_per_mesh": true
                        },
                        "expand_lower_skins":
                        {
                            "label": "Expand Bottom Skins Into Infill",
                            "description": "Expand the bottom skin areas (areas with air below) so that they are anchored by the infill layers above and below.",
                            "type": "bool",
                            "default_value": false,
<<<<<<< HEAD
                            "limit_to_extruder": "top_bottom_extruder_nr",
=======
                            "value": "expand_skins_into_infill",
>>>>>>> 36cc21d3
                            "settable_per_mesh": true
                        }
                    }
                },
                "expand_skins_expand_distance":
                {
                    "label": "Skin Expand Distance",
                    "description": "The distance the skins are expanded into the infill. The default distance is enough to bridge the gap between the infill lines and will stop holes appearing in the skin where it meets the wall when the infill density is low. A smaller distance will often be sufficient.",
                    "unit": "mm",
                    "type": "float",
                    "default_value": 2.8,
                    "value": "infill_line_distance * 1.4",
                    "minimum_value": "0",
                    "enabled": "expand_upper_skins or expand_lower_skins",
                    "limit_to_extruder": "top_bottom_extruder_nr",
                    "settable_per_mesh": true
                },
                "max_skin_angle_for_expansion":
                {
                    "label": "Maximum Skin Angle for Expansion",
                    "description": "Top and/or bottom surfaces of your object with an angle larger than this setting, won't have their top/bottom skin expanded. This avoids expanding the narrow skin areas that are created when the model surface has a near vertical slope. An angle of 0° is horizontal, while an angle of 90° is vertical.",
                    "unit": "°",
                    "type": "float",
                    "minimum_value": "0",
                    "minimum_value_warning": "2",
                    "maximum_value_warning": "45",
                    "maximum_value": "90",
                    "default_value": 20,
                    "enabled": "expand_upper_skins or expand_lower_skins",
                    "limit_to_extruder": "top_bottom_extruder_nr",
                    "settable_per_mesh": true,
                    "children":
                    {
                        "min_skin_width_for_expansion":
                        {
                            "label": "Minimum Skin Width for Expansion",
                            "description": "Skin areas narrower than this are not expanded. This avoids expanding the narrow skin areas that are created when the model surface has a slope close to the vertical.",
                            "unit": "mm",
                            "type": "float",
                            "default_value": 2.24,
                            "value": "top_layers * layer_height / math.tan(math.radians(max_skin_angle_for_expansion))",
                            "minimum_value": "0",
                            "enabled": "expand_upper_skins or expand_lower_skins",
                            "limit_to_extruder": "top_bottom_extruder_nr",
                            "settable_per_mesh": true
                        }
                    }
                }
            }
        },
        "material":
        {
            "label": "Material",
            "icon": "category_material",
            "description": "Material",
            "type": "category",
            "children":
            {
                "material_flow_dependent_temperature":
                {
                    "label": "Auto Temperature",
                    "description": "Change the temperature for each layer automatically with the average flow speed of that layer.",
                    "type": "bool",
                    "default_value": false,
                    "enabled": "machine_nozzle_temp_enabled and False",
                    "settable_per_mesh": false,
                    "settable_per_extruder": true
                },
                "default_material_print_temperature":
                {
                    "label": "Default Printing Temperature",
                    "description": "The default temperature used for printing. This should be the \"base\" temperature of a material. All other print temperatures should use offsets based on this value",
                    "unit": "°C",
                    "type": "float",
                    "default_value": 210,
                    "minimum_value_warning": "0",
                    "maximum_value_warning": "285",
                    "enabled": "machine_nozzle_temp_enabled",
                    "settable_per_extruder": true,
                    "minimum_value": "-273.15"
                },
                "material_print_temperature":
                {
                    "label": "Printing Temperature",
                    "description": "The temperature used for printing.",
                    "unit": "°C",
                    "type": "float",
                    "default_value": 210,
                    "value": "default_material_print_temperature",
                    "minimum_value": "-273.15",
                    "minimum_value_warning": "0",
                    "maximum_value_warning": "285",
                    "enabled": "machine_nozzle_temp_enabled and not (material_flow_dependent_temperature)",
                    "settable_per_mesh": false,
                    "settable_per_extruder": true
                },
                "material_print_temperature_layer_0":
                {
                    "label": "Printing Temperature Initial Layer",
                    "description": "The temperature used for printing the first layer. Set at 0 to disable special handling of the initial layer.",
                    "unit": "°C",
                    "type": "float",
                    "default_value": 215,
                    "value": "material_print_temperature",
                    "minimum_value": "-273.15",
                    "minimum_value_warning": "0",
                    "maximum_value_warning": "285",
                    "enabled": "machine_nozzle_temp_enabled",
                    "settable_per_mesh": false,
                    "settable_per_extruder": true
                },
                "material_initial_print_temperature":
                {
                    "label": "Initial Printing Temperature",
                    "description": "The minimal temperature while heating up to the Printing Temperature at which printing can already start.",
                    "unit": "°C",
                    "type": "float",
                    "default_value": 200,
                    "value": "max(-273.15, material_print_temperature - 10)",
                    "minimum_value": "-273.15",
                    "minimum_value_warning": "material_standby_temperature",
                    "maximum_value_warning": "material_print_temperature",
                    "enabled": "machine_nozzle_temp_enabled",
                    "settable_per_mesh": false,
                    "settable_per_extruder": true
                },
                "material_final_print_temperature":
                {
                    "label": "Final Printing Temperature",
                    "description": "The temperature to which to already start cooling down just before the end of printing.",
                    "unit": "°C",
                    "type": "float",
                    "default_value": 195,
                    "value": "max(-273.15, material_print_temperature - 15)",
                    "minimum_value": "-273.15",
                    "minimum_value_warning": "material_standby_temperature",
                    "maximum_value_warning": "material_print_temperature",
                    "enabled": "machine_nozzle_temp_enabled",
                    "settable_per_mesh": false,
                    "settable_per_extruder": true
                },
                "material_flow_temp_graph":
                {
                    "label": "Flow Temperature Graph",
                    "description": "Data linking material flow (in mm3 per second) to temperature (degrees Celsius).",
                    "unit": "[[mm³,°C]]",
                    "type": "str",
                    "default_value": "[[3.5,200],[7.0,240]]",
                    "enabled": "False and machine_nozzle_temp_enabled and material_flow_dependent_temperature",
                    "settable_per_mesh": false,
                    "settable_per_extruder": true
                },
                "material_extrusion_cool_down_speed":
                {
                    "label": "Extrusion Cool Down Speed Modifier",
                    "description": "The extra speed by which the nozzle cools while extruding. The same value is used to signify the heat up speed lost when heating up while extruding.",
                    "unit": "°C/s",
                    "type": "float",
                    "default_value": 0.7,
                    "minimum_value": "0",
                    "maximum_value_warning": "10.0",
                    "maximum_value": "machine_nozzle_heat_up_speed",
                    "enabled": "material_flow_dependent_temperature or (machine_extruder_count > 1 and material_final_print_temperature != material_print_temperature)",
                    "settable_per_mesh": false,
                    "settable_per_extruder": true
                },
                "material_bed_temperature":
                {
                    "label": "Build Plate Temperature",
                    "description": "The temperature used for the heated build plate. If this is 0, the bed will not heat up for this print.",
                    "unit": "°C",
                    "type": "float",
                    "resolve": "max(extruderValues('material_bed_temperature'))",
                    "default_value": 60,
                    "minimum_value": "-273.15",
                    "minimum_value_warning": "0",
                    "maximum_value_warning": "130",
                    "enabled": "machine_heated_bed and machine_gcode_flavor != \"UltiGCode\"",
                    "settable_per_mesh": false,
                    "settable_per_extruder": false,
                    "settable_per_meshgroup": false
                },
                "material_bed_temperature_layer_0":
                {
                    "label": "Build Plate Temperature Initial Layer",
                    "description": "The temperature used for the heated build plate at the first layer.",
                    "unit": "°C",
                    "type": "float",
                    "resolve": "max(extruderValues('material_bed_temperature_layer_0'))",
                    "default_value": 60,
                    "value": "resolveOrValue('material_bed_temperature')",
                    "minimum_value": "-273.15",
                    "minimum_value_warning": "max(extruderValues('material_bed_temperature'))",
                    "maximum_value_warning": "130",
                    "enabled": "machine_heated_bed and machine_gcode_flavor != \"UltiGCode\"",
                    "settable_per_mesh": false,
                    "settable_per_extruder": false,
                    "settable_per_meshgroup": false
                },
                "material_diameter":
                {
                    "label": "Diameter",
                    "description": "Adjusts the diameter of the filament used. Match this value with the diameter of the used filament.",
                    "unit": "mm",
                    "type": "float",
                    "default_value": 2.85,
                    "minimum_value": "0.0001",
                    "minimum_value_warning": "0.4",
                    "maximum_value_warning": "3.5",
                    "enabled": "machine_gcode_flavor != \"UltiGCode\"",
                    "settable_per_mesh": false,
                    "settable_per_extruder": true
                },
                "material_flow":
                {
                    "label": "Flow",
                    "description": "Flow compensation: the amount of material extruded is multiplied by this value.",
                    "unit": "%",
                    "default_value": 100,
                    "type": "float",
                    "minimum_value": "5",
                    "minimum_value_warning": "50",
                    "maximum_value_warning": "150",
                    "enabled": "machine_gcode_flavor != \"UltiGCode\"",
                    "settable_per_mesh": true
                },
                "retraction_enable":
                {
                    "label": "Enable Retraction",
                    "description": "Retract the filament when the nozzle is moving over a non-printed area. ",
                    "type": "bool",
                    "default_value": true,
                    "settable_per_mesh": false,
                    "settable_per_extruder": true
                },
                "retract_at_layer_change":{
                    "label": "Retract at Layer Change",
                    "description": "Retract the filament when the nozzle is moving to the next layer.",
                    "type": "bool",
                    "default_value": false,
                    "settable_per_mesh": false,
                    "settable_per_extruder": true
                },
                "retraction_amount":
                {
                    "label": "Retraction Distance",
                    "description": "The length of material retracted during a retraction move.",
                    "unit": "mm",
                    "type": "float",
                    "default_value": 6.5,
                    "minimum_value_warning": "-0.0001",
                    "maximum_value_warning": "10.0",
                    "enabled": "retraction_enable and machine_gcode_flavor != \"UltiGCode\"",
                    "settable_per_mesh": false,
                    "settable_per_extruder": true
                },
                "retraction_speed":
                {
                    "label": "Retraction Speed",
                    "description": "The speed at which the filament is retracted and primed during a retraction move.",
                    "unit": "mm/s",
                    "type": "float",
                    "default_value": 25,
                    "minimum_value": "0",
                    "minimum_value_warning": "1",
                    "maximum_value": "machine_max_feedrate_e",
                    "maximum_value_warning": "70",
                    "enabled": "retraction_enable and machine_gcode_flavor != \"UltiGCode\"",
                    "settable_per_mesh": false,
                    "settable_per_extruder": true,
                    "children":
                    {
                        "retraction_retract_speed":
                        {
                            "label": "Retraction Retract Speed",
                            "description": "The speed at which the filament is retracted during a retraction move.",
                            "unit": "mm/s",
                            "type": "float",
                            "default_value": 25,
                            "minimum_value": "0",
                            "maximum_value": "machine_max_feedrate_e",
                            "minimum_value_warning": "1",
                            "maximum_value_warning": "70",
                            "enabled": "retraction_enable and machine_gcode_flavor != \"UltiGCode\"",
                            "value": "retraction_speed",
                            "settable_per_mesh": false,
                            "settable_per_extruder": true
                        },
                        "retraction_prime_speed":
                        {
                            "label": "Retraction Prime Speed",
                            "description": "The speed at which the filament is primed during a retraction move.",
                            "unit": "mm/s",
                            "type": "float",
                            "default_value": 25,
                            "minimum_value": "0",
                            "maximum_value": "machine_max_feedrate_e",
                            "minimum_value_warning": "1",
                            "maximum_value_warning": "70",
                            "enabled": "retraction_enable and machine_gcode_flavor != \"UltiGCode\"",
                            "value": "retraction_speed",
                            "settable_per_mesh": false,
                            "settable_per_extruder": true
                        }
                    }
                },
                "retraction_extra_prime_amount":
                {
                    "label": "Retraction Extra Prime Amount",
                    "description": "Some material can ooze away during a travel move, which can be compensated for here.",
                    "unit": "mm³",
                    "type": "float",
                    "default_value": 0,
                    "minimum_value_warning": "-0.0001",
                    "maximum_value_warning": "5.0",
                    "enabled": "retraction_enable",
                    "settable_per_mesh": false,
                    "settable_per_extruder": true
                },
                "retraction_min_travel":
                {
                    "label": "Retraction Minimum Travel",
                    "description": "The minimum distance of travel needed for a retraction to happen at all. This helps to get fewer retractions in a small area.",
                    "unit": "mm",
                    "type": "float",
                    "default_value": 1.5,
                    "value": "line_width * 2",
                    "minimum_value": "0",
                    "maximum_value_warning": "10",
                    "enabled": "retraction_enable",
                    "settable_per_mesh": false,
                    "settable_per_extruder": true
                },
                "retraction_count_max":
                {
                    "label": "Maximum Retraction Count",
                    "description": "This setting limits the number of retractions occurring within the minimum extrusion distance window. Further retractions within this window will be ignored. This avoids retracting repeatedly on the same piece of filament, as that can flatten the filament and cause grinding issues.",
                    "default_value": 90,
                    "minimum_value": "0",
                    "maximum_value_warning": "100",
                    "type": "int",
                    "enabled": "retraction_enable",
                    "settable_per_mesh": false,
                    "settable_per_extruder": true
                },
                "retraction_extrusion_window":
                {
                    "label": "Minimum Extrusion Distance Window",
                    "description": "The window in which the maximum retraction count is enforced. This value should be approximately the same as the retraction distance, so that effectively the number of times a retraction passes the same patch of material is limited.",
                    "unit": "mm",
                    "type": "float",
                    "default_value": 4.5,
                    "minimum_value": "0",
                    "maximum_value_warning": "retraction_amount * 2",
                    "value": "retraction_amount",
                    "enabled": "retraction_enable",
                    "settable_per_mesh": false,
                    "settable_per_extruder": true
                },
                "material_standby_temperature":
                {
                    "label": "Standby Temperature",
                    "description": "The temperature of the nozzle when another nozzle is currently used for printing.",
                    "type": "float",
                    "unit": "°C",
                    "default_value": 150,
                    "minimum_value": "-273.15",
                    "minimum_value_warning": "0",
                    "maximum_value_warning": "260",
                    "enabled": "machine_extruder_count > 1 and machine_nozzle_temp_enabled",
                    "settable_per_mesh": false,
                    "settable_per_extruder": true
                },
                "switch_extruder_retraction_amount":
                {
                    "label": "Nozzle Switch Retraction Distance",
                    "description": "The amount of retraction: Set at 0 for no retraction at all. This should generally be the same as the length of the heat zone.",
                    "type": "float",
                    "unit": "mm",
                    "enabled": "retraction_enable",
                    "default_value": 20,
                    "value": "machine_heat_zone_length",
                    "minimum_value_warning": "0",
                    "maximum_value_warning": "100",
                    "settable_per_mesh": false,
                    "settable_per_extruder": true
                },
                "switch_extruder_retraction_speeds":
                {
                    "label": "Nozzle Switch Retraction Speed",
                    "description": "The speed at which the filament is retracted. A higher retraction speed works better, but a very high retraction speed can lead to filament grinding.",
                    "type": "float",
                    "unit": "mm/s",
                    "enabled": "retraction_enable",
                    "default_value": 20,
                    "minimum_value": "0.1",
                    "minimum_value_warning": "1",
                    "maximum_value": "machine_max_feedrate_e",
                    "maximum_value_warning": "70",
                    "settable_per_mesh": false,
                    "settable_per_extruder": true,
                    "children":
                    {
                        "switch_extruder_retraction_speed":
                        {
                            "label": "Nozzle Switch Retract Speed",
                            "description": "The speed at which the filament is retracted during a nozzle switch retract.",
                            "type": "float",
                            "unit": "mm/s",
                            "enabled": "retraction_enable",
                            "default_value": 20,
                            "value": "switch_extruder_retraction_speeds",
                            "minimum_value": "0.1",
                            "minimum_value_warning": "1",
                            "maximum_value": "machine_max_feedrate_e",
                            "maximum_value_warning": "70",
                            "settable_per_mesh": false,
                            "settable_per_extruder": true
                        },
                        "switch_extruder_prime_speed":
                        {
                            "label": "Nozzle Switch Prime Speed",
                            "description": "The speed at which the filament is pushed back after a nozzle switch retraction.",
                            "type": "float",
                            "unit": "mm/s",
                            "enabled": "retraction_enable",
                            "default_value": 20,
                            "value": "switch_extruder_retraction_speeds",
                            "minimum_value": "0.1",
                            "minimum_value_warning": "1",
                            "maximum_value": "machine_max_feedrate_e",
                            "maximum_value_warning": "70",
                            "settable_per_mesh": false,
                            "settable_per_extruder": true
                        }
                    }
                }
            }
        },
        "speed":
        {
            "label": "Speed",
            "icon": "category_speed",
            "description": "Speed",
            "type": "category",
            "children":
            {
                "speed_print":
                {
                    "label": "Print Speed",
                    "description": "The speed at which printing happens.",
                    "unit": "mm/s",
                    "type": "float",
                    "minimum_value": "0.1",
                    "maximum_value_warning": "150",
                    "maximum_value": "math.sqrt(machine_max_feedrate_x ** 2 + machine_max_feedrate_y ** 2)",
                    "default_value": 60,
                    "settable_per_mesh": true,
                    "children":
                    {
                        "speed_infill":
                        {
                            "label": "Infill Speed",
                            "description": "The speed at which infill is printed.",
                            "unit": "mm/s",
                            "type": "float",
                            "minimum_value": "0.1",
                            "maximum_value": "math.sqrt(machine_max_feedrate_x ** 2 + machine_max_feedrate_y ** 2)",
                            "maximum_value_warning": "150",
                            "default_value": 60,
                            "value": "speed_print",
                            "enabled": "infill_sparse_density > 0",
                            "limit_to_extruder": "infill_extruder_nr",
                            "settable_per_mesh": true
                        },
                        "speed_wall":
                        {
                            "label": "Wall Speed",
                            "description": "The speed at which the walls are printed.",
                            "unit": "mm/s",
                            "type": "float",
                            "minimum_value": "0.1",
                            "maximum_value": "math.sqrt(machine_max_feedrate_x ** 2 + machine_max_feedrate_y ** 2)",
                            "maximum_value_warning": "150",
                            "default_value": 30,
                            "value": "speed_print / 2",
                            "limit_to_extruder": "wall_extruder_nr",
                            "settable_per_mesh": true,
                            "children":
                            {
                                "speed_wall_0":
                                {
                                    "label": "Outer Wall Speed",
                                    "description": "The speed at which the outermost walls are printed. Printing the outer wall at a lower speed improves the final skin quality. However, having a large difference between the inner wall speed and the outer wall speed will affect quality in a negative way.",
                                    "unit": "mm/s",
                                    "type": "float",
                                    "minimum_value": "0.1",
                                    "maximum_value": "math.sqrt(machine_max_feedrate_x ** 2 + machine_max_feedrate_y ** 2)",
                                    "maximum_value_warning": "150",
                                    "default_value": 30,
                                    "value": "speed_wall",
                                    "limit_to_extruder": "wall_0_extruder_nr",
                                    "settable_per_mesh": true
                                },
                                "speed_wall_x":
                                {
                                    "label": "Inner Wall Speed",
                                    "description": "The speed at which all inner walls are printed. Printing the inner wall faster than the outer wall will reduce printing time. It works well to set this in between the outer wall speed and the infill speed.",
                                    "unit": "mm/s",
                                    "type": "float",
                                    "minimum_value": "0.1",
                                    "maximum_value": "math.sqrt(machine_max_feedrate_x ** 2 + machine_max_feedrate_y ** 2)",
                                    "maximum_value_warning": "150",
                                    "default_value": 60,
                                    "value": "speed_wall * 2",
                                    "limit_to_extruder": "wall_x_extruder_nr",
                                    "settable_per_mesh": true
                                }
                            }
                        },
                        "speed_topbottom":
                        {
                            "label": "Top/Bottom Speed",
                            "description": "The speed at which top/bottom layers are printed.",
                            "unit": "mm/s",
                            "type": "float",
                            "minimum_value": "0.1",
                            "maximum_value": "math.sqrt(machine_max_feedrate_x ** 2 + machine_max_feedrate_y ** 2)",
                            "maximum_value_warning": "150",
                            "default_value": 30,
                            "value": "speed_print / 2",
                            "limit_to_extruder": "top_bottom_extruder_nr",
                            "settable_per_mesh": true
                        },
                        "speed_ironing":
                        {
                            "label": "Ironing Speed",
                            "description": "The speed at which to pass over the top surface.",
                            "type": "float",
                            "unit": "mm/s",
                            "default_value": 20.0,
                            "value": "speed_topbottom * 20 / 30",
                            "minimum_value": "0.001",
                            "maximum_value": "math.sqrt(machine_max_feedrate_x ** 2 + machine_max_feedrate_y ** 2)",
                            "maximum_value_warning": "100",
                            "enabled": "ironing_enabled",
                            "limit_to_extruder": "top_bottom_extruder_nr",
                            "settable_per_mesh": true
                        },
                        "speed_support":
                        {
                            "label": "Support Speed",
                            "description": "The speed at which the support structure is printed. Printing support at higher speeds can greatly reduce printing time. The surface quality of the support structure is not important since it is removed after printing.",
                            "unit": "mm/s",
                            "type": "float",
                            "minimum_value": "0.1",
                            "maximum_value": "math.sqrt(machine_max_feedrate_x ** 2 + machine_max_feedrate_y ** 2)",
                            "maximum_value_warning": "150",
                            "default_value": 60,
                            "value": "speed_print",
                            "enabled": "support_enable",
                            "settable_per_mesh": false,
                            "limit_to_extruder": "support_extruder_nr",
                            "settable_per_extruder": true,
                            "children":
                            {
                                "speed_support_infill":
                                {
                                    "label": "Support Infill Speed",
                                    "description": "The speed at which the infill of support is printed. Printing the infill at lower speeds improves stability.",
                                    "unit": "mm/s",
                                    "type": "float",
                                    "default_value": 60,
                                    "minimum_value": "0.1",
                                    "maximum_value": "math.sqrt(machine_max_feedrate_x ** 2 + machine_max_feedrate_y ** 2)",
                                    "maximum_value_warning": "150",
                                    "value": "speed_support",
                                    "enabled": "support_enable",
                                    "limit_to_extruder": "support_infill_extruder_nr",
                                    "settable_per_mesh": false,
                                    "settable_per_extruder": true
                                },
                                "speed_support_interface":
                                {
                                    "label": "Support Interface Speed",
                                    "description": "The speed at which the roofs and floors of support are printed. Printing them at lower speeds can improve overhang quality.",
                                    "unit": "mm/s",
                                    "type": "float",
                                    "default_value": 40,
                                    "minimum_value": "0.1",
                                    "maximum_value": "math.sqrt(machine_max_feedrate_x ** 2 + machine_max_feedrate_y ** 2)",
                                    "maximum_value_warning": "150",
                                    "enabled": "support_interface_enable and support_enable",
                                    "limit_to_extruder": "support_interface_extruder_nr",
                                    "value": "speed_support / 1.5",
                                    "settable_per_mesh": false,
                                    "settable_per_extruder": true,
                                    "children":
                                    {
                                        "speed_support_roof":
                                        {
                                            "label": "Support Roof Speed",
                                            "description": "The speed at which the roofs of support are printed. Printing them at lower speeds can improve overhang quality.",
                                            "unit": "mm/s",
                                            "type": "float",
                                            "default_value": 40,
                                            "minimum_value": "0.1",
                                            "maximum_value": "math.sqrt(machine_max_feedrate_x ** 2 + machine_max_feedrate_y ** 2)",
                                            "maximum_value_warning": "150",
                                            "enabled": "support_roof_enable and support_enable",
                                            "limit_to_extruder": "support_roof_extruder_nr",
                                            "value": "extruderValue(support_roof_extruder_nr, 'speed_support_interface')",
                                            "settable_per_mesh": false,
                                            "settable_per_extruder": true
                                        },
                                        "speed_support_bottom":
                                        {
                                            "label": "Support Floor Speed",
                                            "description": "The speed at which the floor of support is printed. Printing it at lower speed can improve adhesion of support on top of your model.",
                                            "unit": "mm/s",
                                            "type": "float",
                                            "default_value": 40,
                                            "minimum_value": "0.1",
                                            "maximum_value": "math.sqrt(machine_max_feedrate_x ** 2 + machine_max_feedrate_y ** 2)",
                                            "maximum_value_warning": "150",
                                            "enabled": "support_bottom_enable and support_enable",
                                            "limit_to_extruder": "support_bottom_extruder_nr",
                                            "value": "extruderValue(support_bottom_extruder_nr, 'speed_support_interface')",
                                            "settable_per_mesh": false,
                                            "settable_per_extruder": true
                                        }
                                    }
                                }
                            }
                        },
                        "speed_prime_tower":
                        {
                            "label": "Prime Tower Speed",
                            "description": "The speed at which the prime tower is printed. Printing the prime tower slower can make it more stable when the adhesion between the different filaments is suboptimal.",
                            "type": "float",
                            "unit": "mm/s",
                            "enabled": "resolveOrValue('prime_tower_enable')",
                            "default_value": 60,
                            "value": "speed_print",
                            "minimum_value": "0.1",
                            "maximum_value": "math.sqrt(machine_max_feedrate_x ** 2 + machine_max_feedrate_y ** 2)",
                            "maximum_value_warning": "150",
                            "settable_per_mesh": false,
                            "settable_per_extruder": true
                        }
                    }
                },
                "speed_travel":
                {
                    "label": "Travel Speed",
                    "description": "The speed at which travel moves are made.",
                    "unit": "mm/s",
                    "type": "float",
                    "default_value": 120,
                    "minimum_value": "0.1",
                    "maximum_value": "math.sqrt(machine_max_feedrate_x ** 2 + machine_max_feedrate_y ** 2)",
                    "maximum_value_warning": "300",
                    "value": "speed_print if magic_spiralize else 120",
                    "settable_per_mesh": false,
                    "settable_per_extruder": true
                },
                "speed_layer_0":
                {
                    "label": "Initial Layer Speed",
                    "description": "The speed for the initial layer. A lower value is advised to improve adhesion to the build plate.",
                    "unit": "mm/s",
                    "type": "float",
                    "default_value": 30,
                    "value": "speed_print * 30 / 60",
                    "minimum_value": "0.1",
                    "maximum_value": "math.sqrt(machine_max_feedrate_x ** 2 + machine_max_feedrate_y ** 2)",
                    "maximum_value_warning": "300",
                    "settable_per_mesh": true,
                    "children":
                    {
                        "speed_print_layer_0":
                        {
                            "label": "Initial Layer Print Speed",
                            "description": "The speed of printing for the initial layer. A lower value is advised to improve adhesion to the build plate.",
                            "unit": "mm/s",
                            "type": "float",
                            "default_value": 30,
                            "value": "speed_layer_0",
                            "minimum_value": "0.1",
                            "maximum_value": "math.sqrt(machine_max_feedrate_x ** 2 + machine_max_feedrate_y ** 2)",
                            "maximum_value_warning": "300",
                            "settable_per_mesh": true
                        },
                        "speed_travel_layer_0":
                        {
                            "label": "Initial Layer Travel Speed",
                            "description": "The speed of travel moves in the initial layer. A lower value is advised to prevent pulling previously printed parts away from the build plate. The value of this setting can automatically be calculated from the ratio between the Travel Speed and the Print Speed.",
                            "unit": "mm/s",
                            "type": "float",
                            "default_value": 60,
                            "value": "speed_layer_0 * speed_travel / speed_print",
                            "minimum_value": "0.1",
                            "maximum_value": "math.sqrt(machine_max_feedrate_x ** 2 + machine_max_feedrate_y ** 2)",
                            "maximum_value_warning": "300",
                            "settable_per_extruder": true,
                            "settable_per_mesh": false
                        }
                    }
                },
                "skirt_brim_speed":
                {
                    "label": "Skirt/Brim Speed",
                    "description": "The speed at which the skirt and brim are printed. Normally this is done at the initial layer speed, but sometimes you might want to print the skirt or brim at a different speed.",
                    "unit": "mm/s",
                    "type": "float",
                    "default_value": 30,
                    "minimum_value": "0.1",
                    "maximum_value": "math.sqrt(machine_max_feedrate_x ** 2 + machine_max_feedrate_y ** 2)",
                    "maximum_value_warning": "300",
                    "value": "speed_layer_0",
                    "enabled": "resolveOrValue('adhesion_type') == 'skirt' or resolveOrValue('adhesion_type') == 'brim'",
                    "settable_per_mesh": false,
                    "settable_per_extruder": true,
                    "limit_to_extruder": "adhesion_extruder_nr"
                },
                "max_feedrate_z_override":
                {
                    "label": "Maximum Z Speed",
                    "description": "The maximum speed with which the build plate is moved. Setting this to zero causes the print to use the firmware defaults for the maximum z speed.",
                    "unit": "mm/s",
                    "type": "float",
                    "default_value": 0,
                    "minimum_value": "0",
                    "maximum_value": "299792458000",
                    "maximum_value_warning": "machine_max_feedrate_z",
                    "settable_per_mesh": false,
                    "settable_per_extruder": true
                },
                "speed_slowdown_layers":
                {
                    "label": "Number of Slower Layers",
                    "description": "The first few layers are printed slower than the rest of the model, to get better adhesion to the build plate and improve the overall success rate of prints. The speed is gradually increased over these layers.",
                    "type": "int",
                    "default_value": 2,
                    "resolve": "sum(extruderValues('speed_slowdown_layers')) / len(extruderValues('speed_slowdown_layers'))",
                    "minimum_value": "0",
                    "maximum_value_warning": "1.0 / resolveOrValue('layer_height')",
                    "settable_per_mesh": false,
                    "settable_per_extruder": false
                },
                "speed_equalize_flow_enabled":
                {
                    "label": "Equalize Filament Flow",
                    "description": "Print thinner than normal lines faster so that the amount of material extruded per second remains the same. Thin pieces in your model might require lines printed with smaller line width than provided in the settings. This setting controls the speed changes for such lines.",
                    "type": "bool",
                    "default_value": false,
                    "settable_per_mesh": false,
                    "settable_per_extruder": true
                },
                "speed_equalize_flow_max":
                {
                    "label": "Maximum Speed for Flow Equalization",
                    "description": "Maximum print speed when adjusting the print speed in order to equalize flow.",
                    "type": "float",
                    "unit": "mm/s",
                    "enabled": "speed_equalize_flow_enabled",
                    "default_value": 150,
                    "minimum_value": "0.1",
                    "maximum_value": "math.sqrt(machine_max_feedrate_x ** 2 + machine_max_feedrate_y ** 2)",
                    "maximum_value_warning": "150",
                    "settable_per_mesh": false,
                    "settable_per_extruder": true
                },
                "acceleration_enabled":
                {
                    "label": "Enable Acceleration Control",
                    "description": "Enables adjusting the print head acceleration. Increasing the accelerations can reduce printing time at the cost of print quality.",
                    "type": "bool",
                    "default_value": false,
                    "resolve": "any(extruderValues('acceleration_enabled'))",
                    "settable_per_mesh": false,
                    "settable_per_extruder": false
                },
                "acceleration_print":
                {
                    "label": "Print Acceleration",
                    "description": "The acceleration with which printing happens.",
                    "unit": "mm/s²",
                    "type": "float",
                    "minimum_value": "0.1",
                    "minimum_value_warning": "100",
                    "maximum_value_warning": "10000",
                    "default_value": 3000,
                    "enabled": "resolveOrValue('acceleration_enabled')",
                    "settable_per_mesh": true,
                    "children":
                    {
                        "acceleration_infill":
                        {
                            "label": "Infill Acceleration",
                            "description": "The acceleration with which infill is printed.",
                            "unit": "mm/s²",
                            "type": "float",
                            "minimum_value": "0.1",
                            "minimum_value_warning": "100",
                            "maximum_value_warning": "10000",
                            "default_value": 3000,
                            "value": "acceleration_print",
                            "enabled": "resolveOrValue('acceleration_enabled') and infill_sparse_density > 0",
                            "limit_to_extruder": "infill_extruder_nr",
                            "settable_per_mesh": true
                        },
                        "acceleration_wall":
                        {
                            "label": "Wall Acceleration",
                            "description": "The acceleration with which the walls are printed.",
                            "unit": "mm/s²",
                            "type": "float",
                            "minimum_value": "0.1",
                            "minimum_value_warning": "100",
                            "maximum_value_warning": "10000",
                            "default_value": 3000,
                            "value": "acceleration_print",
                            "enabled": "resolveOrValue('acceleration_enabled')",
                            "limit_to_extruder": "wall_extruder_nr",
                            "settable_per_mesh": true,
                            "children":
                            {
                                "acceleration_wall_0":
                                {
                                    "label": "Outer Wall Acceleration",
                                    "description": "The acceleration with which the outermost walls are printed.",
                                    "unit": "mm/s²",
                                    "type": "float",
                                    "minimum_value": "0.1",
                                    "minimum_value_warning": "100",
                                    "maximum_value_warning": "10000",
                                    "default_value": 3000,
                                    "value": "acceleration_wall",
                                    "enabled": "resolveOrValue('acceleration_enabled')",
                                    "limit_to_extruder": "wall_0_extruder_nr",
                                    "settable_per_mesh": true
                                },
                                "acceleration_wall_x":
                                {
                                    "label": "Inner Wall Acceleration",
                                    "description": "The acceleration with which all inner walls are printed.",
                                    "unit": "mm/s²",
                                    "type": "float",
                                    "minimum_value": "0.1",
                                    "minimum_value_warning": "100",
                                    "maximum_value_warning": "10000",
                                    "default_value": 3000,
                                    "value": "acceleration_wall",
                                    "enabled": "resolveOrValue('acceleration_enabled')",
                                    "limit_to_extruder": "wall_x_extruder_nr",
                                    "settable_per_mesh": true
                                }
                            }
                        },
                        "acceleration_topbottom":
                        {
                            "label": "Top/Bottom Acceleration",
                            "description": "The acceleration with which top/bottom layers are printed.",
                            "unit": "mm/s²",
                            "type": "float",
                            "minimum_value": "0.1",
                            "minimum_value_warning": "100",
                            "maximum_value_warning": "10000",
                            "default_value": 3000,
                            "value": "acceleration_print",
                            "enabled": "resolveOrValue('acceleration_enabled')",
                            "limit_to_extruder": "top_bottom_extruder_nr",
                            "settable_per_mesh": true
                        },
                        "acceleration_ironing":
                        {
                            "label": "Ironing Acceleration",
                            "description": "The acceleration with which ironing is performed.",
                            "unit": "mm/s²",
                            "type": "float",
                            "minimum_value": "0.1",
                            "minimum_value_warning": "100",
                            "maximum_value_warning": "10000",
                            "default_value": 3000,
                            "value": "acceleration_topbottom",
                            "enabled": "resolveOrValue('acceleration_enabled') and ironing_enabled",
                            "limit_to_extruder": "top_bottom_extruder_nr",
                            "settable_per_mesh": true
                        },
                        "acceleration_support":
                        {
                            "label": "Support Acceleration",
                            "description": "The acceleration with which the support structure is printed.",
                            "unit": "mm/s²",
                            "type": "float",
                            "minimum_value": "0.1",
                            "minimum_value_warning": "100",
                            "maximum_value_warning": "10000",
                            "default_value": 3000,
                            "value": "acceleration_print",
                            "enabled": "resolveOrValue('acceleration_enabled') and support_enable",
                            "settable_per_mesh": false,
                            "limit_to_extruder": "support_extruder_nr",
                            "settable_per_extruder": true,
                            "children":
                            {
                                "acceleration_support_infill":
                                {
                                    "label": "Support Infill Acceleration",
                                    "description": "The acceleration with which the infill of support is printed.",
                                    "unit": "mm/s²",
                                    "type": "float",
                                    "default_value": 3000,
                                    "value": "acceleration_support",
                                    "minimum_value": "0.1",
                                    "minimum_value_warning": "100",
                                    "maximum_value_warning": "10000",
                                    "enabled": "resolveOrValue('acceleration_enabled') and support_enable",
                                    "limit_to_extruder": "support_infill_extruder_nr",
                                    "settable_per_mesh": false,
                                    "settable_per_extruder": true
                                },
                                "acceleration_support_interface":
                                {
                                    "label": "Support Interface Acceleration",
                                    "description": "The acceleration with which the roofs and floors of support are printed. Printing them at lower acceleration can improve overhang quality.",
                                    "unit": "mm/s²",
                                    "type": "float",
                                    "default_value": 3000,
                                    "value": "acceleration_support",
                                    "minimum_value": "0.1",
                                    "minimum_value_warning": "100",
                                    "maximum_value_warning": "10000",
                                    "enabled": "resolveOrValue('acceleration_enabled') and support_interface_enable and support_enable",
                                    "limit_to_extruder": "support_interface_extruder_nr",
                                    "settable_per_mesh": false,
                                    "settable_per_extruder": true,
                                    "children":
                                    {
                                        "acceleration_support_roof":
                                        {
                                            "label": "Support Roof Acceleration",
                                            "description": "The acceleration with which the roofs of support are printed. Printing them at lower acceleration can improve overhang quality.",
                                            "unit": "mm/s²",
                                            "type": "float",
                                            "default_value": 3000,
                                            "value": "extruderValue(support_roof_extruder_nr, 'acceleration_support_interface')",
                                            "minimum_value": "0.1",
                                            "minimum_value_warning": "100",
                                            "maximum_value_warning": "10000",
                                            "enabled": "acceleration_enabled and support_roof_enable and support_enable",
                                            "limit_to_extruder": "support_roof_extruder_nr",
                                            "settable_per_mesh": false,
                                            "settable_per_extruder": true
                                        },
                                        "acceleration_support_bottom":
                                        {
                                            "label": "Support Floor Acceleration",
                                            "description": "The acceleration with which the floors of support are printed. Printing them at lower acceleration can improve adhesion of support on top of your model.",
                                            "unit": "mm/s²",
                                            "type": "float",
                                            "default_value": 3000,
                                            "value": "extruderValue(support_bottom_extruder_nr, 'acceleration_support_interface')",
                                            "minimum_value": "0.1",
                                            "minimum_value_warning": "100",
                                            "maximum_value_warning": "10000",
                                            "enabled": "acceleration_enabled and support_bottom_enable and support_enable",
                                            "limit_to_extruder": "support_bottom_extruder_nr",
                                            "settable_per_mesh": false,
                                            "settable_per_extruder": true
                                        }
                                    }
                                }
                            }
                        },
                        "acceleration_prime_tower":
                        {
                            "label": "Prime Tower Acceleration",
                            "description": "The acceleration with which the prime tower is printed.",
                            "unit": "mm/s²",
                            "type": "float",
                            "minimum_value": "0.1",
                            "minimum_value_warning": "100",
                            "maximum_value_warning": "10000",
                            "default_value": 3000,
                            "value": "acceleration_print",
                            "enabled": "resolveOrValue('prime_tower_enable') and resolveOrValue('acceleration_enabled')",
                            "settable_per_mesh": false
                        }
                    }
                },
                "acceleration_travel":
                {
                    "label": "Travel Acceleration",
                    "description": "The acceleration with which travel moves are made.",
                    "unit": "mm/s²",
                    "type": "float",
                    "default_value": 5000,
                    "minimum_value": "0.1",
                    "minimum_value_warning": "100",
                    "maximum_value_warning": "10000",
                    "value": "acceleration_print if magic_spiralize else 5000",
                    "enabled": "resolveOrValue('acceleration_enabled')",
                    "settable_per_mesh": false
                },
                "acceleration_layer_0":
                {
                    "label": "Initial Layer Acceleration",
                    "description": "The acceleration for the initial layer.",
                    "unit": "mm/s²",
                    "type": "float",
                    "default_value": 3000,
                    "value": "acceleration_print",
                    "minimum_value": "0.1",
                    "minimum_value_warning": "100",
                    "maximum_value_warning": "10000",
                    "enabled": "resolveOrValue('acceleration_enabled')",
                    "settable_per_mesh": true,
                    "children":
                    {
                        "acceleration_print_layer_0":
                        {
                            "label": "Initial Layer Print Acceleration",
                            "description": "The acceleration during the printing of the initial layer.",
                            "unit": "mm/s",
                            "type": "float",
                            "default_value": 3000,
                            "value": "acceleration_layer_0",
                            "minimum_value": "0.1",
                            "minimum_value_warning": "100",
                            "maximum_value_warning": "10000",
                            "enabled": "resolveOrValue('acceleration_enabled')",
                            "settable_per_mesh": true
                        },
                        "acceleration_travel_layer_0":
                        {
                            "label": "Initial Layer Travel Acceleration",
                            "description": "The acceleration for travel moves in the initial layer.",
                            "unit": "mm/s",
                            "type": "float",
                            "default_value": 3000,
                            "value": "acceleration_layer_0 * acceleration_travel / acceleration_print",
                            "minimum_value": "0.1",
                            "minimum_value_warning": "100",
                            "maximum_value_warning": "10000",
                            "enabled": "resolveOrValue('acceleration_enabled')",
                            "settable_per_extruder": true,
                            "settable_per_mesh": false
                        }
                    }
                },
                "acceleration_skirt_brim":
                {
                    "label": "Skirt/Brim Acceleration",
                    "description": "The acceleration with which the skirt and brim are printed. Normally this is done with the initial layer acceleration, but sometimes you might want to print the skirt or brim at a different acceleration.",
                    "unit": "mm/s²",
                    "type": "float",
                    "default_value": 3000,
                    "value": "acceleration_layer_0",
                    "minimum_value": "0.1",
                    "minimum_value_warning": "100",
                    "maximum_value_warning": "10000",
                    "enabled": "resolveOrValue('acceleration_enabled')",
                    "settable_per_mesh": false,
                    "limit_to_extruder": "adhesion_extruder_nr"
                },
                "jerk_enabled":
                {
                    "label": "Enable Jerk Control",
                    "description": "Enables adjusting the jerk of print head when the velocity in the X or Y axis changes. Increasing the jerk can reduce printing time at the cost of print quality.",
                    "type": "bool",
                    "default_value": false,
                    "resolve": "any(extruderValues('jerk_enabled'))",
                    "settable_per_mesh": false,
                    "settable_per_extruder": false
                },
                "jerk_print":
                {
                    "label": "Print Jerk",
                    "description": "The maximum instantaneous velocity change of the print head.",
                    "unit": "mm/s",
                    "type": "float",
                    "minimum_value": "0.1",
                    "maximum_value_warning": "50",
                    "default_value": 20,
                    "enabled": "resolveOrValue('jerk_enabled')",
                    "settable_per_mesh": true,
                    "children":
                    {
                        "jerk_infill":
                        {
                            "label": "Infill Jerk",
                            "description": "The maximum instantaneous velocity change with which infill is printed.",
                            "unit": "mm/s",
                            "type": "float",
                            "minimum_value": "0.1",
                            "maximum_value_warning": "50",
                            "default_value": 20,
                            "value": "jerk_print",
                            "enabled": "resolveOrValue('jerk_enabled') and infill_sparse_density > 0",
                            "limit_to_extruder": "infill_extruder_nr",
                            "settable_per_mesh": true
                        },
                        "jerk_wall":
                        {
                            "label": "Wall Jerk",
                            "description": "The maximum instantaneous velocity change with which the walls are printed.",
                            "unit": "mm/s",
                            "type": "float",
                            "minimum_value": "0.1",
                            "maximum_value_warning": "50",
                            "default_value": 20,
                            "value": "jerk_print",
                            "enabled": "resolveOrValue('jerk_enabled')",
                            "limit_to_extruder": "wall_extruder_nr",
                            "settable_per_mesh": true,
                            "children":
                            {
                                "jerk_wall_0":
                                {
                                    "label": "Outer Wall Jerk",
                                    "description": "The maximum instantaneous velocity change with which the outermost walls are printed.",
                                    "unit": "mm/s",
                                    "type": "float",
                                    "minimum_value": "0.1",
                                    "maximum_value_warning": "50",
                                    "default_value": 20,
                                    "value": "jerk_wall",
                                    "enabled": "resolveOrValue('jerk_enabled')",
                                    "limit_to_extruder": "wall_0_extruder_nr",
                                    "settable_per_mesh": true
                                },
                                "jerk_wall_x":
                                {
                                    "label": "Inner Wall Jerk",
                                    "description": "The maximum instantaneous velocity change with which all inner walls are printed.",
                                    "unit": "mm/s",
                                    "type": "float",
                                    "minimum_value": "0.1",
                                    "maximum_value_warning": "50",
                                    "default_value": 20,
                                    "value": "jerk_wall",
                                    "enabled": "resolveOrValue('jerk_enabled')",
                                    "limit_to_extruder": "wall_x_extruder_nr",
                                    "settable_per_mesh": true
                                }
                            }
                        },
                        "jerk_topbottom":
                        {
                            "label": "Top/Bottom Jerk",
                            "description": "The maximum instantaneous velocity change with which top/bottom layers are printed.",
                            "unit": "mm/s",
                            "type": "float",
                            "minimum_value": "0.1",
                            "maximum_value_warning": "50",
                            "default_value": 20,
                            "value": "jerk_print",
                            "enabled": "resolveOrValue('jerk_enabled')",
                            "limit_to_extruder": "top_bottom_extruder_nr",
                            "settable_per_mesh": true
                        },
                        "jerk_ironing":
                        {
                            "label": "Ironing Jerk",
                            "description": "The maximum instantaneous velocity change while performing ironing.",
                            "unit": "mm/s",
                            "type": "float",
                            "minimum_value": "0.1",
                            "maximum_value_warning": "50",
                            "default_value": 20,
                            "value": "jerk_topbottom",
                            "enabled": "resolveOrValue('jerk_enabled') and ironing_enabled",
                            "limit_to_extruder": "top_bottom_extruder_nr",
                            "settable_per_mesh": true
                        },
                        "jerk_support":
                        {
                            "label": "Support Jerk",
                            "description": "The maximum instantaneous velocity change with which the support structure is printed.",
                            "unit": "mm/s",
                            "type": "float",
                            "minimum_value": "0.1",
                            "maximum_value_warning": "50",
                            "default_value": 20,
                            "value": "jerk_print",
                            "enabled": "resolveOrValue('jerk_enabled') and support_enable",
                            "settable_per_mesh": false,
                            "settable_per_extruder": true,
                            "limit_to_extruder": "support_extruder_nr",
                            "children":
                            {
                                "jerk_support_infill":
                                {
                                    "label": "Support Infill Jerk",
                                    "description": "The maximum instantaneous velocity change with which the infill of support is printed.",
                                    "unit": "mm/s",
                                    "type": "float",
                                    "default_value": 20,
                                    "value": "jerk_support",
                                    "minimum_value": "0.1",
                                    "maximum_value_warning": "50",
                                    "enabled": "resolveOrValue('jerk_enabled') and support_enable",
                                    "limit_to_extruder": "support_infill_extruder_nr",
                                    "settable_per_mesh": false,
                                    "settable_per_extruder": true
                                },
                                "jerk_support_interface":
                                {
                                    "label": "Support Interface Jerk",
                                    "description": "The maximum instantaneous velocity change with which the roofs and floors of support are printed.",
                                    "unit": "mm/s",
                                    "type": "float",
                                    "default_value": 20,
                                    "value": "jerk_support",
                                    "minimum_value": "0.1",
                                    "maximum_value_warning": "50",
                                    "enabled": "resolveOrValue('jerk_enabled') and support_interface_enable and support_enable",
                                    "limit_to_extruder": "support_interface_extruder_nr",
                                    "settable_per_mesh": false,
                                    "settable_per_extruder": true,
                                    "children":
                                    {
                                        "jerk_support_roof":
                                        {
                                            "label": "Support Roof Jerk",
                                            "description": "The maximum instantaneous velocity change with which the roofs of support are printed.",
                                            "unit": "mm/s",
                                            "type": "float",
                                            "default_value": 20,
                                            "value": "extruderValue(support_roof_extruder_nr, 'jerk_support_interface')",
                                            "minimum_value": "0.1",
                                            "maximum_value_warning": "50",
                                            "enabled": "resolveOrValue('jerk_enabled') and support_roof_enable and support_enable",
                                            "limit_to_extruder": "support_roof_extruder_nr",
                                            "settable_per_mesh": false,
                                            "settable_per_extruder": true
                                        },
                                        "jerk_support_bottom":
                                        {
                                            "label": "Support Floor Jerk",
                                            "description": "The maximum instantaneous velocity change with which the floors of support are printed.",
                                            "unit": "mm/s",
                                            "type": "float",
                                            "default_value": 20,
                                            "value": "extruderValue(support_roof_extruder_nr, 'jerk_support_interface')",
                                            "minimum_value": "0.1",
                                            "maximum_value_warning": "50",
                                            "enabled": "resolveOrValue('jerk_enabled') and support_bottom_enable and support_enable",
                                            "limit_to_extruder": "support_bottom_extruder_nr",
                                            "settable_per_mesh": false,
                                            "settable_per_extruder": true
                                        }
                                    }
                                }
                            }
                        },
                        "jerk_prime_tower":
                        {
                            "label": "Prime Tower Jerk",
                            "description": "The maximum instantaneous velocity change with which the prime tower is printed.",
                            "unit": "mm/s",
                            "type": "float",
                            "minimum_value": "0.1",
                            "maximum_value_warning": "50",
                            "default_value": 20,
                            "value": "jerk_print",
                            "enabled": "resolveOrValue('prime_tower_enable') and resolveOrValue('jerk_enabled')",
                            "settable_per_mesh": false
                        }
                    }
                },
                "jerk_travel":
                {
                    "label": "Travel Jerk",
                    "description": "The maximum instantaneous velocity change with which travel moves are made.",
                    "unit": "mm/s",
                    "type": "float",
                    "default_value": 30,
                    "minimum_value": "0.1",
                    "maximum_value_warning": "50",
                    "value": "jerk_print if magic_spiralize else 30",
                    "enabled": "resolveOrValue('jerk_enabled')",
                    "settable_per_mesh": false
                },
                "jerk_layer_0":
                {
                    "label": "Initial Layer Jerk",
                    "description": "The print maximum instantaneous velocity change for the initial layer.",
                    "unit": "mm/s",
                    "type": "float",
                    "default_value": 20,
                    "value": "jerk_print",
                    "minimum_value": "0.1",
                    "maximum_value_warning": "50",
                    "enabled": "resolveOrValue('jerk_enabled')",
                    "settable_per_mesh": true,
                    "children":
                    {
                        "jerk_print_layer_0":
                        {
                            "label": "Initial Layer Print Jerk",
                            "description": "The maximum instantaneous velocity change during the printing of the initial layer.",
                            "unit": "mm/s",
                            "type": "float",
                            "default_value": 20,
                            "value": "jerk_layer_0",
                            "minimum_value": "0.1",
                            "maximum_value_warning": "50",
                            "enabled": "resolveOrValue('jerk_enabled')",
                            "settable_per_mesh": true
                        },
                        "jerk_travel_layer_0":
                        {
                            "label": "Initial Layer Travel Jerk",
                            "description": "The acceleration for travel moves in the initial layer.",
                            "unit": "mm/s",
                            "type": "float",
                            "default_value": 20,
                            "value": "jerk_layer_0 * jerk_travel / jerk_print",
                            "minimum_value": "0.1",
                            "maximum_value_warning": "50",
                            "enabled": "resolveOrValue('jerk_enabled')",
                            "settable_per_extruder": true,
                            "settable_per_mesh": false
                        }
                    }
                },
                "jerk_skirt_brim":
                {
                    "label": "Skirt/Brim Jerk",
                    "description": "The maximum instantaneous velocity change with which the skirt and brim are printed.",
                    "unit": "mm/s",
                    "type": "float",
                    "default_value": 20,
                    "minimum_value": "0.1",
                    "maximum_value_warning": "50",
                    "value": "jerk_layer_0",
                    "enabled": "resolveOrValue('jerk_enabled')",
                    "settable_per_mesh": false,
                    "limit_to_extruder": "adhesion_extruder_nr"
                }
            }
        },
        "travel":
        {
            "label": "Travel",
            "icon": "category_travel",
            "description": "travel",
            "type": "category",
            "children":
            {
                "retraction_combing":
                {
                    "label": "Combing Mode",
                    "description": "Combing keeps the nozzle within already printed areas when traveling. This results in slightly longer travel moves but reduces the need for retractions. If combing is off, the material will retract and the nozzle moves in a straight line to the next point. It is also possible to avoid combing over top/bottom skin areas by combing within the infill only.",
                    "type": "enum",
                    "options":
                    {
                        "off": "Off",
                        "all": "All",
                        "noskin": "No Skin"
                    },
                    "default_value": "all",
                    "resolve": "'noskin' if 'noskin' in extruderValues('retraction_combing') else ('all' if 'all' in extruderValues('retraction_combing') else 'off')",
                    "settable_per_mesh": false,
                    "settable_per_extruder": false
                },
                "travel_retract_before_outer_wall":
                {
                    "label": "Retract Before Outer Wall",
                    "description": "Always retract when moving to start an outer wall.",
                    "type": "bool",
                    "default_value": false,
                    "enabled": "retraction_enable",
                    "settable_per_mesh": false,
                    "settable_per_extruder": false
                },
                "travel_avoid_other_parts":
                {
                    "label": "Avoid Printed Parts When Traveling",
                    "description": "The nozzle avoids already printed parts when traveling. This option is only available when combing is enabled.",
                    "type": "bool",
                    "default_value": true,
                    "enabled": "resolveOrValue('retraction_combing') != 'off'",
                    "settable_per_mesh": false,
                    "settable_per_extruder": true
                },
                "travel_avoid_distance":
                {
                    "label": "Travel Avoid Distance",
                    "description": "The distance between the nozzle and already printed parts when avoiding during travel moves.",
                    "unit": "mm",
                    "type": "float",
                    "default_value": 0.625,
                    "value": "machine_nozzle_tip_outer_diameter / 2 * 1.25",
                    "minimum_value": "0",
                    "minimum_value_warning": "machine_nozzle_tip_outer_diameter * 0.5",
                    "maximum_value_warning": "machine_nozzle_tip_outer_diameter * 5",
                    "enabled": "resolveOrValue('retraction_combing') != 'off' and travel_avoid_other_parts",
                    "settable_per_mesh": false,
                    "settable_per_extruder": true
                },
                "start_layers_at_same_position":
                {
                    "label": "Start Layers with the Same Part",
                    "description": "In each layer start with printing the object near the same point, so that we don't start a new layer with printing the piece which the previous layer ended with. This makes for better overhangs and small parts, but increases printing time.",
                    "type": "bool",
                    "default_value": false,
                    "enabled": false,
                    "settable_per_mesh": false,
                    "settable_per_extruder": false,
                    "settable_per_meshgroup": true
                },
                "layer_start_x":
                {
                    "label": "Layer Start X",
                    "description": "The X coordinate of the position near where to find the part to start printing each layer.",
                    "unit": "mm",
                    "type": "float",
                    "default_value": 0.0,
                    "minimum_value": "0",
                    "settable_per_mesh": false,
                    "settable_per_extruder": true,
                    "settable_per_meshgroup": true
                },
                "layer_start_y":
                {
                    "label": "Layer Start Y",
                    "description": "The Y coordinate of the position near where to find the part to start printing each layer.",
                    "unit": "mm",
                    "type": "float",
                    "default_value": 0.0,
                    "minimum_value": "0",
                    "settable_per_mesh": false,
                    "settable_per_extruder": true,
                    "settable_per_meshgroup": true
                },
                "retraction_hop_enabled": {
                    "label": "Z Hop When Retracted",
                    "description": "Whenever a retraction is done, the build plate is lowered to create clearance between the nozzle and the print. It prevents the nozzle from hitting the print during travel moves, reducing the chance to knock the print from the build plate.",
                    "type": "bool",
                    "default_value": false,
                    "enabled": "retraction_enable",
                    "settable_per_mesh": false,
                    "settable_per_extruder": true
                },
                "retraction_hop_only_when_collides": {
                    "label": "Z Hop Only Over Printed Parts",
                    "description": "Only perform a Z Hop when moving over printed parts which cannot be avoided by horizontal motion by Avoid Printed Parts when Traveling.",
                    "type": "bool",
                    "default_value": false,
                    "enabled": "retraction_enable and retraction_hop_enabled and travel_avoid_other_parts",
                    "settable_per_mesh": false,
                    "settable_per_extruder": true
                },
                "retraction_hop": {
                    "label": "Z Hop Height",
                    "description": "The height difference when performing a Z Hop.",
                    "unit": "mm",
                    "type": "float",
                    "default_value": 1,
                    "minimum_value_warning": "0",
                    "maximum_value_warning": "10",
                    "enabled": "retraction_enable and retraction_hop_enabled",
                    "settable_per_mesh": false,
                    "settable_per_extruder": true
                },
                "retraction_hop_after_extruder_switch": {
                    "label": "Z Hop After Extruder Switch",
                    "description": "After the machine switched from one extruder to the other, the build plate is lowered to create clearance between the nozzle and the print. This prevents the nozzle from leaving oozed material on the outside of a print.",
                    "type": "bool",
                    "default_value": true,
                    "enabled": "retraction_hop_enabled and machine_extruder_count > 1",
                    "settable_per_mesh": false,
                    "settable_per_extruder": true
                }
            }
        },
        "cooling":
        {
            "label": "Cooling",
            "icon": "category_cool",
            "description": "Cooling",
            "type": "category",
            "children":
            {
                "cool_fan_enabled":
                {
                    "label": "Enable Print Cooling",
                    "description": "Enables the print cooling fans while printing. The fans improve print quality on layers with short layer times and bridging / overhangs.",
                    "type": "bool",
                    "default_value": true,
                    "settable_per_mesh": false,
                    "settable_per_extruder": true
                },
                "cool_fan_speed":
                {
                    "label": "Fan Speed",
                    "description": "The speed at which the print cooling fans spin.",
                    "unit": "%",
                    "type": "float",
                    "minimum_value": "0",
                    "maximum_value": "100",
                    "default_value": 100,
                    "value": "100.0 if cool_fan_enabled else 0.0",
                    "enabled": "cool_fan_enabled",
                    "settable_per_mesh": false,
                    "settable_per_extruder": true,
                    "children":
                    {
                        "cool_fan_speed_min":
                        {
                            "label": "Regular Fan Speed",
                            "description": "The speed at which the fans spin before hitting the threshold. When a layer prints faster than the threshold, the fan speed gradually inclines towards the maximum fan speed.",
                            "unit": "%",
                            "type": "float",
                            "minimum_value": "0",
                            "maximum_value": "100",
                            "value": "cool_fan_speed",
                            "default_value": 100,
                            "enabled": "cool_fan_enabled",
                            "settable_per_mesh": false,
                            "settable_per_extruder": true
                        },
                        "cool_fan_speed_max":
                        {
                            "label": "Maximum Fan Speed",
                            "description": "The speed at which the fans spin on the minimum layer time. The fan speed gradually increases between the regular fan speed and maximum fan speed when the threshold is hit.",
                            "unit": "%",
                            "type": "float",
                            "minimum_value": "max(0, cool_fan_speed_min)",
                            "maximum_value": "100",
                            "default_value": 100,
                            "enabled": "cool_fan_enabled",
                            "value": "cool_fan_speed",
                            "settable_per_mesh": false,
                            "settable_per_extruder": true
                        }
                    }
                },
                "cool_min_layer_time_fan_speed_max":
                {
                    "label": "Regular/Maximum Fan Speed Threshold",
                    "description": "The layer time which sets the threshold between regular fan speed and maximum fan speed. Layers that print slower than this time use regular fan speed. For faster layers the fan speed gradually increases towards the maximum fan speed.",
                    "unit": "s",
                    "type": "float",
                    "default_value": 10,
                    "minimum_value": "cool_min_layer_time",
                    "maximum_value_warning": "600",
                    "settable_per_mesh": false,
                    "settable_per_extruder": true
                },
                "cool_fan_speed_0":
                {
                    "label": "Initial Fan Speed",
                    "description": "The speed at which the fans spin at the start of the print. In subsequent layers the fan speed is gradually increased up to the layer corresponding to Regular Fan Speed at Height.",
                    "unit": "%",
                    "type": "float",
                    "minimum_value": "0",
                    "maximum_value": "100",
                    "default_value": 0,
                    "enabled": "cool_fan_enabled",
                    "settable_per_mesh": false,
                    "settable_per_extruder": true
                },
                "cool_fan_full_at_height":
                {
                    "label": "Regular Fan Speed at Height",
                    "description": "The height at which the fans spin on regular fan speed. At the layers below the fan speed gradually increases from Initial Fan Speed to Regular Fan Speed.",
                    "unit": "mm",
                    "type": "float",
                    "default_value": 0.5,
                    "value": "0 if resolveOrValue('adhesion_type') == 'raft' else resolveOrValue('layer_height_0')",
                    "minimum_value": "0",
                    "maximum_value_warning": "10.0",
                    "settable_per_mesh": false,
                    "settable_per_extruder": true,
                    "children":
                    {
                        "cool_fan_full_layer":
                        {
                            "label": "Regular Fan Speed at Layer",
                            "description": "The layer at which the fans spin on regular fan speed. If regular fan speed at height is set, this value is calculated and rounded to a whole number.",
                            "type": "int",
                            "default_value": 2,
                            "minimum_value": "1",
                            "maximum_value_warning": "10 / resolveOrValue('layer_height')",
                            "value": "max(1, int(math.floor((cool_fan_full_at_height - resolveOrValue('layer_height_0')) / resolveOrValue('layer_height')) + 2))",
                            "settable_per_mesh": false,
                            "settable_per_extruder": true
                        }
                    }
                },
                "cool_min_layer_time":
                {
                    "label": "Minimum Layer Time",
                    "description": "The minimum time spent in a layer. This forces the printer to slow down, to at least spend the time set here in one layer. This allows the printed material to cool down properly before printing the next layer. Layers may still take shorter than the minimal layer time if Lift Head is disabled and if the Minimum Speed would otherwise be violated.",
                    "unit": "s",
                    "type": "float",
                    "default_value": 5,
                    "minimum_value": "0",
                    "maximum_value_warning": "600",
                    "settable_per_mesh": false,
                    "settable_per_extruder": true
                },
                "cool_min_speed":
                {
                    "label": "Minimum Speed",
                    "description": "The minimum print speed, despite slowing down due to the minimum layer time. When the printer would slow down too much, the pressure in the nozzle would be too low and result in bad print quality.",
                    "unit": "mm/s",
                    "type": "float",
                    "default_value": 10,
                    "minimum_value": "0",
                    "maximum_value_warning": "100",
                    "settable_per_mesh": false,
                    "settable_per_extruder": true
                },
                "cool_lift_head":
                {
                    "label": "Lift Head",
                    "description": "When the minimum speed is hit because of minimum layer time, lift the head away from the print and wait the extra time until the minimum layer time is reached.",
                    "type": "bool",
                    "default_value": false,
                    "settable_per_mesh": false,
                    "settable_per_extruder": true
                }
            }
        },
        "support":
        {
            "label": "Support",
            "type": "category",
            "icon": "category_support",
            "description": "Support",
            "children":
            {
                "support_enable":
                {
                    "label": "Generate Support",
                    "description": "Generate structures to support parts of the model which have overhangs. Without these structures, such parts would collapse during printing.",
                    "type": "bool",
                    "default_value": false,
                    "settable_per_mesh": true,
                    "settable_per_extruder": false
                },
                "support_extruder_nr":
                {
                    "label": "Support Extruder",
                    "description": "The extruder train to use for printing the support. This is used in multi-extrusion.",
                    "type": "extruder",
                    "default_value": "0",
                    "enabled": "support_enable and machine_extruder_count > 1",
                    "settable_per_mesh": false,
                    "settable_per_extruder": false,
                    "children": {
                        "support_infill_extruder_nr":
                        {
                            "label": "Support Infill Extruder",
                            "description": "The extruder train to use for printing the infill of the support. This is used in multi-extrusion.",
                            "type": "extruder",
                            "default_value": "0",
                            "value": "support_extruder_nr",
                            "enabled": "support_enable and machine_extruder_count > 1",
                            "settable_per_mesh": false,
                            "settable_per_extruder": false
                        },
                        "support_extruder_nr_layer_0":
                        {
                            "label": "First Layer Support Extruder",
                            "description": "The extruder train to use for printing the first layer of support infill. This is used in multi-extrusion.",
                            "type": "extruder",
                            "default_value": "0",
                            "value": "support_extruder_nr",
                            "enabled": "support_enable and machine_extruder_count > 1",
                            "settable_per_mesh": false,
                            "settable_per_extruder": false
                        },
                        "support_interface_extruder_nr":
                        {
                            "label": "Support Interface Extruder",
                            "description": "The extruder train to use for printing the roofs and floors of the support. This is used in multi-extrusion.",
                            "type": "extruder",
                            "default_value": "0",
                            "value": "support_extruder_nr",
                            "enabled": "support_enable and machine_extruder_count > 1",
                            "settable_per_mesh": false,
                            "settable_per_extruder": false,
                            "children":
                            {
                                "support_roof_extruder_nr":
                                {
                                    "label": "Support Roof Extruder",
                                    "description": "The extruder train to use for printing the roofs of the support. This is used in multi-extrusion.",
                                    "type": "extruder",
                                    "default_value": "0",
                                    "value": "support_interface_extruder_nr",
                                    "enabled": "support_enable and machine_extruder_count > 1",
                                    "settable_per_mesh": false,
                                    "settable_per_extruder": false
                                },
                                "support_bottom_extruder_nr":
                                {
                                    "label": "Support Floor Extruder",
                                    "description": "The extruder train to use for printing the floors of the support. This is used in multi-extrusion.",
                                    "type": "extruder",
                                    "default_value": "0",
                                    "value": "support_interface_extruder_nr",
                                    "enabled": "support_enable and machine_extruder_count > 1",
                                    "settable_per_mesh": false,
                                    "settable_per_extruder": false
                                }
                            }
                        }
                    }
                },
                "support_type":
                {
                    "label": "Support Placement",
                    "description": "Adjusts the placement of the support structures. The placement can be set to touching build plate or everywhere. When set to everywhere the support structures will also be printed on the model.",
                    "type": "enum",
                    "options":
                    {
                        "buildplate": "Touching Buildplate",
                        "everywhere": "Everywhere"
                    },
                    "default_value": "everywhere",
                    "resolve": "'everywhere' if 'everywhere' in extruderValues('support_type') else 'buildplate'",
                    "enabled": "support_enable",
                    "settable_per_mesh": false,
                    "settable_per_extruder": false
                },
                "support_angle":
                {
                    "label": "Support Overhang Angle",
                    "description": "The minimum angle of overhangs for which support is added. At a value of 0° all overhangs are supported, 90° will not provide any support.",
                    "unit": "°",
                    "type": "float",
                    "minimum_value": "0",
                    "maximum_value": "90",
                    "maximum_value_warning": "80",
                    "default_value": 50,
                    "limit_to_extruder": "support_roof_extruder_nr if support_roof_enable else support_infill_extruder_nr",
                    "enabled": "support_enable",
                    "settable_per_mesh": true
                },
                "support_pattern":
                {
                    "label": "Support Pattern",
                    "description": "The pattern of the support structures of the print. The different options available result in sturdy or easy to remove support.",
                    "type": "enum",
                    "options":
                    {
                        "lines": "Lines",
                        "grid": "Grid",
                        "triangles": "Triangles",
                        "concentric": "Concentric",
                        "concentric_3d": "Concentric 3D",
                        "zigzag": "Zig Zag"
                    },
                    "default_value": "zigzag",
                    "enabled": "support_enable",
                    "limit_to_extruder": "support_infill_extruder_nr",
                    "settable_per_mesh": false,
                    "settable_per_extruder": true
                },
                "support_connect_zigzags":
                {
                    "label": "Connect Support ZigZags",
                    "description": "Connect the ZigZags. This will increase the strength of the zig zag support structure.",
                    "type": "bool",
                    "default_value": true,
                    "enabled": "support_enable and (support_pattern == 'zigzag')",
                    "limit_to_extruder": "support_infill_extruder_nr",
                    "settable_per_mesh": false,
                    "settable_per_extruder": true
                },
                "support_infill_rate":
                {
                    "label": "Support Density",
                    "description": "Adjusts the density of the support structure. A higher value results in better overhangs, but the supports are harder to remove.",
                    "unit": "%",
                    "type": "float",
                    "minimum_value": "0",
                    "maximum_value_warning": "100",
                    "default_value": 15,
                    "enabled": "support_enable",
                    "limit_to_extruder": "support_infill_extruder_nr",
                    "settable_per_mesh": false,
                    "settable_per_extruder": true,
                    "children":
                    {
                        "support_line_distance":
                        {
                            "label": "Support Line Distance",
                            "description": "Distance between the printed support structure lines. This setting is calculated by the support density.",
                            "unit": "mm",
                            "type": "float",
                            "minimum_value": "0",
                            "minimum_value_warning": "support_line_width",
                            "default_value": 2.66,
                            "enabled": "support_enable",
                            "value": "(support_line_width * 100) / support_infill_rate * (2 if support_pattern == 'grid' else (3 if support_pattern == 'triangles' else 1))",
                            "limit_to_extruder": "support_infill_extruder_nr",
                            "settable_per_mesh": false,
                            "settable_per_extruder": true
                        }
                    }
                },
                "support_z_distance":
                {
                    "label": "Support Z Distance",
                    "description": "Distance from the top/bottom of the support structure to the print. This gap provides clearance to remove the supports after the model is printed. This value is rounded up to a multiple of the layer height.",
                    "unit": "mm",
                    "type": "float",
                    "minimum_value": "0",
                    "maximum_value_warning": "machine_nozzle_size",
                    "default_value": 0.1,
                    "limit_to_extruder": "support_interface_extruder_nr if support_interface_enable else support_infill_extruder_nr",
                    "enabled": "support_enable",
                    "settable_per_mesh": true,
                    "children":
                    {
                        "support_top_distance":
                        {
                            "label": "Support Top Distance",
                            "description": "Distance from the top of the support to the print.",
                            "unit": "mm",
                            "minimum_value": "0",
                            "maximum_value_warning": "machine_nozzle_size",
                            "default_value": 0.1,
                            "type": "float",
                            "enabled": "support_enable",
                            "value": "extruderValue(support_roof_extruder_nr if support_roof_enable else support_infill_extruder_nr, 'support_z_distance')",
                            "limit_to_extruder": "support_roof_extruder_nr if support_roof_enable else support_infill_extruder_nr",
                            "settable_per_mesh": true
                        },
                        "support_bottom_distance":
                        {
                            "label": "Support Bottom Distance",
                            "description": "Distance from the print to the bottom of the support.",
                            "unit": "mm",
                            "minimum_value": "0",
                            "maximum_value_warning": "machine_nozzle_size",
                            "default_value": 0.1,
                            "value": "extruderValue(support_bottom_extruder_nr if support_bottom_enable else support_infill_extruder_nr, 'support_z_distance') if support_type == 'everywhere' else 0",
                            "limit_to_extruder": "support_bottom_extruder_nr if support_bottom_enable else support_infill_extruder_nr",
                            "type": "float",
                            "enabled": "support_enable and resolveOrValue('support_type') == 'everywhere'",
                            "settable_per_mesh": true
                        }
                    }
                },
                "support_xy_distance":
                {
                    "label": "Support X/Y Distance",
                    "description": "Distance of the support structure from the print in the X/Y directions.",
                    "unit": "mm",
                    "type": "float",
                    "minimum_value": "0",
                    "maximum_value_warning": "1.5 * machine_nozzle_tip_outer_diameter",
                    "default_value": 0.7,
                    "limit_to_extruder": "support_infill_extruder_nr",
                    "enabled": "support_enable",
                    "settable_per_mesh": true
                },
                "support_xy_overrides_z":
                {
                    "label": "Support Distance Priority",
                    "description": "Whether the Support X/Y Distance overrides the Support Z Distance or vice versa. When X/Y overrides Z the X/Y distance can push away the support from the model, influencing the actual Z distance to the overhang. We can disable this by not applying the X/Y distance around overhangs.",
                    "type": "enum",
                    "options":
                    {
                        "xy_overrides_z": "X/Y overrides Z",
                        "z_overrides_xy": "Z overrides X/Y"
                    },
                    "default_value": "z_overrides_xy",
                    "limit_to_extruder": "support_infill_extruder_nr",
                    "enabled": "support_enable",
                    "settable_per_mesh": true
                },
                "support_xy_distance_overhang":
                {
                    "label": "Minimum Support X/Y Distance",
                    "description": "Distance of the support structure from the overhang in the X/Y directions. ",
                    "unit": "mm",
                    "type": "float",
                    "minimum_value": "0",
                    "maximum_value_warning": "support_xy_distance",
                    "default_value": 0.2,
                    "value": "machine_nozzle_size / 2",
                    "limit_to_extruder": "support_infill_extruder_nr",
                    "enabled": "support_enable and support_xy_overrides_z == 'z_overrides_xy'",
                    "settable_per_mesh": true
                },
                "support_bottom_stair_step_height":
                {
                    "label": "Support Stair Step Height",
                    "description": "The height of the steps of the stair-like bottom of support resting on the model. A low value makes the support harder to remove, but too high values can lead to unstable support structures. Set to zero to turn off the stair-like behaviour.",
                    "unit": "mm",
                    "type": "float",
                    "default_value": 0.3,
                    "limit_to_extruder": "support_bottom_extruder_nr if support_bottom_enable else support_infill_extruder_nr",
                    "minimum_value": "0",
                    "maximum_value_warning": "1.0",
                    "enabled": "support_enable",
                    "settable_per_mesh": true
                },
                "support_bottom_stair_step_width":
                {
                    "label": "Support Stair Step Maximum Width",
                    "description": "The maximum width of the steps of the stair-like bottom of support resting on the model. A low value makes the support harder to remove, but too high values can lead to unstable support structures.",
                    "unit": "mm",
                    "type": "float",
                    "default_value": 5.0,
                    "limit_to_extruder": "support_interface_extruder_nr if support_interface_enable else support_infill_extruder_nr",
                    "minimum_value": "0",
                    "maximum_value_warning": "10.0",
                    "enabled": "support_enable",
                    "settable_per_mesh": true
                },
                "support_join_distance":
                {
                    "label": "Support Join Distance",
                    "description": "The maximum distance between support structures in the X/Y directions. When seperate structures are closer together than this value, the structures merge into one.",
                    "unit": "mm",
                    "type": "float",
                    "default_value": 2.0,
                    "limit_to_extruder": "support_infill_extruder_nr",
                    "minimum_value_warning": "0",
                    "maximum_value_warning": "10",
                    "enabled": "support_enable",
                    "settable_per_mesh": true
                },
                "support_offset":
                {
                    "label": "Support Horizontal Expansion",
                    "description": "Amount of offset applied to all support polygons in each layer. Positive values can smooth out the support areas and result in more sturdy support.",
                    "unit": "mm",
                    "type": "float",
                    "default_value": 0.2,
                    "limit_to_extruder": "support_infill_extruder_nr",
                    "minimum_value_warning": "-1 * machine_nozzle_size",
                    "maximum_value_warning": "10 * machine_nozzle_size",
                    "enabled": "support_enable",
                    "settable_per_mesh": true
                },
                "support_interface_enable":
                {
                    "label": "Enable Support Interface",
                    "description": "Generate a dense interface between the model and the support. This will create a skin at the top of the support on which the model is printed and at the bottom of the support, where it rests on the model.",
                    "type": "bool",
                    "default_value": false,
                    "limit_to_extruder": "support_interface_extruder_nr",
                    "enabled": "support_enable",
                    "settable_per_mesh": true,
                    "children":
                    {
                        "support_roof_enable":
                        {
                            "label": "Enable Support Roof",
                            "description": "Generate a dense slab of material between the top of support and the model. This will create a skin between the model and support.",
                            "type": "bool",
                            "default_value": false,
                            "value": "extruderValue(support_roof_extruder_nr, 'support_interface_enable')",
                            "limit_to_extruder": "support_roof_extruder_nr",
                            "enabled": "support_enable",
                            "settable_per_mesh": true
                        },
                        "support_bottom_enable":
                        {
                            "label": "Enable Support Floor",
                            "description": "Generate a dense slab of material between the bottom of the support and the model. This will create a skin between the model and support.",
                            "type": "bool",
                            "default_value": false,
                            "value": "extruderValue(support_bottom_extruder_nr, 'support_interface_enable')",
                            "limit_to_extruder": "support_bottom_extruder_nr",
                            "enabled": "support_enable",
                            "settable_per_mesh": true
                        }
                    }
                },
                "support_interface_height":
                {
                    "label": "Support Interface Thickness",
                    "description": "The thickness of the interface of the support where it touches with the model on the bottom or the top.",
                    "unit": "mm",
                    "type": "float",
                    "default_value": 1,
                    "minimum_value": "0",
                    "minimum_value_warning": "0.2 + layer_height",
                    "maximum_value_warning": "10",
                    "limit_to_extruder": "support_interface_extruder_nr",
                    "enabled": "support_interface_enable and support_enable",
                    "settable_per_mesh": true,
                    "children":
                    {
                        "support_roof_height":
                        {
                            "label": "Support Roof Thickness",
                            "description": "The thickness of the support roofs. This controls the amount of dense layers at the top of the support on which the model rests.",
                            "unit": "mm",
                            "type": "float",
                            "default_value": 1,
                            "minimum_value": "0",
                            "minimum_value_warning": "0.2 + layer_height",
                            "maximum_value_warning": "10",
                            "value": "extruderValue(support_roof_extruder_nr, 'support_interface_height')",
                            "limit_to_extruder": "support_roof_extruder_nr",
                            "enabled": "support_roof_enable and support_enable",
                            "settable_per_mesh": true
                        },
                        "support_bottom_height":
                        {
                            "label": "Support Floor Thickness",
                            "description": "The thickness of the support floors. This controls the number of dense layers that are printed on top of places of a model on which support rests.",
                            "unit": "mm",
                            "type": "float",
                            "default_value": 1,
                            "value": "extruderValue(support_bottom_extruder_nr, 'support_interface_height')",
                            "minimum_value": "0",
                            "minimum_value_warning": "min(0.2 + layer_height, support_bottom_stair_step_height)",
                            "maximum_value_warning": "10",
                            "limit_to_extruder": "support_bottom_extruder_nr",
                            "enabled": "support_bottom_enable and support_enable",
                            "settable_per_mesh": true
                        }
                    }
                },
                "support_interface_skip_height": {
                    "label": "Support Interface Resolution",
                    "description": "When checking where there's model above and below the support, take steps of the given height. Lower values will slice slower, while higher values may cause normal support to be printed in some places where there should have been support interface.",
                    "unit": "mm",
                    "type": "float",
                    "default_value": 0.3,
                    "minimum_value": "0",
                    "maximum_value_warning": "support_interface_height",
                    "limit_to_extruder": "support_interface_extruder_nr",
                    "enabled": "support_interface_enable and support_enable",
                    "settable_per_mesh": true
                },
                "support_interface_density":
                {
                    "label": "Support Interface Density",
                    "description": "Adjusts the density of the roofs and floors of the support structure. A higher value results in better overhangs, but the supports are harder to remove.",
                    "unit": "%",
                    "type": "float",
                    "default_value": 100,
                    "minimum_value": "0",
                    "maximum_value_warning": "100",
                    "limit_to_extruder": "support_interface_extruder_nr",
                    "enabled": "support_interface_enable and support_enable",
                    "settable_per_mesh": false,
                    "settable_per_extruder": true,
                    "children":
                    {
                        "support_roof_density":
                        {
                            "label": "Support Roof Density",
                            "description": "The density of the roofs of the support structure. A higher value results in better overhangs, but the supports are harder to remove.",
                            "unit": "%",
                            "type": "float",
                            "default_value": 100,
                            "minimum_value": "0",
                            "maximum_value": "100",
                            "limit_to_extruder": "support_roof_extruder_nr",
                            "enabled": "support_roof_enable and support_enable",
                            "value": "extruderValue(support_roof_extruder_nr, 'support_interface_density')",
                            "settable_per_mesh": false,
                            "settable_per_extruder": true,
                            "children":
                            {
                                "support_roof_line_distance":
                                {
                                    "label": "Support Roof Line Distance",
                                    "description": "Distance between the printed support roof lines. This setting is calculated by the Support Roof Density, but can be adjusted separately.",
                                    "unit": "mm",
                                    "type": "float",
                                    "default_value": 0.4,
                                    "minimum_value": "0",
                                    "minimum_value_warning": "support_roof_line_width - 0.0001",
                                    "value": "0 if support_roof_density == 0 else (support_roof_line_width * 100) / support_roof_density * (2 if support_roof_pattern == 'grid' else (3 if support_roof_pattern == 'triangles' else 1))",
                                    "limit_to_extruder": "support_roof_extruder_nr",
                                    "enabled": "support_roof_enable and support_enable",
                                    "settable_per_mesh": false,
                                    "settable_per_extruder": true
                                }
                            }
                        },
                        "support_bottom_density":
                        {
                            "label": "Support Floor Density",
                            "description": "The density of the floors of the support structure. A higher value results in better adhesion of the support on top of the model.",
                            "unit": "%",
                            "type": "float",
                            "default_value": 100,
                            "minimum_value": "0",
                            "maximum_value": "100",
                            "limit_to_extruder": "support_bottom_extruder_nr",
                            "enabled": "support_bottom_enable and support_enable",
                            "value": "extruderValue(support_bottom_extruder_nr, 'support_interface_density')",
                            "settable_per_mesh": false,
                            "settable_per_extruder": true,
                            "children":
                            {
                                "support_bottom_line_distance":
                                {
                                    "label": "Support Floor Line Distance",
                                    "description": "Distance between the printed support floor lines. This setting is calculated by the Support Floor Density, but can be adjusted separately.",
                                    "unit": "mm",
                                    "type": "float",
                                    "default_value": 0.4,
                                    "minimum_value": "0",
                                    "minimum_value_warning": "support_bottom_line_width - 0.0001",
                                    "value": "0 if support_bottom_density == 0 else (support_bottom_line_width * 100) / support_bottom_density * (2 if support_bottom_pattern == 'grid' else (3 if support_bottom_pattern == 'triangles' else 1))",
                                    "limit_to_extruder": "support_bottom_extruder_nr",
                                    "enabled": "support_bottom_enable and support_enable",
                                    "settable_per_mesh": false,
                                    "settable_per_extruder": true
                                }
                            }
                        }
                    }
                },
                "support_interface_pattern":
                {
                    "label": "Support Interface Pattern",
                    "description": "The pattern with which the interface of the support with the model is printed.",
                    "type": "enum",
                    "options":
                    {
                        "lines": "Lines",
                        "grid": "Grid",
                        "triangles": "Triangles",
                        "concentric": "Concentric",
                        "concentric_3d": "Concentric 3D",
                        "zigzag": "Zig Zag"
                    },
                    "default_value": "concentric",
                    "limit_to_extruder": "support_interface_extruder_nr",
                    "enabled": "support_interface_enable and support_enable",
                    "settable_per_mesh": false,
                    "settable_per_extruder": true,
                    "children":
                    {
                        "support_roof_pattern":
                        {
                            "label": "Support Roof Pattern",
                            "description": "The pattern with which the roofs of the support are printed.",
                            "type": "enum",
                            "options":
                            {
                                "lines": "Lines",
                                "grid": "Grid",
                                "triangles": "Triangles",
                                "concentric": "Concentric",
                                "concentric_3d": "Concentric 3D",
                                "zigzag": "Zig Zag"
                            },
                            "default_value": "concentric",
                            "value": "extruderValue(support_roof_extruder_nr, 'support_interface_pattern')",
                            "limit_to_extruder": "support_roof_extruder_nr",
                            "enabled": "support_roof_enable and support_enable",
                            "settable_per_mesh": false,
                            "settable_per_extruder": true
                        },
                        "support_bottom_pattern":
                        {
                            "label": "Support Floor Pattern",
                            "description": "The pattern with which the floors of the support are printed.",
                            "type": "enum",
                            "options":
                            {
                                "lines": "Lines",
                                "grid": "Grid",
                                "triangles": "Triangles",
                                "concentric": "Concentric",
                                "concentric_3d": "Concentric 3D",
                                "zigzag": "Zig Zag"
                            },
                            "default_value": "concentric",
                            "value": "extruderValue(support_bottom_extruder_nr, 'support_interface_pattern')",
                            "limit_to_extruder": "support_bottom_extruder_nr",
                            "enabled": "support_bottom_enable and support_enable",
                            "settable_per_mesh": false,
                            "settable_per_extruder": true
                        }
                    }
                },
                "support_use_towers":
                {
                    "label": "Use Towers",
                    "description": "Use specialized towers to support tiny overhang areas. These towers have a larger diameter than the region they support. Near the overhang the towers' diameter decreases, forming a roof.",
                    "type": "bool",
                    "default_value": true,
                    "limit_to_extruder": "support_infill_extruder_nr",
                    "enabled": "support_enable",
                    "settable_per_mesh": true
                },
                "support_tower_diameter":
                {
                    "label": "Tower Diameter",
                    "description": "The diameter of a special tower.",
                    "unit": "mm",
                    "type": "float",
                    "default_value": 3.0,
                    "limit_to_extruder": "support_infill_extruder_nr",
                    "minimum_value": "0",
                    "minimum_value_warning": "2 * machine_nozzle_size",
                    "maximum_value_warning": "20",
                    "enabled": "support_enable and support_use_towers",
                    "settable_per_mesh": true
                },
                "support_minimal_diameter":
                {
                    "label": "Minimum Diameter",
                    "description": "Minimum diameter in the X/Y directions of a small area which is to be supported by a specialized support tower.",
                    "unit": "mm",
                    "type": "float",
                    "default_value": 3.0,
                    "limit_to_extruder": "support_infill_extruder_nr",
                    "minimum_value": "0",
                    "minimum_value_warning": "2 * machine_nozzle_size",
                    "maximum_value_warning": "20",
                    "maximum_value": "support_tower_diameter",
                    "enabled": "support_enable and support_use_towers",
                    "settable_per_mesh": true
                },
                "support_tower_roof_angle":
                {
                    "label": "Tower Roof Angle",
                    "description": "The angle of a rooftop of a tower. A higher value results in pointed tower roofs, a lower value results in flattened tower roofs.",
                    "unit": "°",
                    "type": "int",
                    "minimum_value": "0",
                    "maximum_value": "90",
                    "default_value": 65,
                    "limit_to_extruder": "support_infill_extruder_nr",
                    "enabled": "support_enable and support_use_towers",
                    "settable_per_mesh": true
                }
            }
        },
        "platform_adhesion":
        {
            "label": "Build Plate Adhesion",
            "type": "category",
            "icon": "category_adhesion",
            "description": "Adhesion",
            "children":
            {
                "prime_blob_enable":
                {
                    "label": "Enable Prime Blob",
                    "description": "Whether to prime the filament with a blob before printing. Turning this setting on will ensure that the extruder will have material ready at the nozzle before printing. Printing Brim or Skirt can act like priming too, in which case turning this setting off saves some time.",
                    "type": "bool",
                    "resolve": "any(extruderValues('prime_blob_enable'))",
                    "default_value": true,
                    "settable_per_mesh": false,
                    "settable_per_extruder": true,
                    "enabled": false
                },
                "extruder_prime_pos_x":
                {
                    "label": "Extruder Prime X Position",
                    "description": "The X coordinate of the position where the nozzle primes at the start of printing.",
                    "type": "float",
                    "unit": "mm",
                    "default_value": 0,
                    "minimum_value_warning": "machine_width / -2 if machine_center_is_zero else 0",
                    "maximum_value_warning": "machine_width / 2 if machine_center_is_zero else machine_width",
                    "settable_per_mesh": false,
                    "settable_per_extruder": true,
                    "enabled": false
                },
                "extruder_prime_pos_y":
                {
                    "label": "Extruder Prime Y Position",
                    "description": "The Y coordinate of the position where the nozzle primes at the start of printing.",
                    "type": "float",
                    "unit": "mm",
                    "default_value": 0,
                    "minimum_value_warning": "machine_depth / -2 if machine_center_is_zero else 0",
                    "maximum_value_warning": "machine_depth / 2 if machine_center_is_zero else machine_depth",
                    "settable_per_mesh": false,
                    "settable_per_extruder": true,
                    "enabled": false
                },
                "adhesion_type":
                {
                    "label": "Build Plate Adhesion Type",
                    "description": "Different options that help to improve both priming your extrusion and adhesion to the build plate. Brim adds a single layer flat area around the base of your model to prevent warping. Raft adds a thick grid with a roof below the model. Skirt is a line printed around the model, but not connected to the model.",
                    "type": "enum",
                    "options":
                    {
                        "skirt": "Skirt",
                        "brim": "Brim",
                        "raft": "Raft",
                        "none": "None"
                    },
                    "default_value": "brim",
                    "resolve": "extruderValue(adhesion_extruder_nr, 'adhesion_type')",
                    "settable_per_mesh": false,
                    "settable_per_extruder": false
                },
                "adhesion_extruder_nr":
                {
                    "label": "Build Plate Adhesion Extruder",
                    "description": "The extruder train to use for printing the skirt/brim/raft. This is used in multi-extrusion.",
                    "type": "extruder",
                    "default_value": "0",
                    "enabled": "machine_extruder_count > 1 and resolveOrValue('adhesion_type') != 'none'",
                    "settable_per_mesh": false,
                    "settable_per_extruder": false
                },
                "skirt_line_count":
                {
                    "label": "Skirt Line Count",
                    "description": "Multiple skirt lines help to prime your extrusion better for small models. Setting this to 0 will disable the skirt.",
                    "type": "int",
                    "default_value": 1,
                    "minimum_value": "0",
                    "maximum_value_warning": "10",
                    "enabled": "resolveOrValue('adhesion_type') == 'skirt'",
                    "settable_per_mesh": false,
                    "settable_per_extruder": true,
                    "limit_to_extruder": "adhesion_extruder_nr"
                },
                "skirt_gap":
                {
                    "label": "Skirt Distance",
                    "description": "The horizontal distance between the skirt and the first layer of the print.\nThis is the minimum distance, multiple skirt lines will extend outwards from this distance.",
                    "unit": "mm",
                    "type": "float",
                    "default_value": 3,
                    "minimum_value_warning": "max(extruderValues('machine_nozzle_size'))",
                    "maximum_value_warning": "10",
                    "enabled": "resolveOrValue('adhesion_type') == 'skirt'",
                    "settable_per_mesh": false,
                    "settable_per_extruder": true,
                    "limit_to_extruder": "adhesion_extruder_nr"
                },
                "skirt_brim_minimal_length":
                {
                    "label": "Skirt/Brim Minimum Length",
                    "description": "The minimum length of the skirt or brim. If this length is not reached by all skirt or brim lines together, more skirt or brim lines will be added until the minimum length is reached. Note: If the line count is set to 0 this is ignored.",
                    "unit": "mm",
                    "type": "float",
                    "default_value": 250,
                    "minimum_value": "0",
                    "minimum_value_warning": "25",
                    "maximum_value_warning": "2500",
                    "enabled": "resolveOrValue('adhesion_type') == 'skirt' or resolveOrValue('adhesion_type') == 'brim'",
                    "settable_per_mesh": false,
                    "settable_per_extruder": true
                },
                "brim_width":
                {
                    "label": "Brim Width",
                    "description": "The distance from the model to the outermost brim line. A larger brim enhances adhesion to the build plate, but also reduces the effective print area.",
                    "type": "float",
                    "unit": "mm",
                    "default_value": 8.0,
                    "minimum_value": "0.0",
                    "maximum_value_warning": "50.0",
                    "enabled": "resolveOrValue('adhesion_type') == 'brim'",
                    "settable_per_mesh": false,
                    "settable_per_extruder": true,
                    "limit_to_extruder": "adhesion_extruder_nr",
                    "children":
                    {
                        "brim_line_count":
                        {
                            "label": "Brim Line Count",
                            "description": "The number of lines used for a brim. More brim lines enhance adhesion to the build plate, but also reduces the effective print area.",
                            "type": "int",
                            "default_value": 20,
                            "minimum_value": "0",
                            "maximum_value_warning": "50 / skirt_brim_line_width",
                            "value": "math.ceil(brim_width / skirt_brim_line_width)",
                            "enabled": "resolveOrValue('adhesion_type') == 'brim'",
                            "settable_per_mesh": false,
                            "settable_per_extruder": true,
                            "limit_to_extruder": "adhesion_extruder_nr"
                        }
                    }
                },
                "brim_outside_only":
                {
                    "label": "Brim Only on Outside",
                    "description": "Only print the brim on the outside of the model. This reduces the amount of brim you need to remove afterwards, while it doesn't reduce the bed adhesion that much.",
                    "type": "bool",
                    "default_value": true,
                    "enabled": "resolveOrValue('adhesion_type') == 'brim'",
                    "settable_per_mesh": false,
                    "settable_per_extruder": true,
                    "limit_to_extruder": "adhesion_extruder_nr"
                },
                "raft_margin":
                {
                    "label": "Raft Extra Margin",
                    "description": "If the raft is enabled, this is the extra raft area around the model which is also given a raft. Increasing this margin will create a stronger raft while using more material and leaving less area for your print.",
                    "unit": "mm",
                    "type": "float",
                    "default_value": 15,
                    "minimum_value_warning": "raft_interface_line_width",
                    "maximum_value_warning": "20",
                    "enabled": "resolveOrValue('adhesion_type') == 'raft'",
                    "limit_to_extruder": "adhesion_extruder_nr",
                    "settable_per_mesh": false,
                    "settable_per_extruder": true
                },
                "raft_airgap":
                {
                    "label": "Raft Air Gap",
                    "description": "The gap between the final raft layer and the first layer of the model. Only the first layer is raised by this amount to lower the bonding between the raft layer and the model. Makes it easier to peel off the raft.",
                    "unit": "mm",
                    "type": "float",
                    "default_value": 0.3,
                    "minimum_value": "0",
                    "maximum_value_warning": "min(extruderValues('machine_nozzle_size'))",
                    "enabled": "resolveOrValue('adhesion_type') == 'raft'",
                    "settable_per_mesh": false,
                    "settable_per_extruder": true,
                    "limit_to_extruder": "adhesion_extruder_nr"
                },
                "layer_0_z_overlap":
                {
                    "label": "Initial Layer Z Overlap",
                    "description": "Make the first and second layer of the model overlap in the Z direction to compensate for the filament lost in the airgap. All models above the first model layer will be shifted down by this amount.",
                    "unit": "mm",
                    "type": "float",
                    "default_value": 0.22,
                    "value": "raft_airgap / 2",
                    "minimum_value": "0",
                    "maximum_value_warning": "raft_airgap",
                    "enabled": "resolveOrValue('adhesion_type') == 'raft'",
                    "settable_per_mesh": false,
                    "settable_per_extruder": true,
                    "limit_to_extruder": "adhesion_extruder_nr"
                },
                "raft_surface_layers":
                {
                    "label": "Raft Top Layers",
                    "description": "The number of top layers on top of the 2nd raft layer. These are fully filled layers that the model sits on. 2 layers result in a smoother top surface than 1.",
                    "type": "int",
                    "default_value": 2,
                    "minimum_value": "0",
                    "maximum_value_warning": "20",
                    "enabled": "resolveOrValue('adhesion_type') == 'raft'",
                    "settable_per_mesh": false,
                    "settable_per_extruder": true,
                    "limit_to_extruder": "adhesion_extruder_nr"
                },
                "raft_surface_thickness":
                {
                    "label": "Raft Top Layer Thickness",
                    "description": "Layer thickness of the top raft layers.",
                    "unit": "mm",
                    "type": "float",
                    "default_value": 0.1,
                    "value": "resolveOrValue('layer_height')",
                    "minimum_value": "0.001",
                    "minimum_value_warning": "0.04",
                    "maximum_value_warning": "0.75 * machine_nozzle_size",
                    "enabled": "resolveOrValue('adhesion_type') == 'raft'",
                    "settable_per_mesh": false,
                    "settable_per_extruder": true,
                    "limit_to_extruder": "adhesion_extruder_nr"
                },
                "raft_surface_line_width":
                {
                    "label": "Raft Top Line Width",
                    "description": "Width of the lines in the top surface of the raft. These can be thin lines so that the top of the raft becomes smooth.",
                    "unit": "mm",
                    "type": "float",
                    "default_value": 0.4,
                    "value": "line_width",
                    "minimum_value": "0.001",
                    "minimum_value_warning": "machine_nozzle_size * 0.1",
                    "maximum_value_warning": "machine_nozzle_size * 2",
                    "enabled": "resolveOrValue('adhesion_type') == 'raft'",
                    "settable_per_mesh": false,
                    "settable_per_extruder": true,
                    "limit_to_extruder": "adhesion_extruder_nr"
                },
                "raft_surface_line_spacing":
                {
                    "label": "Raft Top Spacing",
                    "description": "The distance between the raft lines for the top raft layers. The spacing should be equal to the line width, so that the surface is solid.",
                    "unit": "mm",
                    "type": "float",
                    "default_value": 0.4,
                    "minimum_value": "0",
                    "minimum_value_warning": "raft_surface_line_width",
                    "maximum_value_warning": "raft_surface_line_width * 3",
                    "enabled": "resolveOrValue('adhesion_type') == 'raft'",
                    "value": "raft_surface_line_width",
                    "settable_per_mesh": false,
                    "settable_per_extruder": true,
                    "limit_to_extruder": "adhesion_extruder_nr"
                },
                "raft_interface_thickness":
                {
                    "label": "Raft Middle Thickness",
                    "description": "Layer thickness of the middle raft layer.",
                    "unit": "mm",
                    "type": "float",
                    "default_value": 0.15,
                    "value": "resolveOrValue('layer_height') * 1.5",
                    "minimum_value": "0.001",
                    "minimum_value_warning": "0.04",
                    "maximum_value_warning": "0.75 * machine_nozzle_size",
                    "enabled": "resolveOrValue('adhesion_type') == 'raft'",
                    "settable_per_mesh": false,
                    "settable_per_extruder": true,
                    "limit_to_extruder": "adhesion_extruder_nr"
                },
                "raft_interface_line_width":
                {
                    "label": "Raft Middle Line Width",
                    "description": "Width of the lines in the middle raft layer. Making the second layer extrude more causes the lines to stick to the build plate.",
                    "unit": "mm",
                    "type": "float",
                    "default_value": 0.7,
                    "value": "line_width * 2",
                    "minimum_value": "0.001",
                    "minimum_value_warning": "machine_nozzle_size * 0.5",
                    "maximum_value_warning": "machine_nozzle_size * 3",
                    "enabled": "resolveOrValue('adhesion_type') == 'raft'",
                    "settable_per_mesh": false,
                    "settable_per_extruder": true,
                    "limit_to_extruder": "adhesion_extruder_nr"
                },
                "raft_interface_line_spacing":
                {
                    "label": "Raft Middle Spacing",
                    "description": "The distance between the raft lines for the middle raft layer. The spacing of the middle should be quite wide, while being dense enough to support the top raft layers.",
                    "unit": "mm",
                    "type": "float",
                    "default_value": 0.9,
                    "value": "raft_interface_line_width + 0.2",
                    "minimum_value": "0",
                    "minimum_value_warning": "raft_interface_line_width",
                    "maximum_value_warning": "15.0",
                    "enabled": "resolveOrValue('adhesion_type') == 'raft'",
                    "settable_per_mesh": false,
                    "settable_per_extruder": true,
                    "limit_to_extruder": "adhesion_extruder_nr"
                },
                "raft_base_thickness":
                {
                    "label": "Raft Base Thickness",
                    "description": "Layer thickness of the base raft layer. This should be a thick layer which sticks firmly to the printer build plate.",
                    "unit": "mm",
                    "type": "float",
                    "default_value": 0.3,
                    "value": "resolveOrValue('layer_height_0') * 1.2",
                    "minimum_value": "0.001",
                    "minimum_value_warning": "0.04",
                    "maximum_value_warning": "0.75 * raft_base_line_width",
                    "enabled": "resolveOrValue('adhesion_type') == 'raft'",
                    "settable_per_mesh": false,
                    "settable_per_extruder": true,
                    "limit_to_extruder": "adhesion_extruder_nr"
                },
                "raft_base_line_width":
                {
                    "label": "Raft Base Line Width",
                    "description": "Width of the lines in the base raft layer. These should be thick lines to assist in build plate adhesion.",
                    "unit": "mm",
                    "type": "float",
                    "default_value": 0.8,
                    "minimum_value": "0.001",
                    "value": "machine_nozzle_size * 2",
                    "minimum_value_warning": "machine_nozzle_size * 0.5",
                    "maximum_value_warning": "machine_nozzle_size * 3",
                    "enabled": "resolveOrValue('adhesion_type') == 'raft'",
                    "settable_per_mesh": false,
                    "settable_per_extruder": true,
                    "limit_to_extruder": "adhesion_extruder_nr"
                },
                "raft_base_line_spacing":
                {
                    "label": "Raft Line Spacing",
                    "description": "The distance between the raft lines for the base raft layer. Wide spacing makes for easy removal of the raft from the build plate.",
                    "unit": "mm",
                    "type": "float",
                    "default_value": 1.6,
                    "value": "raft_base_line_width * 2",
                    "minimum_value": "0",
                    "minimum_value_warning": "raft_base_line_width",
                    "maximum_value_warning": "100",
                    "enabled": "resolveOrValue('adhesion_type') == 'raft'",
                    "settable_per_mesh": false,
                    "settable_per_extruder": true,
                    "limit_to_extruder": "adhesion_extruder_nr"
                },
                "raft_speed":
                {
                    "label": "Raft Print Speed",
                    "description": "The speed at which the raft is printed.",
                    "unit": "mm/s",
                    "type": "float",
                    "default_value": 20,
                    "minimum_value": "0.1",
                    "maximum_value": "math.sqrt(machine_max_feedrate_x ** 2 + machine_max_feedrate_y ** 2)",
                    "maximum_value_warning": "200",
                    "enabled": "resolveOrValue('adhesion_type') == 'raft'",
                    "value": "speed_print / 60 * 30",
                    "settable_per_mesh": false,
                    "settable_per_extruder": true,
                    "limit_to_extruder": "adhesion_extruder_nr",
                    "children":
                    {
                        "raft_surface_speed":
                        {
                            "label": "Raft Top Print Speed",
                            "description": "The speed at which the top raft layers are printed. These should be printed a bit slower, so that the nozzle can slowly smooth out adjacent surface lines.",
                            "unit": "mm/s",
                            "type": "float",
                            "default_value": 20,
                            "minimum_value": "0.1",
                            "maximum_value": "math.sqrt(machine_max_feedrate_x ** 2 + machine_max_feedrate_y ** 2)",
                            "maximum_value_warning": "100",
                            "enabled": "resolveOrValue('adhesion_type') == 'raft'",
                            "value": "raft_speed",
                            "settable_per_mesh": false,
                            "settable_per_extruder": true,
                            "limit_to_extruder": "adhesion_extruder_nr"
                        },
                        "raft_interface_speed":
                        {
                            "label": "Raft Middle Print Speed",
                            "description": "The speed at which the middle raft layer is printed. This should be printed quite slowly, as the volume of material coming out of the nozzle is quite high.",
                            "unit": "mm/s",
                            "type": "float",
                            "default_value": 15,
                            "value": "raft_speed * 0.75",
                            "minimum_value": "0.1",
                            "maximum_value": "math.sqrt(machine_max_feedrate_x ** 2 + machine_max_feedrate_y ** 2)",
                            "maximum_value_warning": "150",
                            "enabled": "resolveOrValue('adhesion_type') == 'raft'",
                            "settable_per_mesh": false,
                            "settable_per_extruder": true,
                            "limit_to_extruder": "adhesion_extruder_nr"
                        },
                        "raft_base_speed":
                        {
                            "label": "Raft Base Print Speed",
                            "description": "The speed at which the base raft layer is printed. This should be printed quite slowly, as the volume of material coming out of the nozzle is quite high.",
                            "unit": "mm/s",
                            "type": "float",
                            "default_value": 15,
                            "minimum_value": "0.1",
                            "maximum_value": "math.sqrt(machine_max_feedrate_x ** 2 + machine_max_feedrate_y ** 2)",
                            "maximum_value_warning": "200",
                            "enabled": "resolveOrValue('adhesion_type') == 'raft'",
                            "value": "0.75 * raft_speed",
                            "settable_per_mesh": false,
                            "settable_per_extruder": true,
                            "limit_to_extruder": "adhesion_extruder_nr"
                        }
                    }
                },
                "raft_acceleration":
                {
                    "label": "Raft Print Acceleration",
                    "description": "The acceleration with which the raft is printed.",
                    "unit": "mm/s²",
                    "type": "float",
                    "default_value": 3000,
                    "minimum_value": "0.1",
                    "minimum_value_warning": "100",
                    "maximum_value_warning": "10000",
                    "value": "acceleration_print",
                    "enabled": "resolveOrValue('adhesion_type') == 'raft' and resolveOrValue('acceleration_enabled')",
                    "settable_per_mesh": false,
                    "limit_to_extruder": "adhesion_extruder_nr",
                    "children":
                    {
                        "raft_surface_acceleration":
                        {
                            "label": "Raft Top Print Acceleration",
                            "description": "The acceleration with which the top raft layers are printed.",
                            "unit": "mm/s²",
                            "type": "float",
                            "default_value": 3000,
                            "value": "raft_acceleration",
                            "minimum_value": "0.1",
                            "minimum_value_warning": "100",
                            "maximum_value_warning": "10000",
                            "enabled": "resolveOrValue('adhesion_type') == 'raft' and resolveOrValue('acceleration_enabled')",
                            "settable_per_mesh": false,
                            "limit_to_extruder": "adhesion_extruder_nr"
                        },
                        "raft_interface_acceleration":
                        {
                            "label": "Raft Middle Print Acceleration",
                            "description": "The acceleration with which the middle raft layer is printed.",
                            "unit": "mm/s²",
                            "type": "float",
                            "default_value": 3000,
                            "value": "raft_acceleration",
                            "minimum_value": "0.1",
                            "minimum_value_warning": "100",
                            "maximum_value_warning": "10000",
                            "enabled": "resolveOrValue('adhesion_type') == 'raft' and resolveOrValue('acceleration_enabled')",
                            "settable_per_mesh": false,
                            "limit_to_extruder": "adhesion_extruder_nr"
                        },
                        "raft_base_acceleration":
                        {
                            "label": "Raft Base Print Acceleration",
                            "description": "The acceleration with which the base raft layer is printed.",
                            "unit": "mm/s²",
                            "type": "float",
                            "default_value": 3000,
                            "value": "raft_acceleration",
                            "minimum_value": "0.1",
                            "minimum_value_warning": "100",
                            "maximum_value_warning": "10000",
                            "enabled": "resolveOrValue('adhesion_type') == 'raft' and resolveOrValue('acceleration_enabled')",
                            "settable_per_mesh": false,
                            "limit_to_extruder": "adhesion_extruder_nr"
                        }
                    }
                },
                "raft_jerk":
                {
                    "label": "Raft Print Jerk",
                    "description": "The jerk with which the raft is printed.",
                    "unit": "mm/s",
                    "type": "float",
                    "default_value": 20,
                    "minimum_value": "0.1",
                    "minimum_value_warning": "5",
                    "maximum_value_warning": "50",
                    "value": "jerk_print",
                    "enabled": "resolveOrValue('adhesion_type') == 'raft' and resolveOrValue('jerk_enabled')",
                    "settable_per_mesh": false,
                    "limit_to_extruder": "adhesion_extruder_nr",
                    "children":
                    {
                        "raft_surface_jerk":
                        {
                            "label": "Raft Top Print Jerk",
                            "description": "The jerk with which the top raft layers are printed.",
                            "unit": "mm/s",
                            "type": "float",
                            "default_value": 20,
                            "value": "raft_jerk",
                            "minimum_value": "0.1",
                            "minimum_value_warning": "5",
                            "maximum_value_warning": "100",
                            "enabled": "resolveOrValue('adhesion_type') == 'raft' and resolveOrValue('jerk_enabled')",
                            "settable_per_mesh": false,
                            "limit_to_extruder": "adhesion_extruder_nr"
                        },
                        "raft_interface_jerk":
                        {
                            "label": "Raft Middle Print Jerk",
                            "description": "The jerk with which the middle raft layer is printed.",
                            "unit": "mm/s",
                            "type": "float",
                            "default_value": 20,
                            "value": "raft_jerk",
                            "minimum_value": "0.1",
                            "minimum_value_warning": "5",
                            "maximum_value_warning": "50",
                            "enabled": "resolveOrValue('adhesion_type') == 'raft' and resolveOrValue('jerk_enabled')",
                            "settable_per_mesh": false,
                            "limit_to_extruder": "adhesion_extruder_nr"
                        },
                        "raft_base_jerk":
                        {
                            "label": "Raft Base Print Jerk",
                            "description": "The jerk with which the base raft layer is printed.",
                            "unit": "mm/s",
                            "type": "float",
                            "default_value": 20,
                            "value": "raft_jerk",
                            "minimum_value": "0.1",
                            "minimum_value_warning": "5",
                            "maximum_value_warning": "50",
                            "enabled": "resolveOrValue('adhesion_type') == 'raft' and resolveOrValue('jerk_enabled')",
                            "settable_per_mesh": false,
                            "limit_to_extruder": "adhesion_extruder_nr"
                        }
                    }
                },
                "raft_fan_speed":
                {
                    "label": "Raft Fan Speed",
                    "description": "The fan speed for the raft.",
                    "unit": "%",
                    "type": "float",
                    "minimum_value": "0",
                    "maximum_value": "100",
                    "default_value": 0,
                    "settable_per_mesh": false,
                    "settable_per_extruder": true,
                    "enabled": "resolveOrValue('adhesion_type') == 'raft'",
                    "limit_to_extruder": "adhesion_extruder_nr",
                    "children":
                    {
                        "raft_surface_fan_speed":
                        {
                            "label": "Raft Top Fan Speed",
                            "description": "The fan speed for the top raft layers.",
                            "unit": "%",
                            "type": "float",
                            "minimum_value": "0",
                            "maximum_value": "100",
                            "default_value": 0,
                            "value": "raft_fan_speed",
                            "enabled": "resolveOrValue('adhesion_type') == 'raft'",
                            "settable_per_mesh": false,
                            "settable_per_extruder": true,
                            "limit_to_extruder": "adhesion_extruder_nr"
                        },
                        "raft_interface_fan_speed":
                        {
                            "label": "Raft Middle Fan Speed",
                            "description": "The fan speed for the middle raft layer.",
                            "unit": "%",
                            "type": "float",
                            "minimum_value": "0",
                            "maximum_value": "100",
                            "default_value": 0,
                            "value": "raft_fan_speed",
                            "enabled": "resolveOrValue('adhesion_type') == 'raft'",
                            "settable_per_mesh": false,
                            "settable_per_extruder": true,
                            "limit_to_extruder": "adhesion_extruder_nr"
                        },
                        "raft_base_fan_speed":
                        {
                            "label": "Raft Base Fan Speed",
                            "description": "The fan speed for the base raft layer.",
                            "unit": "%",
                            "type": "float",
                            "minimum_value": "0",
                            "maximum_value": "100",
                            "default_value": 0,
                            "value": "raft_fan_speed",
                            "enabled": "resolveOrValue('adhesion_type') == 'raft'",
                            "settable_per_mesh": false,
                            "settable_per_extruder": true,
                            "limit_to_extruder": "adhesion_extruder_nr"
                        }
                    }
                }
            }
        },
        "dual":
        {
            "label": "Dual Extrusion",
            "type": "category",
            "icon": "category_dual",
            "description": "Settings used for printing with multiple extruders.",
            "children":
            {
                "prime_tower_enable":
                {
                    "label": "Enable Prime Tower",
                    "description": "Print a tower next to the print which serves to prime the material after each nozzle switch.",
                    "type": "bool",
                    "enabled": "machine_extruder_count > 1",
                    "default_value": false,
                    "resolve": "any(extruderValues('prime_tower_enable'))",
                    "settable_per_mesh": false,
                    "settable_per_extruder": false
                },
                "prime_tower_size":
                {
                    "label": "Prime Tower Size",
                    "description": "The width of the prime tower.",
                    "type": "float",
                    "unit": "mm",
                    "enabled": "resolveOrValue('prime_tower_enable')",
                    "default_value": 20,
                    "resolve": "max(extruderValues('prime_tower_size'))",
                    "minimum_value": "0",
                    "maximum_value": "min(0.5 * machine_width, 0.5 * machine_depth)",
                    "minimum_value_warning": "max(extruderValues('prime_tower_line_width')) * 2",
                    "maximum_value_warning": "20",
                    "settable_per_mesh": false,
                    "settable_per_extruder": false
                },
                "prime_tower_min_volume":
                {
                    "label": "Prime Tower Minimum Volume",
                    "description": "The minimum volume for each layer of the prime tower in order to purge enough material.",
                    "unit": "mm³",
                    "type": "float",
                    "default_value": 10,
                    "minimum_value": "0",
                    "maximum_value_warning": "resolveOrValue('prime_tower_size') ** 2 * resolveOrValue('layer_height')",
                    "enabled": "resolveOrValue('prime_tower_enable')",
                    "settable_per_mesh": false,
                    "settable_per_extruder": true,
                    "children":
                    {
                        "prime_tower_wall_thickness":
                        {
                            "label": "Prime Tower Thickness",
                            "description": "The thickness of the hollow prime tower. A thickness larger than half the Prime Tower Minimum Volume will result in a dense prime tower.",
                            "unit": "mm",
                            "type": "float",
                            "default_value": 2,
                            "value": "round(max(2 * max(extruderValues('prime_tower_line_width')), 0.5 * (resolveOrValue('prime_tower_size') - math.sqrt(max(0, resolveOrValue('prime_tower_size') ** 2 - max(extruderValues('prime_tower_min_volume')) / resolveOrValue('layer_height'))))), 3)",
                            "resolve": "max(extruderValues('prime_tower_wall_thickness'))",
                            "minimum_value": "0.001",
                            "minimum_value_warning": "2 * min(extruderValues('prime_tower_line_width')) - 0.0001",
                            "maximum_value_warning": "resolveOrValue('prime_tower_size') / 2",
                            "enabled": "resolveOrValue('prime_tower_enable')",
                            "settable_per_mesh": false,
                            "settable_per_extruder": false
                        }
                    }
                },
                "prime_tower_position_x":
                {
                    "label": "Prime Tower X Position",
                    "description": "The x coordinate of the position of the prime tower.",
                    "type": "float",
                    "unit": "mm",
                    "enabled": "resolveOrValue('prime_tower_enable')",
                    "default_value": 200,
                    "minimum_value_warning": "-1000",
                    "maximum_value_warning": "1000",
                    "maximum_value": "machine_width / 2 if machine_center_is_zero else machine_width",
                    "minimum_value": "resolveOrValue('prime_tower_size') - machine_width / 2 if machine_center_is_zero else resolveOrValue('prime_tower_size')",
                    "settable_per_mesh": false,
                    "settable_per_extruder": false
                },
                "prime_tower_position_y":
                {
                    "label": "Prime Tower Y Position",
                    "description": "The y coordinate of the position of the prime tower.",
                    "type": "float",
                    "unit": "mm",
                    "enabled": "resolveOrValue('prime_tower_enable')",
                    "default_value": 200,
                    "minimum_value_warning": "-1000",
                    "maximum_value_warning": "1000",
                    "maximum_value": "machine_depth / 2 - resolveOrValue('prime_tower_size') if machine_center_is_zero else machine_depth - resolveOrValue('prime_tower_size')",
                    "minimum_value": "machine_depth / -2 if machine_center_is_zero else 0",
                    "settable_per_mesh": false,
                    "settable_per_extruder": false
                },
                "prime_tower_flow":
                {
                    "label": "Prime Tower Flow",
                    "description": "Flow compensation: the amount of material extruded is multiplied by this value.",
                    "type": "float",
                    "unit": "%",
                    "enabled": "resolveOrValue('prime_tower_enable')",
                    "default_value": 100,
                    "value": "material_flow",
                    "minimum_value": "0.0001",
                    "minimum_value_warning": "50",
                    "maximum_value_warning": "150",
                    "settable_per_mesh": false,
                    "settable_per_extruder": true
                },
                "prime_tower_wipe_enabled":
                {
                    "label": "Wipe Inactive Nozzle on Prime Tower",
                    "description": "After printing the prime tower with one nozzle, wipe the oozed material from the other nozzle off on the prime tower.",
                    "type": "bool",
                    "enabled": "resolveOrValue('prime_tower_enable')",
                    "default_value": true,
                    "settable_per_mesh": false,
                    "settable_per_extruder": true
                },
                "dual_pre_wipe":
                {
                    "label": "Wipe Nozzle After Switch",
                    "description": "After switching extruder, wipe the oozed material off of the nozzle on the first thing printed. This performs a safe slow wipe move at a place where the oozed material causes least harm to the surface quality of your print.",
                    "type": "bool",
                    "enabled": "resolveOrValue('prime_tower_enable')",
                    "default_value": true,
                    "settable_per_mesh": false,
                    "settable_per_extruder": true
                },
                "prime_tower_purge_volume":
                {
                    "label": "Prime Tower Purge Volume",
                    "description": "Amount of filament to be purged when wiping on the prime tower. Purging is useful for compensating the filament lost by oozing during inactivity of the nozzle.",
                    "type": "float",
                    "enabled": "resolveOrValue('prime_tower_enable') and dual_pre_wipe",
                    "unit": "mm³",
                    "default_value": 0,
                    "minimum_value": "0",
                    "maximum_value_warning": "0.5",
                    "settable_per_mesh": false,
                    "settable_per_extruder": true
                },
                "ooze_shield_enabled":
                {
                    "label": "Enable Ooze Shield",
                    "description": "Enable exterior ooze shield. This will create a shell around the model which is likely to wipe a second nozzle if it's at the same height as the first nozzle.",
                    "type": "bool",
                    "resolve": "any(extruderValues('ooze_shield_enabled'))",
                    "enabled": "machine_extruder_count > 1",
                    "default_value": false,
                    "settable_per_mesh": false,
                    "settable_per_extruder": false
                },
                "ooze_shield_angle":
                {
                    "label": "Ooze Shield Angle",
                    "description": "The maximum angle a part in the ooze shield will have. With 0 degrees being vertical, and 90 degrees being horizontal. A smaller angle leads to less failed ooze shields, but more material.",
                    "type": "float",
                    "unit": "°",
                    "enabled": "resolveOrValue('ooze_shield_enabled')",
                    "default_value": 60,
                    "resolve": "min(extruderValues('ooze_shield_angle'))",
                    "minimum_value": "0",
                    "maximum_value": "90",
                    "settable_per_mesh": false,
                    "settable_per_extruder": false
                },
                "ooze_shield_dist":
                {
                    "label": "Ooze Shield Distance",
                    "description": "Distance of the ooze shield from the print, in the X/Y directions.",
                    "type": "float",
                    "unit": "mm",
                    "enabled": "resolveOrValue('ooze_shield_enabled')",
                    "default_value": 2,
                    "resolve": "max(extruderValues('ooze_shield_dist'))",
                    "minimum_value": "0",
                    "maximum_value_warning": "20",
                    "settable_per_mesh": false,
                    "settable_per_extruder": false
                }
            }
        },
        "meshfix":
        {
            "label": "Mesh Fixes",
            "type": "category",
            "icon": "category_fixes",
            "description": "category_fixes",
            "children":
            {
                "meshfix_union_all":
                {
                    "label": "Union Overlapping Volumes",
                    "description": "Ignore the internal geometry arising from overlapping volumes within a mesh and print the volumes as one. This may cause unintended internal cavities to disappear.",
                    "type": "bool",
                    "default_value": true,
                    "settable_per_mesh": true
                },
                "meshfix_union_all_remove_holes":
                {
                    "label": "Remove All Holes",
                    "description": "Remove the holes in each layer and keep only the outside shape. This will ignore any invisible internal geometry. However, it also ignores layer holes which can be viewed from above or below.",
                    "type": "bool",
                    "default_value": false,
                    "settable_per_mesh": true
                },
                "meshfix_extensive_stitching":
                {
                    "label": "Extensive Stitching",
                    "description": "Extensive stitching tries to stitch up open holes in the mesh by closing the hole with touching polygons. This option can introduce a lot of processing time.",
                    "type": "bool",
                    "default_value": false,
                    "settable_per_mesh": true
                },
                "meshfix_keep_open_polygons":
                {
                    "label": "Keep Disconnected Faces",
                    "description": "Normally Cura tries to stitch up small holes in the mesh and remove parts of a layer with big holes. Enabling this option keeps those parts which cannot be stitched. This option should be used as a last resort option when everything else fails to produce proper GCode.",
                    "type": "bool",
                    "default_value": false,
                    "settable_per_mesh": true
                },
                "multiple_mesh_overlap":
                {
                    "label": "Merged Meshes Overlap",
                    "description": "Make meshes which are touching each other overlap a bit. This makes them bond together better.",
                    "type": "float",
                    "unit": "mm",
                    "default_value": 0.15,
                    "minimum_value": "0",
                    "maximum_value_warning": "1.0",
                    "limit_to_extruder": "wall_0_extruder_nr",
                    "settable_per_mesh": true
                },
                "carve_multiple_volumes":
                {
                    "label": "Remove Mesh Intersection",
                    "description": "Remove areas where multiple meshes are overlapping with each other. This may be used if merged dual material objects overlap with each other.",
                    "type": "bool",
                    "default_value": true,
                    "value": "machine_extruder_count > 1",
                    "settable_per_mesh": false,
                    "settable_per_extruder": false,
                    "settable_per_meshgroup": true
                },
                "alternate_carve_order":
                {
                    "label": "Alternate Mesh Removal",
                    "description": "Switch to which mesh intersecting volumes will belong with every layer, so that the overlapping meshes become interwoven. Turning this setting off will cause one of the meshes to obtain all of the volume in the overlap, while it is removed from the other meshes.",
                    "type": "bool",
                    "default_value": true,
                    "enabled": "carve_multiple_volumes",
                    "settable_per_mesh": false,
                    "settable_per_extruder": false,
                    "settable_per_meshgroup": true
                }
            }
        },
        "blackmagic":
        {
            "label": "Special Modes",
            "type": "category",
            "icon": "category_blackmagic",
            "description": "category_blackmagic",
            "children":
            {
                "print_sequence":
                {
                    "label": "Print Sequence",
                    "description": "Whether to print all models one layer at a time or to wait for one model to finish, before moving on to the next. One at a time mode is only possible if all models are separated in such a way that the whole print head can move in between and all models are lower than the distance between the nozzle and the X/Y axes.",
                    "type": "enum",
                    "options":
                    {
                        "all_at_once": "All at Once",
                        "one_at_a_time": "One at a Time"
                    },
                    "default_value": "all_at_once",
                    "enabled": "machine_extruder_count == 1",
                    "settable_per_mesh": false,
                    "settable_per_extruder": false,
                    "settable_per_meshgroup": false
                },
                "infill_mesh":
                {
                    "label": "Infill Mesh",
                    "description": "Use this mesh to modify the infill of other meshes with which it overlaps. Replaces infill regions of other meshes with regions for this mesh. It's suggested to only print one Wall and no Top/Bottom Skin for this mesh.",
                    "type": "bool",
                    "default_value": false,
                    "settable_per_mesh": true,
                    "settable_per_extruder": false,
                    "settable_per_meshgroup": false,
                    "settable_globally": false
                },
                "infill_mesh_order":
                {
                    "label": "Infill Mesh Order",
                    "description": "Determines which infill mesh is inside the infill of another infill mesh. An infill mesh with a higher order will modify the infill of infill meshes with lower order and normal meshes.",
                    "default_value": 0,
                    "value": "1 if infill_mesh else 0",
                    "minimum_value_warning": "1",
                    "maximum_value_warning": "50",
                    "type": "int",
                    "settable_per_mesh": true,
                    "settable_per_extruder": false,
                    "settable_per_meshgroup": false,
                    "settable_globally": false
                },
                "cutting_mesh":
                {
                    "label": "Cutting Mesh",
                    "description": "Limit the volume of this mesh to within other meshes. You can use this to make certain areas of one mesh print with different settings and with a whole different extruder.",
                    "type": "bool",
                    "default_value": false,
                    "settable_per_mesh": true,
                    "settable_per_extruder": false,
                    "settable_per_meshgroup": false,
                    "settable_globally": false
                },
                "mold_enabled":
                {
                    "label": "Mold",
                    "description": "Print models as a mold, which can be cast in order to get a model which resembles the models on the build plate.",
                    "type": "bool",
                    "default_value": false,
                    "settable_per_mesh": true
                },
                "mold_width":
                {
                    "label": "Minimal Mold Width",
                    "description": "The minimal distance between the ouside of the mold and the outside of the model.",
                    "unit": "mm",
                    "type": "float",
                    "minimum_value_warning": "wall_line_width_0 * 2",
                    "maximum_value_warning": "100",
                    "default_value": 5,
                    "settable_per_mesh": true,
                    "enabled": "mold_enabled"
                },
                "mold_roof_height":
                {
                    "label": "Mold Roof Height",
                    "description": "The height above horizontal parts in your model which to print mold.",
                    "unit": "mm",
                    "type": "float",
                    "minimum_value": "0",
                    "maximum_value_warning": "5",
                    "default_value": 0.5,
                    "settable_per_mesh": true,
                    "enabled": "mold_enabled"
                },
                "mold_angle":
                {
                    "label": "Mold Angle",
                    "description": "The angle of overhang of the outer walls created for the mold. 0° will make the outer shell of the mold vertical, while 90° will make the outside of the model follow the contour of the model.",
                    "unit": "°",
                    "type": "float",
                    "minimum_value": "-89",
                    "minimum_value_warning": "0",
                    "maximum_value_warning": "support_angle",
                    "maximum_value": "90",
                    "default_value": 40,
                    "settable_per_mesh": true,
                    "enabled": "mold_enabled"
                },
                "support_mesh":
                {
                    "label": "Support Mesh",
                    "description": "Use this mesh to specify support areas. This can be used to generate support structure.",
                    "type": "bool",
                    "default_value": false,
                    "settable_per_mesh": true,
                    "settable_per_extruder": false,
                    "settable_per_meshgroup": false,
                    "settable_globally": false
                },
                "support_mesh_drop_down":
                {
                    "label": "Drop Down Support Mesh",
                    "description": "Make support everywhere below the support mesh, so that there's no overhang in the support mesh.",
                    "type": "bool",
                    "default_value": true,
                    "enabled": "support_mesh",
                    "settable_per_mesh": true,
                    "settable_per_extruder": false,
                    "settable_per_meshgroup": false,
                    "settable_globally": false
                },
                "anti_overhang_mesh":
                {
                    "label": "Anti Overhang Mesh",
                    "description": "Use this mesh to specify where no part of the model should be detected as overhang. This can be used to remove unwanted support structure.",
                    "type": "bool",
                    "default_value": false,
                    "settable_per_mesh": true,
                    "settable_per_extruder": false,
                    "settable_per_meshgroup": false,
                    "settable_globally": false
                },
                "magic_mesh_surface_mode":
                {
                    "label": "Surface Mode",
                    "description": "Treat the model as a surface only, a volume, or volumes with loose surfaces. The normal print mode only prints enclosed volumes. \"Surface\" prints a single wall tracing the mesh surface with no infill and no top/bottom skin. \"Both\" prints enclosed volumes like normal and any remaining polygons as surfaces.",
                    "type": "enum",
                    "options":
                    {
                        "normal": "Normal",
                        "surface": "Surface",
                        "both": "Both"
                    },
                    "default_value": "normal",
                    "settable_per_mesh": true
                },
                "magic_spiralize":
                {
                    "label": "Spiralize Outer Contour",
                    "description": "Spiralize smooths out the Z move of the outer edge. This will create a steady Z increase over the whole print. This feature turns a solid model into a single walled print with a solid bottom. This feature should only be enabled when each layer only contains a single part.",
                    "type": "bool",
                    "default_value": false,
                    "settable_per_mesh": false,
                    "settable_per_extruder": false
                },
                "smooth_spiralized_contours":
                {
                    "label": "Smooth Spiralized Contours",
                    "description": "Smooth the spiralized contours to reduce the visibility of the Z seam (the Z-seam should be barely visible on the print but will still be visible in the layer view). Note that smoothing will tend to blur fine surface details.",
                    "type": "bool",
                    "default_value": true,
                    "enabled": "magic_spiralize",
                    "settable_per_mesh": false,
                    "settable_per_extruder": false
                }
            }
        },
        "experimental":
        {
            "label": "Experimental",
            "type": "category",
            "icon": "category_experimental",
            "description": "experimental!",
            "children":
            {
                "draft_shield_enabled":
                {
                    "label": "Enable Draft Shield",
                    "description": "This will create a wall around the model, which traps (hot) air and shields against exterior airflow. Especially useful for materials which warp easily.",
                    "type": "bool",
                    "default_value": false,
                    "settable_per_mesh": false,
                    "settable_per_extruder": false
                },
                "draft_shield_dist":
                {
                    "label": "Draft Shield X/Y Distance",
                    "description": "Distance of the draft shield from the print, in the X/Y directions.",
                    "unit": "mm",
                    "type": "float",
                    "minimum_value": "0",
                    "maximum_value_warning": "10",
                    "default_value": 10,
                    "resolve": "max(extruderValues('draft_shield_dist'))",
                    "enabled": "draft_shield_enabled",
                    "settable_per_mesh": false,
                    "settable_per_extruder": false
                },
                "draft_shield_height_limitation":
                {
                    "label": "Draft Shield Limitation",
                    "description": "Set the height of the draft shield. Choose to print the draft shield at the full height of the model or at a limited height.",
                    "type": "enum",
                    "options":
                    {
                        "full": "Full",
                        "limited": "Limited"
                    },
                    "default_value": "full",
                    "resolve": "'full' if 'full' in extruderValues('draft_shield_height_limitation') else 'limited'",
                    "enabled": "draft_shield_enabled",
                    "settable_per_mesh": false,
                    "settable_per_extruder": false
                },
                "draft_shield_height":
                {
                    "label": "Draft Shield Height",
                    "description": "Height limitation of the draft shield. Above this height no draft shield will be printed.",
                    "unit": "mm",
                    "type": "float",
                    "minimum_value": "0",
                    "maximum_value_warning": "9999",
                    "default_value": 10,
                    "value": "10",
                    "enabled": "draft_shield_enabled and draft_shield_height_limitation == 'limited'",
                    "settable_per_mesh": false,
                    "settable_per_extruder": false
                },
                "conical_overhang_enabled":
                {
                    "label": "Make Overhang Printable",
                    "description": "Change the geometry of the printed model such that minimal support is required. Steep overhangs will become shallow overhangs. Overhanging areas will drop down to become more vertical.",
                    "type": "bool",
                    "default_value": false
                },
                "conical_overhang_angle":
                {
                    "label": "Maximum Model Angle",
                    "description": "The maximum angle of overhangs after the they have been made printable. At a value of 0° all overhangs are replaced by a piece of model connected to the build plate, 90° will not change the model in any way.",
                    "unit": "°",
                    "type": "float",
                    "minimum_value": "-89",
                    "minimum_value_warning": "0",
                    "maximum_value": "89",
                    "default_value": 50,
                    "enabled": "conical_overhang_enabled"
                },
                "coasting_enable":
                {
                    "label": "Enable Coasting",
                    "description": "Coasting replaces the last part of an extrusion path with a travel path. The oozed material is used to print the last piece of the extrusion path in order to reduce stringing.",
                    "type": "bool",
                    "default_value": false,
                    "settable_per_mesh": false,
                    "settable_per_extruder": true
                },
                "coasting_volume":
                {
                    "label": "Coasting Volume",
                    "description": "The volume otherwise oozed. This value should generally be close to the nozzle diameter cubed.",
                    "unit": "mm³",
                    "type": "float",
                    "default_value": 0.064,
                    "minimum_value": "0",
                    "maximum_value_warning": "machine_nozzle_size * 5",
                    "enabled": "coasting_enable",
                    "settable_per_mesh": false,
                    "settable_per_extruder": true
                },
                "coasting_min_volume":
                {
                    "label": "Minimum Volume Before Coasting",
                    "description": "The smallest volume an extrusion path should have before allowing coasting. For smaller extrusion paths, less pressure has been built up in the bowden tube and so the coasted volume is scaled linearly. This value should always be larger than the Coasting Volume.",
                    "unit": "mm³",
                    "type": "float",
                    "default_value": 0.8,
                    "minimum_value": "0",
                    "maximum_value_warning": "10.0",
                    "enabled": "coasting_enable",
                    "settable_per_mesh": false,
                    "settable_per_extruder": true
                },
                "coasting_speed":
                {
                    "label": "Coasting Speed",
                    "description": "The speed by which to move during coasting, relative to the speed of the extrusion path. A value slightly under 100% is advised, since during the coasting move the pressure in the bowden tube drops.",
                    "unit": "%",
                    "type": "float",
                    "default_value": 90,
                    "minimum_value": "0.0001",
                    "maximum_value_warning": "100",
                    "enabled": "coasting_enable",
                    "settable_per_mesh": false,
                    "settable_per_extruder": true
                },
                "skin_outline_count":
                {
                    "label": "Extra Skin Wall Count",
                    "description": "Replaces the outermost part of the top/bottom pattern with a number of concentric lines. Using one or two lines improves roofs that start on infill material.",
                    "default_value": 0,
                    "minimum_value": "0",
                    "maximum_value_warning": "10",
                    "type": "int",
                    "limit_to_extruder": "top_bottom_extruder_nr",
                    "settable_per_mesh": true
                },
                "skin_alternate_rotation":
                {
                    "label": "Alternate Skin Rotation",
                    "description": "Alternate the direction in which the top/bottom layers are printed. Normally they are printed diagonally only. This setting adds the X-only and Y-only directions.",
                    "type": "bool",
                    "default_value": false,
                    "enabled": "top_bottom_pattern != 'concentric'",
                    "limit_to_extruder": "top_bottom_extruder_nr",
                    "settable_per_mesh": true
                },
                "spaghetti_infill_enabled":
                {
                    "label": "Spaghetti Infill",
                    "description": "Print the infill every so often, so that the filament will curl up chaotically inside the object. This reduces print time, but the behaviour is rather unpredictable.",
                    "type": "bool",
                    "default_value": false,
                    "enabled": "infill_sparse_density > 0",
                    "limit_to_extruder": "infill_extruder_nr",
                    "settable_per_mesh": true
                },
                "spaghetti_max_infill_angle":
                {
                    "label": "Spaghetti Maximum Infill Angle",
                    "description": "The maximum angle w.r.t. the Z axis of the inside of the print for areas which are to be filled with spaghetti infill afterwards. Lowering this value causes more angled parts in your model to be filled on each layer.",
                    "unit": "°",
                    "type": "float",
                    "default_value": 10,
                    "minimum_value": "0",
                    "maximum_value": "90",
                    "maximum_value_warning": "45",
                    "enabled": "infill_sparse_density > 0 and spaghetti_infill_enabled",
                    "limit_to_extruder": "infill_extruder_nr",
                    "settable_per_mesh": true
                },
                "spaghetti_max_height":
                {
                    "label": "Spaghetti Infill Maximum Height",
                    "description": "The maximum height of inside space which can be combined and filled from the top.",
                    "unit": "mm",
                    "type": "float",
                    "default_value": 2.0,
                    "minimum_value": "layer_height",
                    "maximum_value_warning": "10.0",
                    "enabled": "infill_sparse_density > 0 and spaghetti_infill_enabled",
                    "limit_to_extruder": "infill_extruder_nr",
                    "settable_per_mesh": true
                },
                "spaghetti_inset":
                {
                    "label": "Spaghetti Inset",
                    "description": "The offset from the walls from where the spaghetti infill will be printed.",
                    "unit": "mm",
                    "type": "float",
                    "default_value": 0.2,
                    "minimum_value_warning": "0",
                    "maximum_value_warning": "5.0",
                    "enabled": "infill_sparse_density > 0 and spaghetti_infill_enabled",
                    "limit_to_extruder": "infill_extruder_nr",
                    "settable_per_mesh": true
                },
                "spaghetti_flow":
                {
                    "label": "Spaghetti Flow",
                    "description": "Adjusts the density of the spaghetti infill. Note that the Infill Density only controls the line spacing of the filling pattern, not the amount of extrusion for spaghetti infill.",
                    "unit": "%",
                    "type": "float",
                    "default_value": 20,
                    "minimum_value": "0",
                    "maximum_value_warning": "100",
                    "enabled": "infill_sparse_density > 0 and spaghetti_infill_enabled",
                    "limit_to_extruder": "infill_extruder_nr",
                    "settable_per_mesh": true
                },
                "support_conical_enabled":
                {
                    "label": "Enable Conical Support",
                    "description": "Experimental feature: Make support areas smaller at the bottom than at the overhang.",
                    "type": "bool",
                    "default_value": false,
                    "enabled": "support_enable",
                    "limit_to_extruder": "support_infill_extruder_nr",
                    "settable_per_mesh": true
                },
                "support_conical_angle":
                {
                    "label": "Conical Support Angle",
                    "description": "The angle of the tilt of conical support. With 0 degrees being vertical, and 90 degrees being horizontal. Smaller angles cause the support to be more sturdy, but consist of more material. Negative angles cause the base of the support to be wider than the top.",
                    "unit": "°",
                    "type": "float",
                    "minimum_value": "-90",
                    "minimum_value_warning": "-45",
                    "maximum_value_warning": "45",
                    "maximum_value": "90",
                    "default_value": 30,
                    "enabled": "support_conical_enabled and support_enable",
                    "limit_to_extruder": "support_infill_extruder_nr",
                    "settable_per_mesh": true
                },
                "support_conical_min_width":
                {
                    "label": "Conical Support Minimum Width",
                    "description": "Minimum width to which the base of the conical support area is reduced. Small widths can lead to unstable support structures.",
                    "unit": "mm",
                    "default_value": 5.0,
                    "minimum_value": "0",
                    "minimum_value_warning": "machine_nozzle_size * 3",
                    "maximum_value_warning": "100.0",
                    "type": "float",
                    "enabled": "support_conical_enabled and support_enable",
                    "limit_to_extruder": "support_infill_extruder_nr",
                    "settable_per_mesh": true
                },
                "infill_hollow":
                {
                    "label": "Hollow Out Objects",
                    "description": "Remove all infill and make the inside of the object eligible for support.",
                    "type": "bool",
                    "default_value": false,
                    "settable_per_mesh": true
                },
                "magic_fuzzy_skin_enabled":
                {
                    "label": "Fuzzy Skin",
                    "description": "Randomly jitter while printing the outer wall, so that the surface has a rough and fuzzy look.",
                    "type": "bool",
                    "default_value": false,
                    "limit_to_extruder": "wall_0_extruder_nr",
                    "settable_per_mesh": true
                },
                "magic_fuzzy_skin_thickness":
                {
                    "label": "Fuzzy Skin Thickness",
                    "description": "The width within which to jitter. It's advised to keep this below the outer wall width, since the inner walls are unaltered.",
                    "type": "float",
                    "unit": "mm",
                    "default_value": 0.3,
                    "minimum_value": "0.001",
                    "maximum_value_warning": "wall_line_width_0",
                    "enabled": "magic_fuzzy_skin_enabled",
                    "limit_to_extruder": "wall_0_extruder_nr",
                    "settable_per_mesh": true
                },
                "magic_fuzzy_skin_point_density":
                {
                    "label": "Fuzzy Skin Density",
                    "description": "The average density of points introduced on each polygon in a layer. Note that the original points of the polygon are discarded, so a low density results in a reduction of the resolution.",
                    "type": "float",
                    "unit": "1/mm",
                    "default_value": 1.25,
                    "minimum_value": "0.008",
                    "minimum_value_warning": "0.1",
                    "maximum_value_warning": "10",
                    "maximum_value": "2 / magic_fuzzy_skin_thickness",
                    "enabled": "magic_fuzzy_skin_enabled",
                    "limit_to_extruder": "wall_0_extruder_nr",
                    "settable_per_mesh": true,
                    "children":
                    {
                        "magic_fuzzy_skin_point_dist":
                        {
                            "label": "Fuzzy Skin Point Distance",
                            "description": "The average distance between the random points introduced on each line segment. Note that the original points of the polygon are discarded, so a high smoothness results in a reduction of the resolution. This value must be higher than half the Fuzzy Skin Thickness.",
                            "type": "float",
                            "unit": "mm",
                            "default_value": 0.8,
                            "minimum_value": "magic_fuzzy_skin_thickness / 2",
                            "minimum_value_warning": "0.1",
                            "maximum_value_warning": "10",
                            "value": "10000 if magic_fuzzy_skin_point_density == 0 else 1 / magic_fuzzy_skin_point_density",
                            "enabled": "magic_fuzzy_skin_enabled",
                            "limit_to_extruder": "wall_0_extruder_nr",
                            "settable_per_mesh": true
                        }
                    }
                },
                "wireframe_enabled":
                {
                    "label": "Wire Printing",
                    "description": "Print only the outside surface with a sparse webbed structure, printing 'in thin air'. This is realized by horizontally printing the contours of the model at given Z intervals which are connected via upward and diagonally downward lines.",
                    "type": "bool",
                    "default_value": false,
                    "settable_per_mesh": false,
                    "settable_per_extruder": false,
                    "settable_per_meshgroup": false
                },
                "wireframe_height":
                {
                    "label": "WP Connection Height",
                    "description": "The height of the upward and diagonally downward lines between two horizontal parts. This determines the overall density of the net structure. Only applies to Wire Printing.",
                    "type": "float",
                    "unit": "mm",
                    "default_value": 3,
                    "value": "machine_nozzle_head_distance",
                    "minimum_value": "0.0001",
                    "maximum_value_warning": "20",
                    "enabled": "wireframe_enabled",
                    "settable_per_mesh": false,
                    "settable_per_extruder": false,
                    "settable_per_meshgroup": false
                },
                "wireframe_roof_inset":
                {
                    "label": "WP Roof Inset Distance",
                    "description": "The distance covered when making a connection from a roof outline inward. Only applies to Wire Printing.",
                    "type": "float",
                    "unit": "mm",
                    "default_value": 3,
                    "minimum_value": "0",
                    "minimum_value_warning": "machine_nozzle_size",
                    "maximum_value_warning": "20",
                    "enabled": "wireframe_enabled",
                    "value": "wireframe_height",
                    "settable_per_mesh": false,
                    "settable_per_extruder": false,
                    "settable_per_meshgroup": false
                },
                "wireframe_printspeed":
                {
                    "label": "WP Speed",
                    "description": "Speed at which the nozzle moves when extruding material. Only applies to Wire Printing.",
                    "unit": "mm/s",
                    "type": "float",
                    "default_value": 5,
                    "minimum_value": "0.1",
                    "maximum_value": "math.sqrt(machine_max_feedrate_x ** 2 + machine_max_feedrate_y ** 2 + max(max_feedrate_z_override, machine_max_feedrate_z) ** 2)",
                    "maximum_value_warning": "50",
                    "enabled": "wireframe_enabled",
                    "settable_per_mesh": false,
                    "settable_per_extruder": false,
                    "settable_per_meshgroup": false,
                    "children":
                    {
                        "wireframe_printspeed_bottom":
                        {
                            "label": "WP Bottom Printing Speed",
                            "description": "Speed of printing the first layer, which is the only layer touching the build platform. Only applies to Wire Printing.",
                            "unit": "mm/s",
                            "type": "float",
                            "default_value": 5,
                            "minimum_value": "0.1",
                            "maximum_value": "math.sqrt(machine_max_feedrate_x ** 2 + machine_max_feedrate_y ** 2)",
                            "maximum_value_warning": "50",
                            "enabled": "wireframe_enabled",
                            "value": "wireframe_printspeed",
                            "settable_per_mesh": false,
                            "settable_per_extruder": false,
                            "settable_per_meshgroup": false
                        },
                        "wireframe_printspeed_up":
                        {
                            "label": "WP Upward Printing Speed",
                            "description": "Speed of printing a line upward 'in thin air'. Only applies to Wire Printing.",
                            "unit": "mm/s",
                            "type": "float",
                            "default_value": 5,
                            "minimum_value": "0.1",
                            "maximum_value": "math.sqrt(machine_max_feedrate_x ** 2 + machine_max_feedrate_y ** 2 + max(max_feedrate_z_override, machine_max_feedrate_z) ** 2)",
                            "maximum_value_warning": "50",
                            "enabled": "wireframe_enabled",
                            "value": "wireframe_printspeed",
                            "settable_per_mesh": false,
                            "settable_per_extruder": false,
                            "settable_per_meshgroup": false
                        },
                        "wireframe_printspeed_down":
                        {
                            "label": "WP Downward Printing Speed",
                            "description": "Speed of printing a line diagonally downward. Only applies to Wire Printing.",
                            "unit": "mm/s",
                            "type": "float",
                            "default_value": 5,
                            "minimum_value": "0.1",
                            "maximum_value": "math.sqrt(machine_max_feedrate_x ** 2 + machine_max_feedrate_y ** 2 + max(max_feedrate_z_override, machine_max_feedrate_z) ** 2)",
                            "maximum_value_warning": "50",
                            "enabled": "wireframe_enabled",
                            "value": "wireframe_printspeed",
                            "settable_per_mesh": false,
                            "settable_per_extruder": false,
                            "settable_per_meshgroup": false
                        },
                        "wireframe_printspeed_flat":
                        {
                            "label": "WP Horizontal Printing Speed",
                            "description": "Speed of printing the horizontal contours of the model. Only applies to Wire Printing.",
                            "unit": "mm/s",
                            "type": "float",
                            "default_value": 5,
                            "minimum_value": "0.1",
                            "maximum_value": "math.sqrt(machine_max_feedrate_x ** 2 + machine_max_feedrate_y ** 2)",
                            "maximum_value_warning": "100",
                            "value": "wireframe_printspeed",
                            "enabled": "wireframe_enabled",
                            "settable_per_mesh": false,
                            "settable_per_extruder": false,
                            "settable_per_meshgroup": false
                        }
                    }
                },
                "wireframe_flow":
                {
                    "label": "WP Flow",
                    "description": "Flow compensation: the amount of material extruded is multiplied by this value. Only applies to Wire Printing.",
                    "unit": "%",
                    "default_value": 100,
                    "minimum_value": "0",
                    "maximum_value_warning": "100",
                    "type": "float",
                    "enabled": "wireframe_enabled",
                    "settable_per_mesh": false,
                    "settable_per_extruder": false,
                    "settable_per_meshgroup": false,
                    "children":
                    {
                        "wireframe_flow_connection":
                        {
                            "label": "WP Connection Flow",
                            "description": "Flow compensation when going up or down. Only applies to Wire Printing.",
                            "unit": "%",
                            "default_value": 100,
                            "minimum_value": "0",
                            "maximum_value_warning": "100",
                            "type": "float",
                            "enabled": "wireframe_enabled",
                            "value": "wireframe_flow",
                            "settable_per_mesh": false,
                            "settable_per_extruder": false,
                            "settable_per_meshgroup": false
                        },
                        "wireframe_flow_flat":
                        {
                            "label": "WP Flat Flow",
                            "description": "Flow compensation when printing flat lines. Only applies to Wire Printing.",
                            "unit": "%",
                            "default_value": 100,
                            "minimum_value": "0",
                            "maximum_value_warning": "100",
                            "type": "float",
                            "enabled": "wireframe_enabled",
                            "value": "wireframe_flow",
                            "settable_per_mesh": false,
                            "settable_per_extruder": false,
                            "settable_per_meshgroup": false
                        }
                    }
                },
                "wireframe_top_delay":
                {
                    "label": "WP Top Delay",
                    "description": "Delay time after an upward move, so that the upward line can harden. Only applies to Wire Printing.",
                    "unit": "s",
                    "type": "float",
                    "default_value": 0,
                    "minimum_value": "0",
                    "maximum_value_warning": "1",
                    "enabled": "wireframe_enabled",
                    "settable_per_mesh": false,
                    "settable_per_extruder": false,
                    "settable_per_meshgroup": false
                },
                "wireframe_bottom_delay":
                {
                    "label": "WP Bottom Delay",
                    "description": "Delay time after a downward move. Only applies to Wire Printing.",
                    "unit": "s",
                    "type": "float",
                    "default_value": 0,
                    "minimum_value": "0",
                    "maximum_value_warning": "1",
                    "enabled": "wireframe_enabled",
                    "settable_per_mesh": false,
                    "settable_per_extruder": false,
                    "settable_per_meshgroup": false
                },
                "wireframe_flat_delay":
                {
                    "label": "WP Flat Delay",
                    "description": "Delay time between two horizontal segments. Introducing such a delay can cause better adhesion to previous layers at the connection points, while too long delays cause sagging. Only applies to Wire Printing.",
                    "unit": "s",
                    "type": "float",
                    "default_value": 0.1,
                    "minimum_value": "0",
                    "maximum_value_warning": "0.5",
                    "enabled": "wireframe_enabled",
                    "settable_per_mesh": false,
                    "settable_per_extruder": false,
                    "settable_per_meshgroup": false
                },
                "wireframe_up_half_speed":
                {
                    "label": "WP Ease Upward",
                    "description": "Distance of an upward move which is extruded with half speed.\nThis can cause better adhesion to previous layers, while not heating the material in those layers too much. Only applies to Wire Printing.",
                    "type": "float",
                    "unit": "mm",
                    "default_value": 0.3,
                    "minimum_value": "0",
                    "maximum_value_warning": "5.0",
                    "enabled": "wireframe_enabled",
                    "settable_per_mesh": false,
                    "settable_per_extruder": false,
                    "settable_per_meshgroup": false
                },
                "wireframe_top_jump":
                {
                    "label": "WP Knot Size",
                    "description": "Creates a small knot at the top of an upward line, so that the consecutive horizontal layer has a better chance to connect to it. Only applies to Wire Printing.",
                    "type": "float",
                    "unit": "mm",
                    "default_value": 0.6,
                    "minimum_value": "0",
                    "maximum_value_warning": "2.0",
                    "enabled": "wireframe_enabled",
                    "settable_per_mesh": false,
                    "settable_per_extruder": false,
                    "settable_per_meshgroup": false
                },
                "wireframe_fall_down":
                {
                    "label": "WP Fall Down",
                    "description": "Distance with which the material falls down after an upward extrusion. This distance is compensated for. Only applies to Wire Printing.",
                    "type": "float",
                    "unit": "mm",
                    "default_value": 0.5,
                    "minimum_value": "0",
                    "maximum_value_warning": "wireframe_height",
                    "enabled": "wireframe_enabled",
                    "settable_per_mesh": false,
                    "settable_per_extruder": false,
                    "settable_per_meshgroup": false
                },
                "wireframe_drag_along":
                {
                    "label": "WP Drag Along",
                    "description": "Distance with which the material of an upward extrusion is dragged along with the diagonally downward extrusion. This distance is compensated for. Only applies to Wire Printing.",
                    "type": "float",
                    "unit": "mm",
                    "default_value": 0.6,
                    "minimum_value": "0",
                    "maximum_value_warning": "wireframe_height",
                    "enabled": "wireframe_enabled",
                    "settable_per_mesh": false,
                    "settable_per_extruder": false,
                    "settable_per_meshgroup": false
                },
                "wireframe_strategy":
                {
                    "label": "WP Strategy",
                    "description": "Strategy for making sure two consecutive layers connect at each connection point. Retraction lets the upward lines harden in the right position, but may cause filament grinding. A knot can be made at the end of an upward line to heighten the chance of connecting to it and to let the line cool; however, it may require slow printing speeds. Another strategy is to compensate for the sagging of the top of an upward line; however, the lines won't always fall down as predicted.",
                    "type": "enum",
                    "options":
                    {
                        "compensate": "Compensate",
                        "knot": "Knot",
                        "retract": "Retract"
                    },
                    "default_value": "compensate",
                    "enabled": "wireframe_enabled",
                    "settable_per_mesh": false,
                    "settable_per_extruder": false,
                    "settable_per_meshgroup": false
                },
                "wireframe_straight_before_down":
                {
                    "label": "WP Straighten Downward Lines",
                    "description": "Percentage of a diagonally downward line which is covered by a horizontal line piece. This can prevent sagging of the top most point of upward lines. Only applies to Wire Printing.",
                    "type": "float",
                    "unit": "%",
                    "default_value": 20,
                    "minimum_value": "0",
                    "maximum_value": "100",
                    "enabled": "wireframe_enabled",
                    "settable_per_mesh": false,
                    "settable_per_extruder": false,
                    "settable_per_meshgroup": false
                },
                "wireframe_roof_fall_down":
                {
                    "label": "WP Roof Fall Down",
                    "description": "The distance which horizontal roof lines printed 'in thin air' fall down when being printed. This distance is compensated for. Only applies to Wire Printing.",
                    "type": "float",
                    "unit": "mm",
                    "default_value": 2,
                    "minimum_value_warning": "0",
                    "maximum_value_warning": "wireframe_roof_inset",
                    "enabled": "wireframe_enabled",
                    "settable_per_mesh": false,
                    "settable_per_extruder": false,
                    "settable_per_meshgroup": false
                },
                "wireframe_roof_drag_along":
                {
                    "label": "WP Roof Drag Along",
                    "description": "The distance of the end piece of an inward line which gets dragged along when going back to the outer outline of the roof. This distance is compensated for. Only applies to Wire Printing.",
                    "type": "float",
                    "unit": "mm",
                    "default_value": 0.8,
                    "minimum_value": "0",
                    "maximum_value_warning": "10",
                    "enabled": "wireframe_enabled",
                    "settable_per_mesh": false,
                    "settable_per_extruder": false,
                    "settable_per_meshgroup": false
                },
                "wireframe_roof_outer_delay":
                {
                    "label": "WP Roof Outer Delay",
                    "description": "Time spent at the outer perimeters of hole which is to become a roof. Longer times can ensure a better connection. Only applies to Wire Printing.",
                    "type": "float",
                    "unit": "s",
                    "default_value": 0.2,
                    "minimum_value": "0",
                    "maximum_value_warning": "2.0",
                    "enabled": "wireframe_enabled",
                    "settable_per_mesh": false,
                    "settable_per_extruder": false,
                    "settable_per_meshgroup": false
                },
                "wireframe_nozzle_clearance":
                {
                    "label": "WP Nozzle Clearance",
                    "description": "Distance between the nozzle and horizontally downward lines. Larger clearance results in diagonally downward lines with a less steep angle, which in turn results in less upward connections with the next layer. Only applies to Wire Printing.",
                    "type": "float",
                    "unit": "mm",
                    "default_value": 1,
                    "minimum_value_warning": "0",
                    "maximum_value_warning": "10.0",
                    "enabled": "wireframe_enabled",
                    "settable_per_mesh": false,
                    "settable_per_extruder": false,
                    "settable_per_meshgroup": false
                },
                "ironing_enabled":
                {
                    "label": "Enable Ironing",
                    "description": "Go over the top surface one additional time, but without extruding material. This is meant to melt the plastic on top further, creating a smoother surface.",
                    "type": "bool",
                    "default_value": false,
                    "limit_to_extruder": "top_bottom_extruder_nr",
                    "settable_per_mesh": true
                },
                "ironing_pattern":
                {
                    "label": "Ironing Pattern",
                    "description": "The pattern to use for ironing top surfaces.",
                    "type": "enum",
                    "options":
                    {
                        "concentric": "Concentric",
                        "zigzag": "Zig Zag"
                    },
                    "default_value": "zigzag",
                    "enabled": "ironing_enabled",
                    "limit_to_extruder": "top_bottom_extruder_nr",
                    "settable_per_mesh": true
                },
                "ironing_line_spacing":
                {
                    "label": "Ironing Line Spacing",
                    "description": "The distance between the lines of ironing.",
                    "type": "float",
                    "unit": "mm",
                    "default_value": 0.1,
                    "minimum_value": "0.001",
                    "maximum_value_warning": "machine_nozzle_tip_outer_diameter",
                    "enabled": "ironing_enabled",
                    "limit_to_extruder": "top_bottom_extruder_nr",
                    "settable_per_mesh": true
                },
                "ironing_flow":
                {
                    "label": "Ironing Flow",
                    "description": "The amount of material, relative to a normal skin line, to extrude during ironing. Keeping the nozzle filled helps filling some of the crevices of the top surface, but too much results in overextrusion and blips on the side of the surface.",
                    "type": "float",
                    "unit": "%",
                    "default_value": 10.0,
                    "minimum_value": "0",
                    "maximum_value_warning": "50",
                    "enabled": "ironing_enabled",
                    "limit_to_extruder": "top_bottom_extruder_nr",
                    "settable_per_mesh": true
                },
                "ironing_inset":
                {
                    "label": "Ironing Inset",
                    "description": "A distance to keep from the edges of the model. Ironing all the way to the edge of the mesh may result in a jagged edge on your print.",
                    "type": "float",
                    "unit": "mm",
                    "default_value": 0.35,
                    "value": "wall_line_width_0 / 2",
                    "minimum_value_warning": "0",
                    "maximum_value_warning": "wall_line_width_0",
                    "enabled": "ironing_enabled",
                    "limit_to_extruder": "top_bottom_extruder_nr",
                    "settable_per_mesh": true
                }
            }
        },
        "command_line_settings": {
            "label": "Command Line Settings",
            "description": "Settings which are only used if CuraEngine isn't called from the Cura frontend.",
            "type": "category",
            "enabled": false,
            "children": {
                "center_object": {
                    "description": "Whether to center the object on the middle of the build platform (0,0), instead of using the coordinate system in which the object was saved.",
                    "type": "bool",
                    "label": "Center object",
                    "default_value": false,
                    "enabled": false
                },
                "mesh_position_x": {
                    "description": "Offset applied to the object in the x direction.",
                    "type": "float",
                    "label": "Mesh position x",
                    "default_value": 0,
                    "enabled": false
                },
                "mesh_position_y": {
                    "description": "Offset applied to the object in the y direction.",
                    "type": "float",
                    "label": "Mesh position y",
                    "default_value": 0,
                    "enabled": false
                },
                "mesh_position_z": {
                    "description": "Offset applied to the object in the z direction. With this you can perform what was used to be called 'Object Sink'.",
                    "type": "float",
                    "label": "Mesh position z",
                    "default_value": 0,
                    "enabled": false
                },
                "mesh_rotation_matrix": {
                    "label": "Mesh Rotation Matrix",
                    "description": "Transformation matrix to be applied to the model when loading it from file.",
                    "type": "str",
                    "default_value": "[[1,0,0], [0,1,0], [0,0,1]]",
                    "enabled": false
                }
            }
        }
    }
}<|MERGE_RESOLUTION|>--- conflicted
+++ resolved
@@ -916,12 +916,8 @@
                     "default_value": 0.2,
                     "value": "machine_nozzle_size / 2",
                     "minimum_value": "0",
-<<<<<<< HEAD
-                    "maximum_value_warning": "machine_nozzle_size",
+                    "maximum_value_warning": "machine_nozzle_size * 2",
                     "limit_to_extruder": "wall_0_extruder_nr",
-=======
-                    "maximum_value_warning": "machine_nozzle_size * 2",
->>>>>>> 36cc21d3
                     "settable_per_mesh": true
                 },
                 "top_bottom_extruder_nr":
@@ -1447,11 +1443,8 @@
                             "description": "Expand the bottom skin areas (areas with air below) so that they are anchored by the infill layers above and below.",
                             "type": "bool",
                             "default_value": false,
-<<<<<<< HEAD
                             "limit_to_extruder": "top_bottom_extruder_nr",
-=======
                             "value": "expand_skins_into_infill",
->>>>>>> 36cc21d3
                             "settable_per_mesh": true
                         }
                     }
