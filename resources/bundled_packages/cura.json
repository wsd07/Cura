--- conflicted
+++ resolved
@@ -781,8 +781,6 @@
             }
         }
     },
-<<<<<<< HEAD
-=======
     "VersionUpgrade42to43": {
         "package_info": {
             "package_id": "VersionUpgrade42to43",
@@ -800,7 +798,6 @@
             }
         }
     },
->>>>>>> 66939192
     "X3DReader": {
         "package_info": {
             "package_id": "X3DReader",
