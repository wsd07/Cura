--- conflicted
+++ resolved
@@ -15,18 +15,10 @@
         "SelectUpgradedPartsUM2"
     ],
 
-<<<<<<< HEAD
-    
-    "machine_extruder_trains": {
-        "0": {
-            "machine_nozzle_heat_up_speed": { 
-                "default": 2.0 
-=======
     "machine_extruder_trains": [
         {
             "machine_nozzle_heat_up_speed": {
                 "default": 2.0
->>>>>>> 317706bb
             },
             "machine_nozzle_cool_down_speed": {
                 "default": 2.0
@@ -44,8 +36,8 @@
                 "default": 16
             }
         }
-    },
-    "overrides": {
+    ],
+    "machine_settings": {
         "machine_start_gcode" : { "default": "" },
         "machine_end_gcode" : { "default": "" },
         "machine_width": { "default": 230 },
@@ -91,8 +83,10 @@
 
         "machine_nozzle_tip_outer_diameter": { "default": 1.0 },
         "machine_nozzle_head_distance": { "default": 3.0 },
-        "machine_nozzle_expansion_angle": { "default": 45 },
-        
+        "machine_nozzle_expansion_angle": { "default": 45 }
+    },
+
+    "overrides": {
         "material_print_temperature": { "enabled": "False" },
         "material_bed_temperature": { "enabled": "False" },
         "material_diameter": { "enabled": "False" },
