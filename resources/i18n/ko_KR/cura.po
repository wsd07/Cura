--- conflicted
+++ resolved
@@ -8,7 +8,7 @@
 msgstr ""
 "Project-Id-Version: PACKAGE VERSION\n"
 "Report-Msgid-Bugs-To: \n"
-"POT-Creation-Date: 2023-03-28 11:57+0000\n"
+"POT-Creation-Date: 2023-03-07 09:01+0100\n"
 "PO-Revision-Date: YEAR-MO-DA HO:MI+ZONE\n"
 "Last-Translator: FULL NAME <EMAIL@ADDRESS>\n"
 "Language-Team: LANGUAGE <LL@li.org>\n"
@@ -812,18 +812,18 @@
 msgid "Unknown error."
 msgstr "알 수 없는 오류입니다."
 
-#: plugins/3MFReader/ThreeMFWorkspaceReader.py:558
+#: plugins/3MFReader/ThreeMFWorkspaceReader.py:547
 #, python-brace-format
 msgctxt "@info:status Don't translate the XML tags <filename> or <message>!"
 msgid "Project file <filename>{0}</filename> contains an unknown machine type <message>{1}</message>. Cannot import the machine. Models will be imported instead."
 msgstr "프로젝트 파일 <filename>{0}</filename>에 알 수 없는 기기 유형 <message>{1}</message>이(가) 포함되어 있습니다. 기기를 가져올 수 없습니다. 대신 모델을 가져옵니다."
 
-#: plugins/3MFReader/ThreeMFWorkspaceReader.py:561
+#: plugins/3MFReader/ThreeMFWorkspaceReader.py:550
 msgctxt "@info:title"
 msgid "Open Project File"
 msgstr "프로젝트 파일 열기"
 
-#: plugins/3MFReader/ThreeMFWorkspaceReader.py:642
+#: plugins/3MFReader/ThreeMFWorkspaceReader.py:631
 #: plugins/3MFReader/WorkspaceDialog.qml:99
 #: plugins/3MFReader/WorkspaceDialog.qml:127
 #: plugins/3MFReader/WorkspaceDialog.qml:134
@@ -831,27 +831,27 @@
 msgid "Create new"
 msgstr ""
 
-#: plugins/3MFReader/ThreeMFWorkspaceReader.py:692
+#: plugins/3MFReader/ThreeMFWorkspaceReader.py:681
 #, python-brace-format
 msgctxt "@info:error Don't translate the XML tags <filename> or <message>!"
 msgid "Project file <filename>{0}</filename> is suddenly inaccessible: <message>{1}</message>."
 msgstr "프로젝트 파일 <filename>{0}</filename>에 갑자기 접근할 수 없습니다: <message>{1}</message>."
 
-#: plugins/3MFReader/ThreeMFWorkspaceReader.py:693
-#: plugins/3MFReader/ThreeMFWorkspaceReader.py:701
-#: plugins/3MFReader/ThreeMFWorkspaceReader.py:720
+#: plugins/3MFReader/ThreeMFWorkspaceReader.py:682
+#: plugins/3MFReader/ThreeMFWorkspaceReader.py:690
+#: plugins/3MFReader/ThreeMFWorkspaceReader.py:709
 msgctxt "@info:title"
 msgid "Can't Open Project File"
 msgstr "프로젝트 파일 열 수 없음"
 
-#: plugins/3MFReader/ThreeMFWorkspaceReader.py:700
-#: plugins/3MFReader/ThreeMFWorkspaceReader.py:718
+#: plugins/3MFReader/ThreeMFWorkspaceReader.py:689
+#: plugins/3MFReader/ThreeMFWorkspaceReader.py:707
 #, python-brace-format
 msgctxt "@info:error Don't translate the XML tags <filename> or <message>!"
 msgid "Project file <filename>{0}</filename> is corrupt: <message>{1}</message>."
 msgstr "프로젝트 파일 <filename>{0}</filename>이 손상됨: <message>{1}</message>."
 
-#: plugins/3MFReader/ThreeMFWorkspaceReader.py:765
+#: plugins/3MFReader/ThreeMFWorkspaceReader.py:754
 #, python-brace-format
 msgctxt "@info:error Don't translate the XML tag <filename>!"
 msgid "Project file <filename>{0}</filename> is made using profiles that are unknown to this version of UltiMaker Cura."
@@ -1277,45 +1277,45 @@
 msgid "Report a bug on UltiMaker Cura's issue tracker."
 msgstr ""
 
-#: plugins/CuraEngineBackend/CuraEngineBackend.py:416
+#: plugins/CuraEngineBackend/CuraEngineBackend.py:401
 msgctxt "@info:status"
 msgid "Unable to slice with the current material as it is incompatible with the selected machine or configuration."
 msgstr "선택한 소재 또는 구성과 호환되지 않기 때문에 현재 소재로 슬라이스 할 수 없습니다."
 
-#: plugins/CuraEngineBackend/CuraEngineBackend.py:417
-#: plugins/CuraEngineBackend/CuraEngineBackend.py:450
-#: plugins/CuraEngineBackend/CuraEngineBackend.py:477
-#: plugins/CuraEngineBackend/CuraEngineBackend.py:489
-#: plugins/CuraEngineBackend/CuraEngineBackend.py:501
-#: plugins/CuraEngineBackend/CuraEngineBackend.py:514
+#: plugins/CuraEngineBackend/CuraEngineBackend.py:402
+#: plugins/CuraEngineBackend/CuraEngineBackend.py:435
+#: plugins/CuraEngineBackend/CuraEngineBackend.py:462
+#: plugins/CuraEngineBackend/CuraEngineBackend.py:474
+#: plugins/CuraEngineBackend/CuraEngineBackend.py:486
+#: plugins/CuraEngineBackend/CuraEngineBackend.py:499
 msgctxt "@info:title"
 msgid "Unable to slice"
 msgstr "슬라이스 할 수 없습니다"
 
-#: plugins/CuraEngineBackend/CuraEngineBackend.py:449
+#: plugins/CuraEngineBackend/CuraEngineBackend.py:434
 #, python-brace-format
 msgctxt "@info:status"
 msgid "Unable to slice with the current settings. The following settings have errors: {0}"
 msgstr "현재 설정으로 슬라이스 할 수 없습니다. 다음 설정에는 오류가 있습니다 : {0}"
 
-#: plugins/CuraEngineBackend/CuraEngineBackend.py:476
+#: plugins/CuraEngineBackend/CuraEngineBackend.py:461
 #, python-brace-format
 msgctxt "@info:status"
 msgid "Unable to slice due to some per-model settings. The following settings have errors on one or more models: {error_labels}"
 msgstr "일부 모델별 설정으로 인해 슬라이스할 수 없습니다. 하나 이상의 모델에서 다음 설정에 오류가 있습니다. {error_labels}"
 
-#: plugins/CuraEngineBackend/CuraEngineBackend.py:488
+#: plugins/CuraEngineBackend/CuraEngineBackend.py:473
 msgctxt "@info:status"
 msgid "Unable to slice because the prime tower or prime position(s) are invalid."
 msgstr "프라임 타워 또는 위치가 유효하지 않아 슬라이스 할 수 없습니다."
 
-#: plugins/CuraEngineBackend/CuraEngineBackend.py:500
+#: plugins/CuraEngineBackend/CuraEngineBackend.py:485
 #, python-format
 msgctxt "@info:status"
 msgid "Unable to slice because there are objects associated with disabled Extruder %s."
 msgstr "비활성화된 익스트루더 %s(와)과 연결된 개체가 있기 때문에 슬라이스할 수 없습니다."
 
-#: plugins/CuraEngineBackend/CuraEngineBackend.py:510
+#: plugins/CuraEngineBackend/CuraEngineBackend.py:495
 msgctxt "@info:status"
 msgid ""
 "Please review settings and check if your models:\n"
@@ -1924,17 +1924,17 @@
 msgid "Number of Extruders"
 msgstr "익스트루더의 수"
 
-#: plugins/MachineSettingsAction/MachineSettingsPrinterTab.qml:342
+#: plugins/MachineSettingsAction/MachineSettingsPrinterTab.qml:341
 msgctxt "@label"
 msgid "Apply Extruder offsets to GCode"
 msgstr "익스트루더 오프셋을 GCode에 적용"
 
-#: plugins/MachineSettingsAction/MachineSettingsPrinterTab.qml:390
+#: plugins/MachineSettingsAction/MachineSettingsPrinterTab.qml:389
 msgctxt "@title:label"
 msgid "Start G-code"
 msgstr "시작 GCode"
 
-#: plugins/MachineSettingsAction/MachineSettingsPrinterTab.qml:401
+#: plugins/MachineSettingsAction/MachineSettingsPrinterTab.qml:400
 msgctxt "@title:label"
 msgid "End G-code"
 msgstr "End GCode"
@@ -2714,15 +2714,25 @@
 
 #: plugins/SimulationView/SimulationView.py:129
 msgctxt "@info:status"
+msgid "Cura does not accurately display layers when Wire Printing is enabled."
+msgstr "와이어 프린팅이 활성화되어 있을 때 Cura는 레이어를 정확하게 표시하지 않습니다."
+
+#: plugins/SimulationView/SimulationView.py:130
+msgctxt "@info:title"
+msgid "Simulation View"
+msgstr "시뮬레이션 뷰"
+
+#: plugins/SimulationView/SimulationView.py:133
+msgctxt "@info:status"
 msgid "Nothing is shown because you need to slice first."
 msgstr "먼저 슬라이스해야 하기 때문에 아무것도 표시되지 않습니다."
 
-#: plugins/SimulationView/SimulationView.py:130
+#: plugins/SimulationView/SimulationView.py:134
 msgctxt "@info:title"
 msgid "No layers to show"
 msgstr "표시할 레이어 없음"
 
-#: plugins/SimulationView/SimulationView.py:132
+#: plugins/SimulationView/SimulationView.py:136
 #: plugins/SolidView/SolidView.py:74
 msgctxt "@info:option_text"
 msgid "Do not show this message again"
@@ -4034,16 +4044,6 @@
 msgctxt "name"
 msgid "Version Upgrade 5.2 to 5.3"
 msgstr "5.2에서 5.3으로 버전 업그레이드"
-
-#: plugins/VersionUpgrade/VersionUpgrade53to54/plugin.json
-msgctxt "description"
-msgid "Upgrades configurations from Cura 5.3 to Cura 5.4."
-msgstr ""
-
-#: plugins/VersionUpgrade/VersionUpgrade53to54/plugin.json
-msgctxt "name"
-msgid "Version Upgrade 5.3 to 5.4"
-msgstr ""
 
 #: plugins/X3DReader/__init__.py:13
 msgctxt "@item:inlistbox"
@@ -6557,17 +6557,17 @@
 msgid "Affected By"
 msgstr "영향을 받다"
 
-#: resources/qml/Settings/SettingItem.qml:196
+#: resources/qml/Settings/SettingItem.qml:190
 msgctxt "@label"
 msgid "This setting is always shared between all extruders. Changing it here will change the value for all extruders."
 msgstr "이 설정은 항상 모든 익스트루더 사이에 공유됩니다. 여기서 변경하면 모든 익스트루더에 대한 값이 변경됩니다."
 
-#: resources/qml/Settings/SettingItem.qml:200
+#: resources/qml/Settings/SettingItem.qml:194
 msgctxt "@label"
 msgid "This setting is resolved from conflicting extruder-specific values:"
 msgstr "이 설정은 충돌하는 압출기별 값으로 결정됩니다:"
 
-#: resources/qml/Settings/SettingItem.qml:240
+#: resources/qml/Settings/SettingItem.qml:234
 msgctxt "@label"
 msgid ""
 "This setting has a value that is different from the profile.\n"
@@ -6578,7 +6578,7 @@
 "\n"
 "프로파일 값을 복원하려면 클릭하십시오."
 
-#: resources/qml/Settings/SettingItem.qml:340
+#: resources/qml/Settings/SettingItem.qml:334
 msgctxt "@label"
 msgid ""
 "This setting is normally calculated, but it currently has an absolute value set.\n"
@@ -6904,20 +6904,4 @@
 #: resources/qml/Widgets/ComboBox.qml:18
 msgctxt "@label"
 msgid "No items to select from"
-<<<<<<< HEAD
-msgstr "선택할 항목 없음"
-
-#~ msgctxt "@info:status"
-#~ msgid "Cura does not accurately display layers when Wire Printing is enabled."
-#~ msgstr "와이어 프린팅이 활성화되어 있을 때 Cura는 레이어를 정확하게 표시하지 않습니다."
-
-#~ msgctxt "@description"
-#~ msgid "Please sign in to get verified plugins and materials for Ultimaker Cura Enterprise"
-#~ msgstr "Ultimaker Cura Enterprise용으로 검증된 플러그인 및 재료를 받으려면 로그인하십시오."
-
-#~ msgctxt "@info:title"
-#~ msgid "Simulation View"
-#~ msgstr "시뮬레이션 뷰"
-=======
-msgstr "선택할 항목 없음"
->>>>>>> 061a09f8
+msgstr "선택할 항목 없음"