--- conflicted
+++ resolved
@@ -2045,7 +2045,6 @@
 "To print directly to your printer over the network, please make sure your printer is connected to the network using a network cable or by connecting your printer to your WIFI network. If you don't connect Cura with your printer, you can still use a USB drive to transfer g-code files to your printer.\n"
 "\n"
 "Select your printer from the list below:"
-<<<<<<< HEAD
 msgstr "Para imprimir directamente en la impresora a través de la red, asegúrese de que ésta está conectada a la red utilizando un cable de red o conéctela a la red wifi. Si no conecta Cura con la impresora, también puede utilizar una unidad USB para transferir archivos GCode a la impresora.\n\nSeleccione la impresora de la siguiente lista:"
 
 #: /home/ruben/Projects/Cura/plugins/UM3NetworkPrinting/resources/qml/DiscoverUM3Action.qml:87
@@ -2053,12 +2052,6 @@
 msgctxt "@action:button"
 msgid "Add"
 msgstr "Agregar"
-=======
-msgstr ""
-"Para imprimir directamente en la impresora a través de la red, asegúrese de que esta está conectada a la red utilizando un cable de red o conéctela a la red wifi. Si no conecta Cura con la impresora, también puede utilizar una unidad USB para transferir archivos GCode a la impresora.\n"
-"\n"
-"Seleccione la impresora de la siguiente lista:"
->>>>>>> ef707e4b
 
 #: /home/ruben/Projects/Cura/plugins/UM3NetworkPrinting/resources/qml/DiscoverUM3Action.qml:101
 msgctxt "@action:button"
