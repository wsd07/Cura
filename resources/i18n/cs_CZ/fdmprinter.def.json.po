# Cura
# Copyright (C) 2022 Ultimaker B.V.
# This file is distributed under the same license as the Cura package.
# Ultimaker <plugins@ultimaker.com>, 2022.
#
msgid ""
msgstr ""
"Project-Id-Version: Cura 5.1\n"
"Report-Msgid-Bugs-To: plugins@ultimaker.com\n"
<<<<<<< HEAD
"POT-Creation-Date: 2023-03-23 11:03+0000\n"
=======
"POT-Creation-Date: 2023-03-28 11:57+0000\n"
>>>>>>> cf7bc063
"PO-Revision-Date: 2023-02-16 20:35+0100\n"
"Last-Translator: Miroslav Šustek <sustmidown@centrum.cz>\n"
"Language-Team: DenyCZ <www.github.com/DenyCZ>\n"
"Language: cs_CZ\n"
"MIME-Version: 1.0\n"
"Content-Type: text/plain; charset=UTF-8\n"
"Content-Transfer-Encoding: 8bit\n"
"X-Generator: Poedit 3.2.2\n"

#: fdmprinter.def.json
msgctxt "ironing_inset description"
msgid "A distance to keep from the edges of the model. Ironing all the way to the edge of the mesh may result in a jagged edge on your print."
msgstr "Vzdálenost, která se má držet od okrajů modelu. Žehlení až k okraji mřížky může vést k zubatému okraji na výtisku."

#: fdmprinter.def.json
msgctxt "material_no_load_move_factor description"
msgid "A factor indicating how much the filament gets compressed between the feeder and the nozzle chamber, used to determine how far to move the material for a filament switch."
msgstr "Faktor udávající, jak moc se vlákno stlačí mezi podavačem a komorou trysky, používá se k určení, jak daleko se má pohybovat materiál pro spínač vlákna."

#: fdmprinter.def.json
msgctxt "roofing_angles description"
msgid "A list of integer line directions to use when the top surface skin layers use the lines or zig zag pattern. Elements from the list are used sequentially as the layers progress and when the end of the list is reached, it starts at the beginning again. The list items are separated by commas and the whole list is contained in square brackets. Default is an empty list which means use the traditional default angles (45 and 135 degrees)."
msgstr "Seznam směrů celočíselných čar, které se použijí, když horní povrchové vrstvy používají čáry nebo vzor cik cak. Prvky ze seznamu se používají postupně jako vrstvy a jakmile je dosaženo konce seznamu, začíná znovu na začátku. Položky seznamu jsou odděleny čárkami a celý seznam je obsažen v hranatých závorkách. Výchozí je prázdný seznam, což znamená použití tradičních výchozích úhlů (45 a 135 stupňů)."

#: fdmprinter.def.json
msgctxt "skin_angles description"
msgid "A list of integer line directions to use when the top/bottom layers use the lines or zig zag pattern. Elements from the list are used sequentially as the layers progress and when the end of the list is reached, it starts at the beginning again. The list items are separated by commas and the whole list is contained in square brackets. Default is an empty list which means use the traditional default angles (45 and 135 degrees)."
msgstr "Seznam směrů celočíselných čar, které se použijí, když horní / dolní vrstvy používají čáry nebo vzor zig zag. Prvky ze seznamu se používají postupně jako vrstvy a jakmile je dosaženo konce seznamu, začíná znovu na začátku. Položky seznamu jsou odděleny čárkami a celý seznam je obsažen v hranatých závorkách. Výchozí je prázdný seznam, což znamená použití tradičních výchozích úhlů (45 a 135 stupňů)."

#: fdmprinter.def.json
msgctxt "support_infill_angles description"
msgid "A list of integer line directions to use. Elements from the list are used sequentially as the layers progress and when the end of the list is reached, it starts at the beginning again. The list items are separated by commas and the whole list is contained in square brackets. Default is an empty list which means use the default angle 0 degrees."
msgstr "Seznam směrů celého čísla, které je třeba použít. Prvky ze seznamu se používají postupně jako vrstvy a jakmile je dosaženo konce seznamu, začíná znovu na začátku. Položky seznamu jsou odděleny čárkami a celý seznam je obsažen v hranatých závorkách. Výchozí je prázdný seznam, což znamená použít výchozí úhel 0 stupňů."

#: fdmprinter.def.json
msgctxt "support_bottom_angles description"
msgid "A list of integer line directions to use. Elements from the list are used sequentially as the layers progress and when the end of the list is reached, it starts at the beginning again. The list items are separated by commas and the whole list is contained in square brackets. Default is an empty list which means use the default angles (alternates between 45 and 135 degrees if interfaces are quite thick or 90 degrees)."
msgstr "Seznam směrů celého čísla, které je třeba použít. Prvky ze seznamu se používají postupně jako vrstvy a jakmile je dosaženo konce seznamu, začíná znovu na začátku. Položky seznamu jsou odděleny čárkami a celý seznam je obsažen v hranatých závorkách. Výchozí je prázdný seznam, což znamená použít výchozí úhly (střídavě mezi 45 a 135 stupni, pokud jsou rozhraní poměrně silná nebo 90 stupňů)."

#: fdmprinter.def.json
msgctxt "support_interface_angles description"
msgid "A list of integer line directions to use. Elements from the list are used sequentially as the layers progress and when the end of the list is reached, it starts at the beginning again. The list items are separated by commas and the whole list is contained in square brackets. Default is an empty list which means use the default angles (alternates between 45 and 135 degrees if interfaces are quite thick or 90 degrees)."
msgstr "Seznam směrů celého čísla, které je třeba použít. Prvky ze seznamu se používají postupně jako vrstvy a jakmile je dosaženo konce seznamu, začíná znovu na začátku. Položky seznamu jsou odděleny čárkami a celý seznam je obsažen v hranatých závorkách. Výchozí je prázdný seznam, což znamená použít výchozí úhly (střídavě mezi 45 a 135 stupni, pokud jsou rozhraní poměrně silná nebo 90 stupňů)."

#: fdmprinter.def.json
msgctxt "support_roof_angles description"
msgid "A list of integer line directions to use. Elements from the list are used sequentially as the layers progress and when the end of the list is reached, it starts at the beginning again. The list items are separated by commas and the whole list is contained in square brackets. Default is an empty list which means use the default angles (alternates between 45 and 135 degrees if interfaces are quite thick or 90 degrees)."
msgstr "Seznam směrů celého čísla, které je třeba použít. Prvky ze seznamu se používají postupně jako vrstvy a jakmile je dosaženo konce seznamu, začíná znovu na začátku. Položky seznamu jsou odděleny čárkami a celý seznam je obsažen v hranatých závorkách. Výchozí je prázdný seznam, což znamená použít výchozí úhly (střídavě mezi 45 a 135 stupni, pokud jsou rozhraní poměrně silná nebo 90 stupňů)."

#: fdmprinter.def.json
msgctxt "infill_angles description"
msgid "A list of integer line directions to use. Elements from the list are used sequentially as the layers progress and when the end of the list is reached, it starts at the beginning again. The list items are separated by commas and the whole list is contained in square brackets. Default is an empty list which means use the traditional default angles (45 and 135 degrees for the lines and zig zag patterns and 45 degrees for all other patterns)."
msgstr "Seznam směrů celého čísla, které je třeba použít. Prvky ze seznamu se používají postupně jako vrstvy a jakmile je dosaženo konce seznamu, začíná znovu na začátku. Položky seznamu jsou odděleny čárkami a celý seznam je obsažen v hranatých závorkách. Výchozí je prázdný seznam, který znamená použití tradičních výchozích úhlů (45 a 135 stupňů pro čáry a cik-cak vzory a 45 stupňů pro všechny ostatní vzory)."

#: fdmprinter.def.json
msgctxt "nozzle_disallowed_areas description"
msgid "A list of polygons with areas the nozzle is not allowed to enter."
msgstr "Seznam polygonů s oblastmi, do kterých nesmí vstoupit tryska."

#: fdmprinter.def.json
msgctxt "machine_disallowed_areas description"
msgid "A list of polygons with areas the print head is not allowed to enter."
msgstr "Seznam polygonů s oblastmi, do kterých tisková hlava nemá přístup."

#: fdmprinter.def.json
msgctxt "brim_inside_margin description"
msgid "A part fully enclosed inside another part can generate an outer brim that touches the inside of the other part. This removes all brim within this distance from internal holes."
msgstr "Část plně obklopená jinou částí může generovat vnější límec, který se dotýká vnitřku obklopující části. Toto nastavení odstraní límec v dané vzdálenosti od vnitřních otvorů."

#: fdmprinter.def.json
msgctxt "support_tree_branch_reach_limit description"
msgid "A recomendation to how far branches can move from the points they support. Branches can violate this value to reach their destination (buildplate or a flat part of the model). Lowering this value will make the support more sturdy, but increase the amount of branches (and because of that material usage/print time) "
msgstr ""

#: fdmprinter.def.json
msgctxt "extruder_prime_pos_abs label"
msgid "Absolute Extruder Prime Position"
msgstr "Absolutní výchozí pozice extruderu"

#: fdmprinter.def.json
msgctxt "adaptive_layer_height_variation label"
msgid "Adaptive Layers Maximum Variation"
msgstr "Maximální variabilita adaptivních vrstev"

#: fdmprinter.def.json
msgctxt "adaptive_layer_height_threshold label"
msgid "Adaptive Layers Topography Size"
msgstr "Velikost topografie adaptivních vrstev"

#: fdmprinter.def.json
msgctxt "adaptive_layer_height_variation_step label"
msgid "Adaptive Layers Variation Step Size"
msgstr "Velikost kroku adaptivní vrstvy"

#: fdmprinter.def.json
msgctxt "adaptive_layer_height_enabled description"
msgid "Adaptive layers computes the layer heights depending on the shape of the model."
msgstr "Adaptivní vrstvy vypočítávají výšky vrstev v závislosti na tvaru modelu."

#: fdmprinter.def.json
msgctxt "infill_wall_line_count description"
msgid ""
"Add extra walls around the infill area. Such walls can make top/bottom skin lines sag down less which means you need less top/bottom skin layers for the same quality at the cost of some extra material.\n"
"This feature can combine with the Connect Infill Polygons to connect all the infill into a single extrusion path without the need for travels or retractions if configured right."
msgstr ""
"Okolo výplně přidejte další zdi. Takové stěny mohou snížit horní a dolní linii povrchu, což znamená, že potřebujete méně vrchních / spodních vrstev povrchu pro stejnou kvalitu za cenu nějakého dalšího materiálu.\n"
"Tato funkce se může kombinovat s polygony Spojení výplně a spojit veškerou výplň do jediné cesty vytlačování bez nutnosti cest a stáhnutí, pokud je nakonfigurováno správně."

#: fdmprinter.def.json
msgctxt "platform_adhesion description"
msgid "Adhesion"
msgstr "Adheze"

#: fdmprinter.def.json
msgctxt "material_adhesion_tendency label"
msgid "Adhesion Tendency"
msgstr "Tendence adheze"

#: fdmprinter.def.json
msgctxt "skin_overlap description"
msgid "Adjust the amount of overlap between the walls and (the endpoints of) the skin-centerlines, as a percentage of the line widths of the skin lines and the innermost wall. A slight overlap allows the walls to connect firmly to the skin. Note that, given an equal skin and wall line-width, any percentage over 50% may already cause any skin to go past the wall, because at that point the position of the nozzle of the skin-extruder may already reach past the middle of the wall."
msgstr "Upravte míru překrytí mezi stěnami a (koncovými body) osami povrchu jako procento šířky linií pokožky a nejvnitřnější stěny. Mírné překrytí umožňuje, aby se stěny pevně spojily s povrchem. Uvědomte si, že při stejné šířce linie povrchu a stěny může jakékoli procento nad 50% již způsobit, že jakýkoli povrch projde kolem zdi, protože v tomto bodě může pozice trysky extruderu povrchu už dosáhnout kolem středu zeď."

#: fdmprinter.def.json
msgctxt "skin_overlap_mm description"
msgid "Adjust the amount of overlap between the walls and (the endpoints of) the skin-centerlines. A slight overlap allows the walls to connect firmly to the skin. Note that, given an equal skin and wall line-width, any value over half the width of the wall may already cause any skin to go past the wall, because at that point the position of the nozzle of the skin-extruder may already reach past the middle of the wall."
msgstr "Upravte míru překrytí mezi stěnami a (koncovými body) osami porvchu. Mírné překrytí umožňuje, aby se stěny pevně spojily s povrchem. Je třeba si uvědomit, že při stejné šířce linie povrchu a stěny může jakákoli hodnota přesahující polovinu šířky stěny již způsobit, že jakýkoli povrch projde kolem zdi, protože v tomto bodě může pozice trysky extruderu povrchu již dosáhnout. kolem středu zdi."

#: fdmprinter.def.json
msgctxt "infill_sparse_density description"
msgid "Adjusts the density of infill of the print."
msgstr "Upravuje hustotu výplně tisku."

#: fdmprinter.def.json
msgctxt "support_interface_density description"
msgid "Adjusts the density of the roofs and floors of the support structure. A higher value results in better overhangs, but the supports are harder to remove."
msgstr "Upravuje hustotu střech a podlah nosné konstrukce. Vyšší hodnota má za následek lepší přesahy, ale podpory je těžší odstranit."

#: fdmprinter.def.json
msgctxt "support_tree_top_rate description"
msgid "Adjusts the density of the support structure used to generate the tips of the branches. A higher value results in better overhangs, but the supports are harder to remove. Use Support Roof for very high values or ensure support density is similarly high at the top."
msgstr ""

#: fdmprinter.def.json
msgctxt "support_infill_rate description"
msgid "Adjusts the density of the support structure. A higher value results in better overhangs, but the supports are harder to remove."
msgstr "Nastavuje hustotu podpůrné struktury. Vyšší hodnota má za následek lepší přesahy, ale podpory je těžší odstranit."

#: fdmprinter.def.json
msgctxt "material_diameter description"
msgid "Adjusts the diameter of the filament used. Match this value with the diameter of the used filament."
msgstr "Nastavuje průměr použitého vlákna filamentu. Srovnejte tuto hodnotu s průměrem použitého vlákna."

#: fdmprinter.def.json
msgctxt "support_type description"
msgid "Adjusts the placement of the support structures. The placement can be set to touching build plate or everywhere. When set to everywhere the support structures will also be printed on the model."
msgstr "Upravuje umístění podpůrných struktur. Umístění lze nastavit tak, aby se dotýkalo podložky nebo kdekoli. Pokud je nastavena všude, podpůrné struktury budou také vytištěny na modelu."

#: fdmprinter.def.json
msgctxt "prime_tower_wipe_enabled description"
msgid "After printing the prime tower with one nozzle, wipe the oozed material from the other nozzle off on the prime tower."
msgstr "Po vytištění hlavní věže jednou tryskou otřete vyteklý materiál z druhé trysky na hlavní věži."

#: fdmprinter.def.json
msgctxt "retraction_hop_after_extruder_switch description"
msgid "After the machine switched from one extruder to the other, the build plate is lowered to create clearance between the nozzle and the print. This prevents the nozzle from leaving oozed material on the outside of a print."
msgstr "Poté, co se stroj přepnul z jednoho extrudéru na druhý, sestavovací deska se spustí, aby se vytvořila vůle mezi tryskou a tiskem. Tím se zabrání tomu, aby tryska zanechávala vyteklý materiál na vnější straně tisku."

#: fdmprinter.def.json
msgctxt "retraction_combing option all"
msgid "All"
msgstr "Vše"

#: fdmprinter.def.json
msgctxt "print_sequence option all_at_once"
msgid "All at Once"
msgstr "Vše najednou"

#: fdmprinter.def.json
msgctxt "resolution description"
msgid "All settings that influence the resolution of the print. These settings have a large impact on the quality (and print time)"
msgstr "Všechna nastavení, která ovlivňují rozlišení tisku. Tato nastavení mají velký vliv na kvalitu (a dobu tisku)"

#: fdmprinter.def.json
msgctxt "alternate_extra_perimeter label"
msgid "Alternate Extra Wall"
msgstr "Alternativní zeď navíc"

#: fdmprinter.def.json
msgctxt "alternate_carve_order label"
msgid "Alternate Mesh Removal"
msgstr "Alternativní odstranění sítí"

#: fdmprinter.def.json
msgctxt "material_alternate_walls label"
msgid "Alternate Wall Directions"
msgstr "Střídat směr zdí"

#: fdmprinter.def.json
msgctxt "material_alternate_walls description"
msgid "Alternate wall directions every other layer and inset. Useful for materials that can build up stress, like for metal printing."
msgstr "Střídat směr zdí s každou vrstvou. Je užitečné pro materiály, ve kterých se může hromadit napětí, jako například kovové materiály."

#: fdmprinter.def.json
msgctxt "machine_buildplate_type option aluminum"
msgid "Aluminum"
msgstr "Hliník"

#: fdmprinter.def.json
msgctxt "machine_always_write_active_tool label"
msgid "Always Write Active Tool"
msgstr "Vždy Zapisovat Aktivní Nástroj"

#: fdmprinter.def.json
msgctxt "travel_retract_before_outer_wall description"
msgid "Always retract when moving to start an outer wall."
msgstr "Vždy zatáhnout filament, když se přesouvá k začátku vnější zdi."

#: fdmprinter.def.json
msgctxt "hole_xy_offset description"
msgid "Amount of offset applied to all holes in each layer. Positive values increase the size of the holes, negative values reduce the size of the holes."
msgstr "Množství ofsetu aplikovaného na všechny díry v každé vrstvě. Pozitivní hodnoty zvětšují velikost děr, záporné hodnoty snižují velikost děr."

#: fdmprinter.def.json
msgctxt "xy_offset description"
msgid "Amount of offset applied to all polygons in each layer. Positive values can compensate for too big holes; negative values can compensate for too small holes."
msgstr "Množství ofsetu aplikovaného na všechny polygony v každé vrstvě. Pozitivní hodnoty mohou kompenzovat příliš velké díry; záporné hodnoty mohou kompenzovat příliš malé díry."

#: fdmprinter.def.json
msgctxt "xy_offset_layer_0 description"
msgid "Amount of offset applied to all polygons in the first layer. A negative value can compensate for squishing of the first layer known as \"elephant's foot\"."
msgstr "Množství ofsetu aplikovaného na všechny polygony v první vrstvě. Záporná hodnota může kompenzovat pískání první vrstvy známé jako „sloní noha“."

#: fdmprinter.def.json
msgctxt "support_offset description"
msgid "Amount of offset applied to all support polygons in each layer. Positive values can smooth out the support areas and result in more sturdy support."
msgstr "Množství ofsetu aplikovaného na všechny podpůrné polygony v každé vrstvě. Pozitivní hodnoty mohou vyhladit oblasti podpory a vést k robustnější podpoře."

#: fdmprinter.def.json
msgctxt "support_bottom_offset description"
msgid "Amount of offset applied to the floors of the support."
msgstr "Částka kompenzace použitá na podlahy podpory."

#: fdmprinter.def.json
msgctxt "support_roof_offset description"
msgid "Amount of offset applied to the roofs of the support."
msgstr "Množství offsetu aplikovaný na střechy podpěry."

#: fdmprinter.def.json
msgctxt "support_interface_offset description"
msgid "Amount of offset applied to the support interface polygons."
msgstr "Množství offsetu aplikovaného na polygony rozhraní podpory."

#: fdmprinter.def.json
msgctxt "wipe_retraction_amount description"
msgid "Amount to retract the filament so it does not ooze during the wipe sequence."
msgstr "Délka pro zasunutí filamentu tak, aby během sekvence stírání nevytekla."

#: fdmprinter.def.json
msgctxt "sub_div_rad_add description"
msgid "An addition to the radius from the center of each cube to check for the boundary of the model, as to decide whether this cube should be subdivided. Larger values lead to a thicker shell of small cubes near the boundary of the model."
msgstr "Přídavek k poloměru od středu každé krychle ke kontrole hranice modelu, aby se rozhodlo, zda má být tato krychle rozdělena. Větší hodnoty vedou k silnější skořápce malých kostek poblíž hranice modelu."

#: fdmprinter.def.json
msgctxt "anti_overhang_mesh label"
msgid "Anti Overhang Mesh"
msgstr "Síť proti převisu"

#: fdmprinter.def.json
msgctxt "material_anti_ooze_retracted_position label"
msgid "Anti-ooze Retracted Position"
msgstr "Pozice zabraňující úniku"

#: fdmprinter.def.json
msgctxt "material_anti_ooze_retraction_speed label"
msgid "Anti-ooze Retraction Speed"
msgstr "Rychlost návratu při vytékání"

#: fdmprinter.def.json
msgctxt "machine_use_extruder_offset_to_offset_coords description"
msgid "Apply the extruder offset to the coordinate system. Affects all extruders."
msgstr "Použít offset extruderu v souřadnicovém systému. Ovlivňuje všechny extrudery."

#: fdmprinter.def.json
msgctxt "interlocking_enable description"
msgid "At the locations where models touch, generate an interlocking beam structure. This improves the adhesion between models, especially models printed in different materials."
msgstr "V místech, kde se modely dotýkají, budou generovány vzájemně propletené struktury. Ty zlepšují adhezi mezi modely, obzvláště u modelů tištěných z různých materiálů."

#: fdmprinter.def.json
msgctxt "travel_avoid_other_parts label"
msgid "Avoid Printed Parts When Traveling"
msgstr "Při cestování se vyhněte tištěným součástem"

#: fdmprinter.def.json
msgctxt "travel_avoid_supports label"
msgid "Avoid Supports When Traveling"
msgstr "Při pohybu se vyhnout podporám"

#: fdmprinter.def.json
msgctxt "z_seam_position option back"
msgid "Back"
msgstr "Zpět"

#: fdmprinter.def.json
msgctxt "z_seam_position option backleft"
msgid "Back Left"
msgstr "Zadní levá"

#: fdmprinter.def.json
msgctxt "z_seam_position option backright"
msgid "Back Right"
msgstr "Zadní pravá"

#: fdmprinter.def.json
msgctxt "machine_gcode_flavor option BFB"
msgid "Bits from Bytes"
msgstr "Bits from Bytes"

#: fdmprinter.def.json
msgctxt "magic_mesh_surface_mode option both"
msgid "Both"
msgstr "Obojí"

#: fdmprinter.def.json
msgctxt "support_interface_priority option nothing"
msgid "Both overlap"
msgstr ""

#: fdmprinter.def.json
msgctxt "bottom_layers label"
msgid "Bottom Layers"
msgstr "Spodní vrstvy"

#: fdmprinter.def.json
msgctxt "top_bottom_pattern_0 label"
msgid "Bottom Pattern Initial Layer"
msgstr "Vzor spodní počáteční vrstvy"

#: fdmprinter.def.json
msgctxt "bottom_skin_expand_distance label"
msgid "Bottom Skin Expand Distance"
msgstr "Dolní vzdálenost rozšíření povrchu"

#: fdmprinter.def.json
msgctxt "bottom_skin_preshrink label"
msgid "Bottom Skin Removal Width"
msgstr "Dolní šířka odstranění povrchu"

#: fdmprinter.def.json
msgctxt "bottom_thickness label"
msgid "Bottom Thickness"
msgstr "Spodní tloušťka"

#: fdmprinter.def.json
msgctxt "material_break_preparation_retracted_position label"
msgid "Break Preparation Retracted Position"
msgstr "Maximální napnutí filamentu při zahřátí"

#: fdmprinter.def.json
msgctxt "material_break_preparation_speed label"
msgid "Break Preparation Retraction Speed"
msgstr "Maximální rychlost napnutí při zahřátí"

#: fdmprinter.def.json
msgctxt "material_break_preparation_temperature label"
msgid "Break Preparation Temperature"
msgstr "Teplota přípravy na napnutí"

#: fdmprinter.def.json
msgctxt "material_break_retracted_position label"
msgid "Break Retracted Position"
msgstr "Pozice napnutí"

#: fdmprinter.def.json
msgctxt "material_break_speed label"
msgid "Break Retraction Speed"
msgstr "Rychlost navíjení vlákna"

#: fdmprinter.def.json
msgctxt "material_break_temperature label"
msgid "Break Temperature"
msgstr "Teplota přerušení"

#: fdmprinter.def.json
msgctxt "support_skip_some_zags label"
msgid "Break Up Support In Chunks"
msgstr "Rozdělte podporu na kousky"

#: fdmprinter.def.json
msgctxt "bridge_fan_speed label"
msgid "Bridge Fan Speed"
msgstr "Rychlost ventilátoru při tisknutí můstku"

#: fdmprinter.def.json
msgctxt "bridge_enable_more_layers label"
msgid "Bridge Has Multiple Layers"
msgstr "Můstek má více vrstev"

#: fdmprinter.def.json
msgctxt "bridge_skin_density_2 label"
msgid "Bridge Second Skin Density"
msgstr "Hustota druhé vrstvy povrchu můstku"

#: fdmprinter.def.json
msgctxt "bridge_fan_speed_2 label"
msgid "Bridge Second Skin Fan Speed"
msgstr "Rychlost ventilátoru při tisku druhé vrstvy povrchu můstku"

#: fdmprinter.def.json
msgctxt "bridge_skin_material_flow_2 label"
msgid "Bridge Second Skin Flow"
msgstr "Průtok při tisku druhé vrstvy povrchu můstku"

#: fdmprinter.def.json
msgctxt "bridge_skin_speed_2 label"
msgid "Bridge Second Skin Speed"
msgstr "Rychlost tisku druhé vrstvy povrchu můstku"

#: fdmprinter.def.json
msgctxt "bridge_skin_density label"
msgid "Bridge Skin Density"
msgstr "Hustota povrchu mostu"

#: fdmprinter.def.json
msgctxt "bridge_skin_material_flow label"
msgid "Bridge Skin Flow"
msgstr "Průtok při tisku povrchu můstku"

#: fdmprinter.def.json
msgctxt "bridge_skin_speed label"
msgid "Bridge Skin Speed"
msgstr "Rychlost při tisku povrchu můstku"

#: fdmprinter.def.json
msgctxt "bridge_skin_support_threshold label"
msgid "Bridge Skin Support Threshold"
msgstr "Prahová hodnota podpory povrchu mostu"

#: fdmprinter.def.json
msgctxt "bridge_sparse_infill_max_density label"
msgid "Bridge Sparse Infill Max Density"
msgstr "Maximální hustota výplně mostu"

#: fdmprinter.def.json
msgctxt "bridge_skin_density_3 label"
msgid "Bridge Third Skin Density"
msgstr "Hustota třetí vrstvy povrchu můstku"

#: fdmprinter.def.json
msgctxt "bridge_fan_speed_3 label"
msgid "Bridge Third Skin Fan Speed"
msgstr "Rychlost ventilátoru při tisku třetí vrstvy povrchu můstku"

#: fdmprinter.def.json
msgctxt "bridge_skin_material_flow_3 label"
msgid "Bridge Third Skin Flow"
msgstr "Průtok při tisku třetí vrstvy povrchu můstku"

#: fdmprinter.def.json
msgctxt "bridge_skin_speed_3 label"
msgid "Bridge Third Skin Speed"
msgstr "Rychlost tisku třetí vrstvy povrchu můstku"

#: fdmprinter.def.json
msgctxt "bridge_wall_coast label"
msgid "Bridge Wall Coasting"
msgstr "Coasting zdi můstku"

#: fdmprinter.def.json
msgctxt "bridge_wall_material_flow label"
msgid "Bridge Wall Flow"
msgstr "Průtok při tisku zdi můstku"

#: fdmprinter.def.json
msgctxt "bridge_wall_speed label"
msgid "Bridge Wall Speed"
msgstr "Rychlost tisku zdi můstku"

#: fdmprinter.def.json
msgctxt "adhesion_type option brim"
msgid "Brim"
msgstr "Límec"

#: fdmprinter.def.json
msgctxt "brim_gap label"
msgid "Brim Distance"
msgstr "Vzdálenost límce"

#: fdmprinter.def.json
msgctxt "brim_inside_margin label"
msgid "Brim Inside Avoid Margin"
msgstr "Vzdálenost od límce uvnitř"

#: fdmprinter.def.json
msgctxt "brim_line_count label"
msgid "Brim Line Count"
msgstr "Počet linek pro límec"

#: fdmprinter.def.json
msgctxt "brim_outside_only label"
msgid "Brim Only on Outside"
msgstr "Límec pouze venku"

#: fdmprinter.def.json
msgctxt "brim_replaces_support label"
msgid "Brim Replaces Support"
msgstr "Límec nahrazuje podpory"

#: fdmprinter.def.json
msgctxt "brim_width label"
msgid "Brim Width"
msgstr "Šířka límce"

#: fdmprinter.def.json
msgctxt "platform_adhesion label"
msgid "Build Plate Adhesion"
msgstr "Adheze topné podložky"

#: fdmprinter.def.json
msgctxt "adhesion_extruder_nr label"
msgid "Build Plate Adhesion Extruder"
msgstr "Extruder pro adhezi podložky"

#: fdmprinter.def.json
msgctxt "adhesion_type label"
msgid "Build Plate Adhesion Type"
msgstr "Typ přilnavosti podložky"

#: fdmprinter.def.json
msgctxt "machine_buildplate_type label"
msgid "Build Plate Material"
msgstr "Materiál podložky"

#: fdmprinter.def.json
msgctxt "machine_shape label"
msgid "Build Plate Shape"
msgstr "Tvar podložky"

#: fdmprinter.def.json
msgctxt "material_bed_temperature label"
msgid "Build Plate Temperature"
msgstr "Teplota podložky"

#: fdmprinter.def.json
msgctxt "material_bed_temperature_layer_0 label"
msgid "Build Plate Temperature Initial Layer"
msgstr "Teplota podložky při počáteční vrstvě"

#: fdmprinter.def.json
msgctxt "build_volume_temperature label"
msgid "Build Volume Temperature"
msgstr "Teplota sestavení"

#: fdmprinter.def.json
msgctxt "support_tree_rest_preference option buildplate"
msgid "Buildplate"
msgstr ""

#: fdmprinter.def.json
msgctxt "center_object label"
msgid "Center Object"
msgstr "Centrovat objekt"

#: fdmprinter.def.json
msgctxt "conical_overhang_enabled description"
msgid "Change the geometry of the printed model such that minimal support is required. Steep overhangs will become shallow overhangs. Overhanging areas will drop down to become more vertical."
msgstr "Změňte geometrii tištěného modelu tak, aby byla vyžadována minimální podpora. Strmé převisy se stanou mělkými převisy. Převislé oblasti budou klesat dolů, aby se staly vertikálními."

#: fdmprinter.def.json
msgctxt "support_structure description"
msgid "Chooses between the techniques available to generate support. \"Normal\" support creates a support structure directly below the overhanging parts and drops those areas straight down. \"Tree\" support creates branches towards the overhanging areas that support the model on the tips of those branches, and allows the branches to crawl around the model to support it from the build plate as much as possible."
msgstr "Volí mezi dostupnými technikami pro generování podpory. „Normální“ podpora vytváří podpůrnou strukturu přímo pod převislými částmi a upouští tyto oblasti přímo dolů. „Stromová“ podpora vytváří větve směrem k převislým oblastem, které podporují model na koncích těchto větví, a umožňuje větvím procházet se kolem modelu a podporovat je co nejvíce z konstrukční desky."

#: fdmprinter.def.json
msgctxt "coasting_speed label"
msgid "Coasting Speed"
msgstr "Rychlost coastingu"

#: fdmprinter.def.json
msgctxt "coasting_volume label"
msgid "Coasting Volume"
msgstr "Objem coastingu"

#: fdmprinter.def.json
msgctxt "coasting_enable description"
msgid "Coasting replaces the last part of an extrusion path with a travel path. The oozed material is used to print the last piece of the extrusion path in order to reduce stringing."
msgstr "Coasting nahradí poslední část vytlačovací cesty cestou. Vyteklý materiál se používá k tisku posledního kusu vytlačovací cesty, aby se snížilo strunování."

#: fdmprinter.def.json
msgctxt "retraction_combing label"
msgid "Combing Mode"
msgstr "Režím Combing"

#: fdmprinter.def.json
msgctxt "retraction_combing description"
msgid "Combing keeps the nozzle within already printed areas when traveling. This results in slightly longer travel moves but reduces the need for retractions. If combing is off, the material will retract and the nozzle moves in a straight line to the next point. It is also possible to avoid combing over top/bottom skin areas or to only comb within the infill."
msgstr "Combing udržuje trysku v již vytištěných oblastech při cestování. To má za následek mírně delší pohybové tahy, ale snižuje potřebu zatažení. Pokud je combing vyplý, materiál se stáhne a tryska se pohybuje v přímce k dalšímu bodu. Je také možné vyhnout se combingu na horních / dolních částech povrchu nebo jen combing uvnitř výplně."

#: fdmprinter.def.json
msgctxt "command_line_settings label"
msgid "Command Line Settings"
msgstr "Nastavení příkazové řádky"

#: fdmprinter.def.json
msgctxt "infill_pattern option concentric"
msgid "Concentric"
msgstr "Soustředný"

#: fdmprinter.def.json
msgctxt "ironing_pattern option concentric"
msgid "Concentric"
msgstr "Soustředný"

#: fdmprinter.def.json
msgctxt "roofing_pattern option concentric"
msgid "Concentric"
msgstr "Soustředný"

#: fdmprinter.def.json
msgctxt "support_bottom_pattern option concentric"
msgid "Concentric"
msgstr "Soustředný"

#: fdmprinter.def.json
msgctxt "support_interface_pattern option concentric"
msgid "Concentric"
msgstr "Soustředný"

#: fdmprinter.def.json
msgctxt "support_pattern option concentric"
msgid "Concentric"
msgstr "Soustředný"

#: fdmprinter.def.json
msgctxt "support_roof_pattern option concentric"
msgid "Concentric"
msgstr "Soustředný"

#: fdmprinter.def.json
msgctxt "top_bottom_pattern option concentric"
msgid "Concentric"
msgstr "Soustředný"

#: fdmprinter.def.json
msgctxt "top_bottom_pattern_0 option concentric"
msgid "Concentric"
msgstr "Soustředný"

#: fdmprinter.def.json
msgctxt "support_conical_angle label"
msgid "Conical Support Angle"
msgstr "Kónický podpěrný úhel"

#: fdmprinter.def.json
msgctxt "support_conical_min_width label"
msgid "Conical Support Minimum Width"
msgstr "Minimální šířka kónické podpory"

#: fdmprinter.def.json
msgctxt "zig_zaggify_infill label"
msgid "Connect Infill Lines"
msgstr "Spojovat čáry výplně"

#: fdmprinter.def.json
msgctxt "connect_infill_polygons label"
msgid "Connect Infill Polygons"
msgstr "Připojte výplňové polygony"

#: fdmprinter.def.json
msgctxt "zig_zaggify_support label"
msgid "Connect Support Lines"
msgstr "Spojovat linky podpor"

#: fdmprinter.def.json
msgctxt "support_connect_zigzags label"
msgid "Connect Support ZigZags"
msgstr "Spojovat cig-cag podpory"

#: fdmprinter.def.json
msgctxt "connect_skin_polygons label"
msgid "Connect Top/Bottom Polygons"
msgstr "Připojte horní / dolní polygony"

#: fdmprinter.def.json
msgctxt "connect_infill_polygons description"
msgid "Connect infill paths where they run next to each other. For infill patterns which consist of several closed polygons, enabling this setting greatly reduces the travel time."
msgstr "Připojte výplňové cesty tam, kde běží vedle sebe. Pro výplňové vzory, které se skládají z několika uzavřených polygonů, umožňuje toto nastavení výrazně zkrátit dobu cestování."

#: fdmprinter.def.json
msgctxt "support_connect_zigzags description"
msgid "Connect the ZigZags. This will increase the strength of the zig zag support structure."
msgstr "Připojte ZigZagy. Tím se zvýší pevnost nosné struktury klikatá zag."

#: fdmprinter.def.json
msgctxt "zig_zaggify_support description"
msgid "Connect the ends of the support lines together. Enabling this setting can make your support more sturdy and reduce underextrusion, but it will cost more material."
msgstr "Spojte konce podpůrných linek dohromady. Aktivace tohoto nastavení může zvýšit vaši podporu a snížit podextruzi, ale bude to stát více materiálu."

#: fdmprinter.def.json
msgctxt "zig_zaggify_infill description"
msgid "Connect the ends where the infill pattern meets the inner wall using a line which follows the shape of the inner wall. Enabling this setting can make the infill adhere to the walls better and reduce the effects of infill on the quality of vertical surfaces. Disabling this setting reduces the amount of material used."
msgstr "Konce, kde se vzor výplně setkává s vnitřní stěnou, pomocí čáry, která sleduje tvar vnitřní stěny. Aktivace tohoto nastavení může zlepšit přilnavost výplně ke stěnám a snížit vliv výplně na kvalitu svislých povrchů. Vypnutím tohoto nastavení se sníží množství použitého materiálu."

#: fdmprinter.def.json
msgctxt "connect_skin_polygons description"
msgid "Connect top/bottom skin paths where they run next to each other. For the concentric pattern enabling this setting greatly reduces the travel time, but because the connections can happen midway over infill this feature can reduce the top surface quality."
msgstr "Propojte horní / dolní povrchové cesty tam, kde běží vedle sebe. Pro soustředné uspořádání umožňující toto nastavení výrazně zkracuje dobu cestování, ale protože se spojení může uskutečnit uprostřed výplně, může tato funkce snížit kvalitu povrchu."

#: fdmprinter.def.json
msgctxt "z_seam_corner description"
msgid "Control whether corners on the model outline influence the position of the seam. None means that corners have no influence on the seam position. Hide Seam makes the seam more likely to occur on an inside corner. Expose Seam makes the seam more likely to occur on an outside corner. Hide or Expose Seam makes the seam more likely to occur at an inside or outside corner. Smart Hiding allows both inside and outside corners, but chooses inside corners more frequently, if appropriate."
msgstr "Určete, zda rohy na obrysu modelu ovlivňují polohu švu. Žádné znamená, že rohy nemají žádný vliv na polohu švu. Funkce \"Schovat šev\" zvyšuje pravděpodobnost, že se šev vyskytuje ve vnitřním rohu. \"Ukázat šev\" zvyšuje pravděpodobnost, že se šev objeví na vnějším rohu. \"Skrýt nebo vystavit šev\" zvyšuje pravděpodobnost, že šev nastane ve vnitřním nebo vnějším rohu. \"Inteligentní skrytí\" umožňuje vnitřní i vnější rohy, ale v případě potřeby vybírá vnitřní rohy častěji."

#: fdmprinter.def.json
msgctxt "infill_multiplier description"
msgid "Convert each infill line to this many lines. The extra lines do not cross over each other, but avoid each other. This makes the infill stiffer, but increases print time and material usage."
msgstr "Převeďte každou výplňovou linii na tuto řadu řádků. Další čáry se nepřekrývají, ale vzájemně se vyhýbají. Díky tomu je výplň tužší, ale zvyšuje se doba tisku a spotřeba materiálu."

#: fdmprinter.def.json
msgctxt "machine_nozzle_cool_down_speed label"
msgid "Cool Down Speed"
msgstr "Rychlost chlazení"

#: fdmprinter.def.json
msgctxt "cooling description"
msgid "Cooling"
msgstr "Chlazení"

#: fdmprinter.def.json
msgctxt "cooling label"
msgid "Cooling"
msgstr "Chlazení"

#: fdmprinter.def.json
msgctxt "infill_pattern option cross"
msgid "Cross"
msgstr "Křížek"

#: fdmprinter.def.json
msgctxt "support_pattern option cross"
msgid "Cross"
msgstr "Křížek"

#: fdmprinter.def.json
msgctxt "infill_pattern option cross_3d"
msgid "Cross 3D"
msgstr "3D Křížek"

#: fdmprinter.def.json
msgctxt "cross_infill_pocket_size label"
msgid "Cross 3D Pocket Size"
msgstr "Velikost kapsy u 3D kříže"

#: fdmprinter.def.json
msgctxt "cross_support_density_image label"
msgid "Cross Fill Density Image for Support"
msgstr "Obrázek s křížovou výplní pro podporu"

#: fdmprinter.def.json
msgctxt "cross_infill_density_image label"
msgid "Cross Infill Density Image"
msgstr "Obrázek s křížovou výplní"

#: fdmprinter.def.json
msgctxt "material_crystallinity label"
msgid "Crystalline Material"
msgstr "Krystalický materiál"

#: fdmprinter.def.json
msgctxt "infill_pattern option cubic"
msgid "Cubic"
msgstr "Krychle"

#: fdmprinter.def.json
msgctxt "infill_pattern option cubicsubdiv"
msgid "Cubic Subdivision"
msgstr "Kubické členění"

#: fdmprinter.def.json
msgctxt "sub_div_rad_add label"
msgid "Cubic Subdivision Shell"
msgstr "Shell kubické rozdělení"

#: fdmprinter.def.json
msgctxt "cutting_mesh label"
msgid "Cutting Mesh"
msgstr "Síť pro řezání"

#: fdmprinter.def.json
msgctxt "material_flow_temp_graph description"
msgid "Data linking material flow (in mm3 per second) to temperature (degrees Celsius)."
msgstr "Data spojující tok materiálu (v mm3 za sekundu) s teplotou (ve stupních Celsia)."

#: fdmprinter.def.json
msgctxt "machine_acceleration label"
msgid "Default Acceleration"
msgstr "Výchozí akcelerace"

#: fdmprinter.def.json
msgctxt "default_material_bed_temperature label"
msgid "Default Build Plate Temperature"
msgstr "Výchozí teplota podložky"

#: fdmprinter.def.json
msgctxt "machine_max_jerk_e label"
msgid "Default Filament Jerk"
msgstr "Výchozí jerk filamentu"

#: fdmprinter.def.json
msgctxt "default_material_print_temperature label"
msgid "Default Printing Temperature"
msgstr "Výchozí teplota tisknutí"

#: fdmprinter.def.json
msgctxt "machine_max_jerk_xy label"
msgid "Default X-Y Jerk"
msgstr "Výchozí X-Y jerk rychlost motoru"

#: fdmprinter.def.json
msgctxt "machine_max_jerk_z label"
msgid "Default Z Jerk"
msgstr "Výchozí Z jerk rychlost motoru"

#: fdmprinter.def.json
msgctxt "machine_max_jerk_xy description"
msgid "Default jerk for movement in the horizontal plane."
msgstr "Výchozí trhnutí pro pohyb ve vodorovné rovině."

#: fdmprinter.def.json
msgctxt "machine_max_jerk_z description"
msgid "Default jerk for the motor of the Z-direction."
msgstr "Výchozí trhnutí pro motor ve směru Z."

#: fdmprinter.def.json
msgctxt "machine_max_jerk_e description"
msgid "Default jerk for the motor of the filament."
msgstr "Výchozí trhnutí pro motor filamentu."

#: fdmprinter.def.json
msgctxt "bridge_settings_enabled description"
msgid "Detect bridges and modify print speed, flow and fan settings while bridges are printed."
msgstr "Zjistěte mosty a upravte rychlost tisku, průtok a nastavení ventilátoru během tisku mostů."

#: fdmprinter.def.json
msgctxt "inset_direction description"
msgid "Determines the order in which walls are printed. Printing outer walls earlier helps with dimensional accuracy, as faults from inner walls cannot propagate to the outside. However printing them later allows them to stack better when overhangs are printed. When there is an uneven amount of total innner walls, the 'center last line' is always printed last."
msgstr "Určuje pořadí, v jakém budou tištěny zdi. Tištění vnějších zdí jako prvních pomáhá rozměrové přesnosti, jelikož se vady z vnitřních stěn nemohou přenášet na vnějšek. Naproti tomu tištění vnějších zdí nakonec dovoluje jejich lepší vrstvení při tištění převisů. Pokud je nepravidelný počet čar ve vnitřních stěnách, tisknou se 'zbylé střední čáry' nakonec."

#: fdmprinter.def.json
msgctxt "infill_mesh_order description"
msgid "Determines the priority of this mesh when considering multiple overlapping infill meshes. Areas where multiple infill meshes overlap will take on the settings of the mesh with the highest rank. An infill mesh with a higher rank will modify the infill of infill meshes with lower rank and normal meshes."
msgstr "Určuje prioritu této sítě, když se překrývá více sítí výplně. U oblastí, kde se překrývá více sítí výplně, se nastavení přebírá ze sítě s nejvyšším pořadím. Síť výplně s vyšším pořadím bude modifikovat výplň sítě výplně s nižším pořadím a běžné sítě."

#: fdmprinter.def.json
msgctxt "lightning_infill_support_angle description"
msgid "Determines when a lightning infill layer has to support anything above it. Measured in the angle given the thickness of a layer."
msgstr "Určuje, kdy má vrstva bleskové výplně nad sebou něco, co má podporovat. Zadává se jako úhel a řídí se tloušťkou vrstvy."

#: fdmprinter.def.json
msgctxt "lightning_infill_overhang_angle description"
msgid "Determines when a lightning infill layer has to support the model above it. Measured in the angle given the thickness."
msgstr "Určuje, od jakého úhlu převisu bude vrstva bleskové výplň podporovat model nad sebou."

#: fdmprinter.def.json
msgctxt "material_diameter label"
msgid "Diameter"
msgstr "Průměr"

#: fdmprinter.def.json
msgctxt "support_tree_bp_diameter description"
msgid "Diameter every branch tries to achieve when reaching the buildplate. Improves bed adhesion."
msgstr ""

#: fdmprinter.def.json
msgctxt "adhesion_type description"
msgid "Different options that help to improve both priming your extrusion and adhesion to the build plate. Brim adds a single layer flat area around the base of your model to prevent warping. Raft adds a thick grid with a roof below the model. Skirt is a line printed around the model, but not connected to the model."
msgstr "Různé možnosti, které pomáhají zlepšit jak vytlačování, tak adhezi k sestavovací desce. Límec přidává jedinou vrstvu roviny kolem základny vašeho modelu, aby se zabránilo deformaci. Raft přidává tlustou mřížku se střechou pod modelem. Okraj je čára vytištěná kolem modelu, ale není k modelu připojena."

#: fdmprinter.def.json
msgctxt "machine_disallowed_areas label"
msgid "Disallowed Areas"
msgstr "Zakázané zóny"

#: fdmprinter.def.json
msgctxt "infill_line_distance description"
msgid "Distance between the printed infill lines. This setting is calculated by the infill density and the infill line width."
msgstr "Vzdálenost mezi tištěnými výplněmi. Toto nastavení se vypočítá podle hustoty výplně a šířky výplně."

#: fdmprinter.def.json
msgctxt "support_initial_layer_line_distance description"
msgid "Distance between the printed initial layer support structure lines. This setting is calculated by the support density."
msgstr "Vzdálenost mezi tištěnými liniemi základní struktury podpory. Toto nastavení se vypočítá podle hustoty podpory."

#: fdmprinter.def.json
msgctxt "support_bottom_line_distance description"
msgid "Distance between the printed support floor lines. This setting is calculated by the Support Floor Density, but can be adjusted separately."
msgstr "Vzdálenost mezi tištěnými podpůrnými podlahovými liniemi. Toto nastavení se vypočítá podle hustoty podpůrné podlahy, ale lze ji upravit samostatně."

#: fdmprinter.def.json
msgctxt "support_roof_line_distance description"
msgid "Distance between the printed support roof lines. This setting is calculated by the Support Roof Density, but can be adjusted separately."
msgstr "Vzdálenost mezi tištěnými oporami střechy. Toto nastavení se vypočítá podle hustoty nosné střechy, ale lze ji upravit samostatně."

#: fdmprinter.def.json
msgctxt "support_line_distance description"
msgid "Distance between the printed support structure lines. This setting is calculated by the support density."
msgstr "Vzdálenost mezi tištěnými liniemi podpůrné struktury. Toto nastavení se vypočítá podle hustoty podpory."

#: fdmprinter.def.json
msgctxt "support_bottom_distance description"
msgid "Distance from the print to the bottom of the support."
msgstr "Vzdálenost od tisku ke spodní části podpěry."

#: fdmprinter.def.json
msgctxt "support_top_distance description"
msgid "Distance from the top of the support to the print."
msgstr "Vzdálenost od horní strany podpory k tisku."

#: fdmprinter.def.json
msgctxt "support_z_distance description"
msgid "Distance from the top/bottom of the support structure to the print. This gap provides clearance to remove the supports after the model is printed. This value is rounded up to a multiple of the layer height."
msgstr "Vzdálenost od horní / dolní nosné struktury k tisku. Tato mezera poskytuje vůli pro odstranění podpěr po vytištění modelu. Tato hodnota je zaokrouhlena nahoru na násobek výšky vrstvy."

#: fdmprinter.def.json
msgctxt "infill_wipe_dist description"
msgid "Distance of a travel move inserted after every infill line, to make the infill stick to the walls better. This option is similar to infill overlap, but without extrusion and only on one end of the infill line."
msgstr "Vzdálenost pohybového pohybu vloženého za každou výplňovou linii, aby se výplň lepila ke stěnám lépe. Tato možnost je podobná překrývání výplně, ale bez vytlačování a pouze na jednom konci výplňové linky."

#: fdmprinter.def.json
msgctxt "wall_0_wipe_dist description"
msgid "Distance of a travel move inserted after the outer wall, to hide the Z seam better."
msgstr "Vzdálenost pohybového posunu vloženého za vnější stěnu, aby se skryla Z šev lépe."

#: fdmprinter.def.json
msgctxt "draft_shield_dist description"
msgid "Distance of the draft shield from the print, in the X/Y directions."
msgstr "Vzdálenost štítu před tiskem ve směru X / Y."

#: fdmprinter.def.json
msgctxt "ooze_shield_dist description"
msgid "Distance of the ooze shield from the print, in the X/Y directions."
msgstr "Vzdálenost štítu od tisku ve směru X / Y."

#: fdmprinter.def.json
msgctxt "support_xy_distance_overhang description"
msgid "Distance of the support structure from the overhang in the X/Y directions."
msgstr "Vzdálenost podpor od převisu ve směru X/Y."

#: fdmprinter.def.json
msgctxt "support_xy_distance description"
msgid "Distance of the support structure from the print in the X/Y directions."
msgstr "Vzdálenost podpůrné struktury od tisku ve směru X / Y."

#: fdmprinter.def.json
msgctxt "min_infill_area description"
msgid "Don't generate areas of infill smaller than this (use skin instead)."
msgstr "Nevytvářejte oblasti výplně menší než tato (místo toho použijte povrch)."

#: fdmprinter.def.json
msgctxt "draft_shield_height label"
msgid "Draft Shield Height"
msgstr "Výška štítu modelu"

#: fdmprinter.def.json
msgctxt "draft_shield_height_limitation label"
msgid "Draft Shield Limitation"
msgstr "Limitace štítu modelu"

#: fdmprinter.def.json
msgctxt "draft_shield_dist label"
msgid "Draft Shield X/Y Distance"
msgstr "X/Y vzdálenost štítu modelu"

#: fdmprinter.def.json
msgctxt "support_mesh_drop_down label"
msgid "Drop Down Support Mesh"
msgstr "Podpory pod celou sítí"

#: fdmprinter.def.json
msgctxt "dual label"
msgid "Dual Extrusion"
msgstr "Dvojitá extruze"

#: fdmprinter.def.json
msgctxt "machine_shape option elliptic"
msgid "Elliptic"
msgstr "Eliptická"

#: fdmprinter.def.json
msgctxt "acceleration_enabled label"
msgid "Enable Acceleration Control"
msgstr "Povolit ovládání akcelerace"

#: fdmprinter.def.json
msgctxt "bridge_settings_enabled label"
msgid "Enable Bridge Settings"
msgstr "Povolit nastavení mostu"

#: fdmprinter.def.json
msgctxt "coasting_enable label"
msgid "Enable Coasting"
msgstr "Povolit Coasting"

#: fdmprinter.def.json
msgctxt "support_conical_enabled label"
msgid "Enable Conical Support"
msgstr "Povolit kuželovou podporu"

#: fdmprinter.def.json
msgctxt "draft_shield_enabled label"
msgid "Enable Draft Shield"
msgstr "Zapnout štít modelu"

#: fdmprinter.def.json
msgctxt "ironing_enabled label"
msgid "Enable Ironing"
msgstr "Povolit žehlení"

#: fdmprinter.def.json
msgctxt "jerk_enabled label"
msgid "Enable Jerk Control"
msgstr "Povolit kontrolu trhu"

#: fdmprinter.def.json
msgctxt "machine_nozzle_temp_enabled label"
msgid "Enable Nozzle Temperature Control"
msgstr "Povolit řízení teploty trysek"

#: fdmprinter.def.json
msgctxt "ooze_shield_enabled label"
msgid "Enable Ooze Shield"
msgstr "Povolit Ooze štít"

#: fdmprinter.def.json
msgctxt "prime_blob_enable label"
msgid "Enable Prime Blob"
msgstr "Povolit primární blob"

#: fdmprinter.def.json
msgctxt "prime_tower_enable label"
msgid "Enable Prime Tower"
msgstr "Povolit hlavní věže"

#: fdmprinter.def.json
msgctxt "cool_fan_enabled label"
msgid "Enable Print Cooling"
msgstr "Povolit chlazení při tisku"

#: fdmprinter.def.json
msgctxt "retraction_enable label"
msgid "Enable Retraction"
msgstr "Povolit retrakci"

#: fdmprinter.def.json
msgctxt "support_brim_enable label"
msgid "Enable Support Brim"
msgstr "Povolit okrajové podpory"

#: fdmprinter.def.json
msgctxt "support_bottom_enable label"
msgid "Enable Support Floor"
msgstr "Povolit podpory podlah"

#: fdmprinter.def.json
msgctxt "support_interface_enable label"
msgid "Enable Support Interface"
msgstr "Povolit rozhraní podpor"

#: fdmprinter.def.json
msgctxt "support_roof_enable label"
msgid "Enable Support Roof"
msgstr "Povolit podpory stěch"

#: fdmprinter.def.json
msgctxt "acceleration_travel_enabled label"
msgid "Enable Travel Acceleration"
msgstr "Změnit akceleraci cestování"

#: fdmprinter.def.json
msgctxt "jerk_travel_enabled label"
msgid "Enable Travel Jerk"
msgstr "Změnit okamžitou rychlost cestování"

#: fdmprinter.def.json
msgctxt "ooze_shield_enabled description"
msgid "Enable exterior ooze shield. This will create a shell around the model which is likely to wipe a second nozzle if it's at the same height as the first nozzle."
msgstr "Povolit vnější ochranu proti úniku. Tím se vytvoří model kolem modelu, který pravděpodobně otře druhou trysku, pokud je ve stejné výšce jako první tryska."

#: fdmprinter.def.json
msgctxt "jerk_enabled description"
msgid "Enables adjusting the jerk of print head when the velocity in the X or Y axis changes. Increasing the jerk can reduce printing time at the cost of print quality."
msgstr "Umožňuje nastavení trhnutí tiskové hlavy, když se mění rychlost v ose X nebo Y. Zvýšení trhnutí může zkrátit dobu tisku za cenu kvality tisku."

#: fdmprinter.def.json
msgctxt "acceleration_enabled description"
msgid "Enables adjusting the print head acceleration. Increasing the accelerations can reduce printing time at the cost of print quality."
msgstr "Umožňuje nastavení zrychlení tiskové hlavy. Zvýšení zrychlení může zkrátit dobu tisku za cenu kvality tisku."

#: fdmprinter.def.json
msgctxt "cool_fan_enabled description"
msgid "Enables the print cooling fans while printing. The fans improve print quality on layers with short layer times and bridging / overhangs."
msgstr "Aktivuje ventilátory chlazení tisku během tisku. Ventilátory zlepšují kvalitu tisku na vrstvách s krátkými časy a přemostěním / přesahy."

#: fdmprinter.def.json
msgctxt "machine_end_gcode label"
msgid "End G-code"
msgstr "Ukončující G kód"

#: fdmprinter.def.json
msgctxt "material_end_of_filament_purge_length label"
msgid "End of Filament Purge Length"
msgstr "Délka proplachu na konci vlákna"

#: fdmprinter.def.json
msgctxt "material_end_of_filament_purge_speed label"
msgid "End of Filament Purge Speed"
msgstr "Rychlost proplachování na konci filamentu"

#: fdmprinter.def.json
msgctxt "brim_replaces_support description"
msgid "Enforce brim to be printed around the model even if that space would otherwise be occupied by support. This replaces some regions of the first layer of support by brim regions."
msgstr "Zajistěte, aby Límec bylo natištěno kolem modelu, i když by tento prostor byl jinak obsazen podporou. To nahradí některé regiony první vrstvy podpory okrajovými regiony."

#: fdmprinter.def.json
msgctxt "support_type option everywhere"
msgid "Everywhere"
msgstr "Všude"

#: fdmprinter.def.json
msgctxt "slicing_tolerance option exclusive"
msgid "Exclusive"
msgstr "Exkluzivní"

#: fdmprinter.def.json
msgctxt "experimental label"
msgid "Experimental"
msgstr "Experimentální"

#: fdmprinter.def.json
msgctxt "z_seam_corner option z_seam_corner_outer"
msgid "Expose Seam"
msgstr "Ukázat šev"

#: fdmprinter.def.json
msgctxt "meshfix_extensive_stitching label"
msgid "Extensive Stitching"
msgstr "Rozsáhlé prošívání"

#: fdmprinter.def.json
msgctxt "meshfix_extensive_stitching description"
msgid "Extensive stitching tries to stitch up open holes in the mesh by closing the hole with touching polygons. This option can introduce a lot of processing time."
msgstr "Rozsáhlé sešívání se snaží spojit otevřené otvory v mřížce uzavřením díry dotykem mnohoúhelníků. Tato možnost může přinést spoustu času zpracování."

#: fdmprinter.def.json
msgctxt "infill_wall_line_count label"
msgid "Extra Infill Wall Count"
msgstr "Počet navíc výplní zdí"

#: fdmprinter.def.json
msgctxt "skin_outline_count label"
msgid "Extra Skin Wall Count"
msgstr "Počet povrchových zdí navíc"

#: fdmprinter.def.json
msgctxt "switch_extruder_extra_prime_amount description"
msgid "Extra material to prime after nozzle switching."
msgstr "Materiál navíc pro extruzi po změně trysky."

#: fdmprinter.def.json
msgctxt "extruder_prime_pos_x label"
msgid "Extruder Prime X Position"
msgstr "Primární pozice extruderu X"

#: fdmprinter.def.json
msgctxt "extruder_prime_pos_y label"
msgid "Extruder Prime Y Position"
msgstr "Primární pozice extruderu Y"

#: fdmprinter.def.json
msgctxt "extruder_prime_pos_z label"
msgid "Extruder Prime Z Position"
msgstr "První Z pozice extruderu"

#: fdmprinter.def.json
msgctxt "machine_extruders_share_heater label"
msgid "Extruders Share Heater"
msgstr "Extrudery sdílí ohřívač"

#: fdmprinter.def.json
msgctxt "machine_extruders_share_nozzle label"
msgid "Extruders Share Nozzle"
msgstr "Extrudery sdílí trysku"

#: fdmprinter.def.json
msgctxt "material_extrusion_cool_down_speed label"
msgid "Extrusion Cool Down Speed Modifier"
msgstr "Modifikátor rychlosti chlazení extruze"

#: fdmprinter.def.json
msgctxt "speed_equalize_flow_width_factor description"
msgid "Extrusion width based correction factor on the speed. At 0% the movement speed is kept constant at the Print Speed. At 100% the movement speed is adjusted so that the flow (in mm³/s) is kept constant, i.e. lines half the normal Line Width are printed twice as fast and lines twice as wide are printed half as fast. A value larger than 100% can help to compensate for the higher pressure required to extrude wide lines."
msgstr "Faktor korekce rychlosti v závislosti na šířce extruze. Při 0 % je rychlost pohybu konstantně na hodnotě Rychlost tisku. Při 100 % je rychlost pohybu upravena tak, aby byl tok (v mm³/s) konstantní. To znamená, že čáry o šířce poloviny nastavení Šířka čáry jsou tištěny dvojnásobnou rychlostí a čáry dvojnásobné šířky jsou tištěny poloviční rychlostí. Hodnota vyšší než 100 % může pomoci kompenzovat vysoký tlak potřebný k extruzi širokých čar."

#: fdmprinter.def.json
msgctxt "cool_fan_speed label"
msgid "Fan Speed"
msgstr "Rychlost větráku"

#: fdmprinter.def.json
msgctxt "support_fan_enable label"
msgid "Fan Speed Override"
msgstr "Přepsání rychlosti ventilátoru"

#: fdmprinter.def.json
msgctxt "small_feature_max_length description"
msgid "Feature outlines that are shorter than this length will be printed using Small Feature Speed."
msgstr "Obrysy částí, které jsou kratší než tato délka, budou vytištěny pomocí funkce Rychlost malých částí."

#: fdmprinter.def.json
msgctxt "experimental description"
msgid "Features that haven't completely been fleshed out yet."
msgstr "Nové vychytávky, které ještě nejsou venku."

#: fdmprinter.def.json
msgctxt "machine_feeder_wheel_diameter label"
msgid "Feeder Wheel Diameter"
msgstr "Průměr kolečka feederu"

#: fdmprinter.def.json
msgctxt "material_final_print_temperature label"
msgid "Final Printing Temperature"
msgstr "Konečná teplota tisku"

#: fdmprinter.def.json
msgctxt "machine_firmware_retract label"
msgid "Firmware Retraction"
msgstr "Retrakce firmwaru"

#: fdmprinter.def.json
msgctxt "support_extruder_nr_layer_0 label"
msgid "First Layer Support Extruder"
msgstr "Extruder pro první vrstvu"

#: fdmprinter.def.json
msgctxt "material_flow label"
msgid "Flow"
msgstr "Průtok"

#: fdmprinter.def.json
msgctxt "speed_equalize_flow_width_factor label"
msgid "Flow Equalization Ratio"
msgstr "Míra vyrovnávání toku"

#: fdmprinter.def.json
msgctxt "flow_rate_extrusion_offset_factor label"
msgid "Flow Rate Compensation Factor"
msgstr "Faktor kompenzace průtoku"

#: fdmprinter.def.json
msgctxt "flow_rate_max_extrusion_offset label"
msgid "Flow Rate Compensation Max Extrusion Offset"
msgstr "Kompenzace průtoku maximální posunutí extruze"

#: fdmprinter.def.json
msgctxt "material_flow_temp_graph label"
msgid "Flow Temperature Graph"
msgstr "Graf teploty toku"

#: fdmprinter.def.json
msgctxt "material_flow_layer_0 description"
msgid "Flow compensation for the first layer: the amount of material extruded on the initial layer is multiplied by this value."
msgstr "Kompenzace toku pro první vrstvu: množství materiálu vytlačovaného na počáteční vrstvě se vynásobí touto hodnotou."

#: fdmprinter.def.json
msgctxt "skin_material_flow_layer_0 description"
msgid "Flow compensation on bottom lines of the first layer"
msgstr "Kompenzace toku pro čáry spodku modelu v první vrstvě"

#: fdmprinter.def.json
msgctxt "infill_material_flow description"
msgid "Flow compensation on infill lines."
msgstr "Kompenzace toku na výplňových vedeních."

#: fdmprinter.def.json
msgctxt "support_interface_material_flow description"
msgid "Flow compensation on lines of support roof or floor."
msgstr "Kompenzace toku na liniích podpůrné střechy nebo podlahy."

#: fdmprinter.def.json
msgctxt "roofing_material_flow description"
msgid "Flow compensation on lines of the areas at the top of the print."
msgstr "Kompenzace toku na řádcích oblastí v horní části tisku."

#: fdmprinter.def.json
msgctxt "prime_tower_flow description"
msgid "Flow compensation on prime tower lines."
msgstr "Kompenzace toku na hlavních liniích věží."

#: fdmprinter.def.json
msgctxt "skirt_brim_material_flow description"
msgid "Flow compensation on skirt or brim lines."
msgstr "Kompenzace toku na límci nebo okrajových liniích."

#: fdmprinter.def.json
msgctxt "support_bottom_material_flow description"
msgid "Flow compensation on support floor lines."
msgstr "Kompenzace toku na podpůrných podlahových linkách."

#: fdmprinter.def.json
msgctxt "support_roof_material_flow description"
msgid "Flow compensation on support roof lines."
msgstr "Kompenzace toku na podpůrných liniích střechy."

#: fdmprinter.def.json
msgctxt "support_material_flow description"
msgid "Flow compensation on support structure lines."
msgstr "Kompenzace toku na podpůrných strukturách."

#: fdmprinter.def.json
msgctxt "wall_0_material_flow_layer_0 description"
msgid "Flow compensation on the outermost wall line of the first layer."
msgstr "Kompenzace toku v nejvíce venkovní čáře stěny první vrstvy."

#: fdmprinter.def.json
msgctxt "wall_0_material_flow description"
msgid "Flow compensation on the outermost wall line."
msgstr "Kompenzace průtoku na vnější linii stěny."

#: fdmprinter.def.json
msgctxt "skin_material_flow description"
msgid "Flow compensation on top/bottom lines."
msgstr "Kompenzace průtoku na horních / dolních řádcích."

#: fdmprinter.def.json
msgctxt "wall_x_material_flow_layer_0 description"
msgid "Flow compensation on wall lines for all wall lines except the outermost one, but only for the first layer"
msgstr "Kompenzace toku pro všechny čáry stěn kromě té nejvíce venkovní, ale pouze pro první vrstvu"

#: fdmprinter.def.json
msgctxt "wall_x_material_flow description"
msgid "Flow compensation on wall lines for all wall lines except the outermost one."
msgstr "Kompenzace toku na liniích stěn pro všechny linie stěn s výjimkou těch nejvíce venkovních."

#: fdmprinter.def.json
msgctxt "wall_material_flow description"
msgid "Flow compensation on wall lines."
msgstr "Kompenzace průtoku na stěnách."

#: fdmprinter.def.json
msgctxt "material_flow description"
msgid "Flow compensation: the amount of material extruded is multiplied by this value."
msgstr "Kompenzace toku: množství vytlačovaného materiálu se vynásobí touto hodnotou."

#: fdmprinter.def.json
msgctxt "material_flush_purge_length label"
msgid "Flush Purge Length"
msgstr "Délka proplachování"

#: fdmprinter.def.json
msgctxt "material_flush_purge_speed label"
msgid "Flush Purge Speed"
msgstr "Rychlost proplachování"

#: fdmprinter.def.json
msgctxt "min_wall_line_width description"
msgid "For thin structures around once or twice the nozzle size, the line widths need to be altered to adhere to the thickness of the model. This setting controls the minimum line width allowed for the walls. The minimum line widths inherently also determine the maximum line widths, since we transition from N to N+1 walls at some geometry thickness where the N walls are wide and the N+1 walls are narrow. The widest possible wall line is twice the Minimum Wall Line Width."
msgstr "Pro struktury o šířce okolo jedno až dvojnásobku velikosti trysky musí být šířky čar upravovány, aby to se dodržovala správná tloušťka modelu. Toto nastavení ovládá minimální dovolenou šířku čáry pro zdi. Z minimální šířky čáry se také odvozuje maximální šířka, jelikož při určité tloušťce tvaru se přechází z N na N + 1 zdí, kdy je N zdí širokých, zatímco N + 1 zdi jsou úzké. Nejvyšší možná šířka čáry zdi je tedy dvojnásobek tohoto nastavení."

#: fdmprinter.def.json
msgctxt "z_seam_position option front"
msgid "Front"
msgstr "Přední"

#: fdmprinter.def.json
msgctxt "z_seam_position option frontleft"
msgid "Front Left"
msgstr "Přední levá"

#: fdmprinter.def.json
msgctxt "z_seam_position option frontright"
msgid "Front Right"
msgstr "Přední pravá"

#: fdmprinter.def.json
msgctxt "draft_shield_height_limitation option full"
msgid "Full"
msgstr "Plná"

#: fdmprinter.def.json
msgctxt "magic_fuzzy_skin_enabled label"
msgid "Fuzzy Skin"
msgstr "Rozmazaný povrch"

#: fdmprinter.def.json
msgctxt "magic_fuzzy_skin_point_density label"
msgid "Fuzzy Skin Density"
msgstr "Hustota nejasného povrchu"

#: fdmprinter.def.json
msgctxt "magic_fuzzy_skin_outside_only label"
msgid "Fuzzy Skin Outside Only"
msgstr "Rozmazaný povrch pouze venku"

#: fdmprinter.def.json
msgctxt "magic_fuzzy_skin_point_dist label"
msgid "Fuzzy Skin Point Distance"
msgstr "Vzdálenost bodů při rozmazané výplni"

#: fdmprinter.def.json
msgctxt "magic_fuzzy_skin_thickness label"
msgid "Fuzzy Skin Thickness"
msgstr "Tloušťka rozmazaného povrchu"

#: fdmprinter.def.json
msgctxt "machine_gcode_flavor label"
msgid "G-code Flavor"
msgstr "Varianta G kódu"

#: fdmprinter.def.json
msgctxt "machine_end_gcode description"
msgid ""
"G-code commands to be executed at the very end - separated by \n"
"."
msgstr "Příkazy G-kódu, které mají být provedeny od samého začátku - oddělené \\ n."

#: fdmprinter.def.json
msgctxt "machine_start_gcode description"
msgid ""
"G-code commands to be executed at the very start - separated by \n"
"."
msgstr ""
"Příkazy G-kódu, které mají být provedeny na samém konci - oddělené\n"
"."

#: fdmprinter.def.json
msgctxt "material_guid description"
msgid "GUID of the material. This is set automatically."
msgstr "GUID materiálu. Je nastaveno automaticky."

#: fdmprinter.def.json
msgctxt "gantry_height label"
msgid "Gantry Height"
msgstr "Výška rámu tiskárny"

#: fdmprinter.def.json
msgctxt "interlocking_enable label"
msgid "Generate Interlocking Structure"
msgstr "Generovat vzájemné propletení"

#: fdmprinter.def.json
msgctxt "support_enable label"
msgid "Generate Support"
msgstr "Generovat podpory"

#: fdmprinter.def.json
msgctxt "support_brim_enable description"
msgid "Generate a brim within the support infill regions of the first layer. This brim is printed underneath the support, not around it. Enabling this setting increases the adhesion of support to the build plate."
msgstr "Vytvořte okraj v podpůrných výplňových oblastech první vrstvy. Tento okraj je vytištěn pod podpěrou, ne kolem ní. Povolením tohoto nastavení se zvýší přilnavost podpory k podložce."

#: fdmprinter.def.json
msgctxt "support_interface_enable description"
msgid "Generate a dense interface between the model and the support. This will create a skin at the top of the support on which the model is printed and at the bottom of the support, where it rests on the model."
msgstr "Vytvořte husté rozhraní mezi modelem a podporou. Tím se vytvoří povrch v horní části podpory, na které je model vytištěn, a ve spodní části podpory, kde spočívá na modelu."

#: fdmprinter.def.json
msgctxt "support_bottom_enable description"
msgid "Generate a dense slab of material between the bottom of the support and the model. This will create a skin between the model and support."
msgstr "Vytvořte hustou desku materiálu mezi spodní částí nosiče a modelem. Tím vytvoříte vzhled mezi modelem a podporou."

#: fdmprinter.def.json
msgctxt "support_roof_enable description"
msgid "Generate a dense slab of material between the top of support and the model. This will create a skin between the model and support."
msgstr "Vytvořte hustou desku materiálu mezi horní částí podpory a modelem. Tím vytvoříte vzhled mezi modelem a podporou."

#: fdmprinter.def.json
msgctxt "support_enable description"
msgid "Generate structures to support parts of the model which have overhangs. Without these structures, such parts would collapse during printing."
msgstr "Vytvořte struktury pro podporu částí modelu, které mají přesahy. Bez těchto struktur by se takové části během tisku zhroutily."

#: fdmprinter.def.json
msgctxt "machine_buildplate_type option glass"
msgid "Glass"
msgstr "Sklo"

#: fdmprinter.def.json
msgctxt "ironing_enabled description"
msgid "Go over the top surface one additional time, but this time extruding very little material. This is meant to melt the plastic on top further, creating a smoother surface. The pressure in the nozzle chamber is kept high so that the creases in the surface are filled with material."
msgstr "Ještě jednou přejděte horní povrch, ale tentokrát vytlačujete jen velmi málo materiálu. To má za cíl roztavit plast nahoře dále a vytvořit hladší povrch. Tlak v komoře trysky je udržován vysoký, takže rýhy na povrchu jsou vyplněny materiálem."

#: fdmprinter.def.json
msgctxt "gradual_infill_step_height label"
msgid "Gradual Infill Step Height"
msgstr "Postupná výška kroku výplně"

#: fdmprinter.def.json
msgctxt "gradual_infill_steps label"
msgid "Gradual Infill Steps"
msgstr "Postupné kroky výplně"

#: fdmprinter.def.json
msgctxt "gradual_support_infill_step_height label"
msgid "Gradual Support Infill Step Height"
msgstr "Výška výplně krokové podpory"

#: fdmprinter.def.json
msgctxt "gradual_support_infill_steps label"
msgid "Gradual Support Infill Steps"
msgstr "Postupné kroky vyplňování podpory"

#: fdmprinter.def.json
msgctxt "cool_min_temperature description"
msgid "Gradually reduce to this temperature when printing at reduced speeds because of minimum layer time."
msgstr "Postupně ochlazuje na tuto teplotu, když se tiskne při snížených rychlostech kvůli minimální doby vrstvy."

#: fdmprinter.def.json
msgctxt "infill_pattern option grid"
msgid "Grid"
msgstr "Mřížka"

#: fdmprinter.def.json
msgctxt "support_bottom_pattern option grid"
msgid "Grid"
msgstr "Mřížka"

#: fdmprinter.def.json
msgctxt "support_interface_pattern option grid"
msgid "Grid"
msgstr "Mřížka"

#: fdmprinter.def.json
msgctxt "support_pattern option grid"
msgid "Grid"
msgstr "Mřížka"

#: fdmprinter.def.json
msgctxt "support_roof_pattern option grid"
msgid "Grid"
msgstr "Mřížka"

#: fdmprinter.def.json
msgctxt "machine_gcode_flavor option Griffin"
msgid "Griffin"
msgstr "Griffin"

#: fdmprinter.def.json
msgctxt "infill_pattern option gyroid"
msgid "Gyroid"
msgstr "Gyroid"

#: fdmprinter.def.json
msgctxt "support_pattern option gyroid"
msgid "Gyroid"
msgstr "Gyroid"

#: fdmprinter.def.json
msgctxt "machine_heated_build_volume label"
msgid "Has Build Volume Temperature Stabilization"
msgstr "Má stabilizaci teploty podložky"

#: fdmprinter.def.json
msgctxt "machine_heated_bed label"
msgid "Has Heated Build Plate"
msgstr "Má vyhřívanou podložku"

#: fdmprinter.def.json
msgctxt "machine_nozzle_heat_up_speed label"
msgid "Heat Up Speed"
msgstr "Rychlost zahřívání"

#: fdmprinter.def.json
msgctxt "machine_heat_zone_length label"
msgid "Heat Zone Length"
msgstr "Délka tepelné zóny"

#: fdmprinter.def.json
msgctxt "draft_shield_height description"
msgid "Height limitation of the draft shield. Above this height no draft shield will be printed."
msgstr "Výškové omezení ochranného štítu. Nad touto výškou nebude vytištěn žádný koncept štítu."

#: fdmprinter.def.json
msgctxt "z_seam_corner option z_seam_corner_inner"
msgid "Hide Seam"
msgstr "Schovat šev"

#: fdmprinter.def.json
msgctxt "z_seam_corner option z_seam_corner_any"
msgid "Hide or Expose Seam"
msgstr "Skrýt nebo ukázat šev"

#: fdmprinter.def.json
msgctxt "hole_xy_offset label"
msgid "Hole Horizontal Expansion"
msgstr "Horizontální expanze díry"

#: fdmprinter.def.json
msgctxt "hole_xy_offset_max_diameter label"
msgid "Hole Horizontal Expansion Max Diameter"
msgstr ""

#: fdmprinter.def.json
msgctxt "small_hole_max_size description"
msgid "Holes and part outlines with a diameter smaller than this will be printed using Small Feature Speed."
msgstr "Otvory a obrysy součástí s průměrem menším, než je tento, budou vytištěny pomocí funkce Rychlost malých funkcí."

#: fdmprinter.def.json
msgctxt "xy_offset label"
msgid "Horizontal Expansion"
msgstr "Horizontální expanze"

#: fdmprinter.def.json
msgctxt "material_shrinkage_percentage_xy label"
msgid "Horizontal Scaling Factor Shrinkage Compensation"
msgstr "Horizontální faktor zvětšení pro kompenzaci smrštění"

#: fdmprinter.def.json
msgctxt "support_tree_branch_distance description"
msgid "How far apart the branches need to be when they touch the model. Making this distance small will cause the tree support to touch the model at more points, causing better overhang but making support harder to remove."
msgstr "Jak daleko od sebe musí být větve, když se dotýkají modelu. Zmenšení této vzdálenosti způsobí, že se stromová podpora dotkne modelu ve více bodech, což způsobí lepší přesah, ale těžší odstranění podpory."

#: fdmprinter.def.json
msgctxt "material_break_preparation_retracted_position description"
msgid "How far the filament can be stretched before it breaks, while heated."
msgstr "Jak daleko může být filament natažen, než se rozbije při zahřátí."

#: fdmprinter.def.json
msgctxt "material_anti_ooze_retracted_position description"
msgid "How far the material needs to be retracted before it stops oozing."
msgstr "Jak daleko musí být materiál zasunut, než přestane vytékat."

#: fdmprinter.def.json
msgctxt "flow_rate_extrusion_offset_factor description"
msgid "How far to move the filament in order to compensate for changes in flow rate, as a percentage of how far the filament would move in one second of extrusion."
msgstr "Jak daleko posunout vlákno za účelem kompenzace změn průtoku, jako procento toho, jak daleko by se vlákno pohybovalo v jedné sekundě vytlačování."

#: fdmprinter.def.json
msgctxt "material_break_retracted_position description"
msgid "How far to retract the filament in order to break it cleanly."
msgstr "Jak daleko se filament zasune tak, aby se čistě přerušil."

#: fdmprinter.def.json
msgctxt "material_break_preparation_speed description"
msgid "How fast the filament needs to be retracted just before breaking it off in a retraction."
msgstr "Jak rychle musí být filament zatažen těsně před jeho rozbitím."

#: fdmprinter.def.json
msgctxt "material_anti_ooze_retraction_speed description"
msgid "How fast the material needs to be retracted during a filament switch to prevent oozing."
msgstr "Jak rychle je třeba materiál zatáhnout během výměně filamentu, aby se zabránilo vytečení."

#: fdmprinter.def.json
msgctxt "material_end_of_filament_purge_speed description"
msgid "How fast to prime the material after replacing an empty spool with a fresh spool of the same material."
msgstr "Jak rychle se materiál po výměně prázdné cívky zastírá čerstvou cívkou stejného materiálu."

#: fdmprinter.def.json
msgctxt "material_flush_purge_speed description"
msgid "How fast to prime the material after switching to a different material."
msgstr "Jak rychle se materiál po přepnutí na jiný materiál má rozjet."

#: fdmprinter.def.json
msgctxt "material_maximum_park_duration description"
msgid "How long the material can be kept out of dry storage safely."
msgstr "Jak dlouho lze materiál bezpečně uchovávat mimo suché úložiště."

#: fdmprinter.def.json
msgctxt "machine_steps_per_mm_x description"
msgid "How many steps of the stepper motor will result in one millimeter of movement in the X direction."
msgstr "Kolik kroků krokového motoru povede k jednomu milimetru pohybu ve směru X."

#: fdmprinter.def.json
msgctxt "machine_steps_per_mm_y description"
msgid "How many steps of the stepper motor will result in one millimeter of movement in the Y direction."
msgstr "Kolik kroků krokového motoru povede k jednomu milimetru pohybu ve směru Y."

#: fdmprinter.def.json
msgctxt "machine_steps_per_mm_z description"
msgid "How many steps of the stepper motor will result in one millimeter of movement in the Z direction."
msgstr "Kolik kroků krokového motoru povede k jednomu milimetru pohybu ve směru Z."

#: fdmprinter.def.json
msgctxt "machine_steps_per_mm_e description"
msgid "How many steps of the stepper motors will result in moving the feeder wheel by one millimeter around its circumference."
msgstr "Kolik kroků krokového motoru povede k pohybu kolečka feederu o jeden milimetr po jeho obvodu."

#: fdmprinter.def.json
msgctxt "material_end_of_filament_purge_length description"
msgid "How much material to use to purge the previous material out of the nozzle (in length of filament) when replacing an empty spool with a fresh spool of the same material."
msgstr "Kolik materiálu se použije k propláchnutí předchozího materiálu z trysky (v délce vlákna) při výměně prázdné cívky za novou cívku ze stejného materiálu."

#: fdmprinter.def.json
msgctxt "material_flush_purge_length description"
msgid "How much material to use to purge the previous material out of the nozzle (in length of filament) when switching to a different material."
msgstr "Kolik materiálu použít k vyčištění předchozího materiálu z trysky (v délce vlákna) při přechodu na jiný materiál."

#: fdmprinter.def.json
msgctxt "machine_extruders_shared_nozzle_initial_retraction description"
msgid "How much the filament of each extruder is assumed to have been retracted from the shared nozzle tip at the completion of the printer-start gcode script; the value should be equal to or greater than the length of the common part of the nozzle's ducts."
msgstr "Jak daleko je zatažen filament každého extruderu sdílené trysky po dokončení počátečního G kódu tiskárny. Tato hodnota by se měla rovnat nebo být vyšší než je délka společné části vedení trysky."

#: fdmprinter.def.json
msgctxt "support_interface_priority description"
msgid "How support interface and support will interact when they overlap. Currently only implemented for support roof."
msgstr ""

#: fdmprinter.def.json
msgctxt "support_tree_min_height_to_model description"
msgid "How tall a branch has to be if it is placed on the model. Prevents small blobs of support. This setting is ignored when a branch is supporting a support roof."
msgstr ""

#: fdmprinter.def.json
msgctxt "bridge_skin_support_threshold description"
msgid "If a skin region is supported for less than this percentage of its area, print it using the bridge settings. Otherwise it is printed using the normal skin settings."
msgstr "Pokud je oblast povrchu podporována pro méně než toto procento její plochy, vytiskněte ji pomocí nastavení můstku. V opačném případě se vytiskne pomocí běžných nastavení vzhledu."

#: fdmprinter.def.json
msgctxt "bridge_enable_more_layers description"
msgid "If enabled, the second and third layers above the air are printed using the following settings. Otherwise, those layers are printed using the normal settings."
msgstr "Pokud je povoleno, druhá a třetí vrstva nad vzduchem se vytisknou pomocí následujících nastavení. V opačném případě se tyto vrstvy tisknou pomocí běžných nastavení."

#: fdmprinter.def.json
msgctxt "wall_transition_filter_distance description"
msgid "If it would be transitioning back and forth between different numbers of walls in quick succession, don't transition at all. Remove transitions if they are closer together than this distance."
msgstr "Pokud by se mělo rychle za sebou přecházet tam a zpět mezi různými počty zdí, nebude se sbíhání provádět. Nastavení odstraní přechody mezi různými počty čar zdí, pokud by byly blíže než tato vzdálenost."

#: fdmprinter.def.json
msgctxt "raft_margin description"
msgid "If the raft is enabled, this is the extra raft area around the model which is also given a raft. Increasing this margin will create a stronger raft while using more material and leaving less area for your print."
msgstr "Pokud je raft povolen, jedná se o další oblast voru kolem modelu, která má také raft. Zvětšení tohoto okraje vytvoří silnější raft při použití více materiálu a ponechání menší plochy pro váš tisk."

#: fdmprinter.def.json
msgctxt "meshfix_union_all description"
msgid "Ignore the internal geometry arising from overlapping volumes within a mesh and print the volumes as one. This may cause unintended internal cavities to disappear."
msgstr "Ignorujte vnitřní geometrii vznikající z překrývajících se svazků v síti a svazky vytiskněte jako jeden. To může způsobit, že nechtěné vnitřní dutiny zmizí."

#: fdmprinter.def.json
msgctxt "material_bed_temp_prepend label"
msgid "Include Build Plate Temperature"
msgstr "Zahrnout teploty podložky"

#: fdmprinter.def.json
msgctxt "material_print_temp_prepend label"
msgid "Include Material Temperatures"
msgstr "Zahrnout teploty materiálu"

#: fdmprinter.def.json
msgctxt "slicing_tolerance option inclusive"
msgid "Inclusive"
msgstr "Inkluzivní"

#: fdmprinter.def.json
msgctxt "infill description"
msgid "Infill"
msgstr "Výplň"

#: fdmprinter.def.json
msgctxt "infill label"
msgid "Infill"
msgstr "Výplň"

#: fdmprinter.def.json
msgctxt "acceleration_infill label"
msgid "Infill Acceleration"
msgstr "Akcelerace tisku výplně"

#: fdmprinter.def.json
msgctxt "infill_before_walls label"
msgid "Infill Before Walls"
msgstr "Výplň před zdmi"

#: fdmprinter.def.json
msgctxt "infill_sparse_density label"
msgid "Infill Density"
msgstr "Hustota výplně"

#: fdmprinter.def.json
msgctxt "infill_extruder_nr label"
msgid "Infill Extruder"
msgstr "Výplňový extrudér"

#: fdmprinter.def.json
msgctxt "infill_material_flow label"
msgid "Infill Flow"
msgstr "Průtok u výplně"

#: fdmprinter.def.json
msgctxt "jerk_infill label"
msgid "Infill Jerk"
msgstr "Trh při tisku výplně"

#: fdmprinter.def.json
msgctxt "infill_sparse_thickness label"
msgid "Infill Layer Thickness"
msgstr "Tloušťka výplně vrstvy"

#: fdmprinter.def.json
msgctxt "infill_angles label"
msgid "Infill Line Directions"
msgstr "Směr výplně"

#: fdmprinter.def.json
msgctxt "infill_line_distance label"
msgid "Infill Line Distance"
msgstr "Vzdálenost výplně"

#: fdmprinter.def.json
msgctxt "infill_multiplier label"
msgid "Infill Line Multiplier"
msgstr "Náplň řádku linky"

#: fdmprinter.def.json
msgctxt "infill_line_width label"
msgid "Infill Line Width"
msgstr "Šířka čáry výplně"

#: fdmprinter.def.json
msgctxt "infill_mesh label"
msgid "Infill Mesh"
msgstr "Síť výplně"

#: fdmprinter.def.json
msgctxt "infill_support_angle label"
msgid "Infill Overhang Angle"
msgstr "Výplňový přesahový úhel"

#: fdmprinter.def.json
msgctxt "infill_overlap_mm label"
msgid "Infill Overlap"
msgstr "Výplň se překrývá"

#: fdmprinter.def.json
msgctxt "infill_overlap label"
msgid "Infill Overlap Percentage"
msgstr "Procento překrytí výplně"

#: fdmprinter.def.json
msgctxt "infill_pattern label"
msgid "Infill Pattern"
msgstr "Výplňový vzor"

#: fdmprinter.def.json
msgctxt "speed_infill label"
msgid "Infill Speed"
msgstr "Rychlost tisku výplně"

#: fdmprinter.def.json
msgctxt "infill_support_enabled label"
msgid "Infill Support"
msgstr "Výplňová podpora"

#: fdmprinter.def.json
msgctxt "infill_enable_travel_optimization label"
msgid "Infill Travel Optimization"
msgstr "Optimalizace pohybu při tisku výplně"

#: fdmprinter.def.json
msgctxt "infill_wipe_dist label"
msgid "Infill Wipe Distance"
msgstr "Vzdálenost výplně"

#: fdmprinter.def.json
msgctxt "infill_offset_x label"
msgid "Infill X Offset"
msgstr "X Offset výplně"

#: fdmprinter.def.json
msgctxt "infill_offset_y label"
msgid "Infill Y Offset"
msgstr "Y Offset výplně"

#: fdmprinter.def.json
msgctxt "initial_bottom_layers label"
msgid "Initial Bottom Layers"
msgstr "Počáteční spodní vrstvy"

#: fdmprinter.def.json
msgctxt "cool_fan_speed_0 label"
msgid "Initial Fan Speed"
msgstr "Počáteční rychlost ventilátoru"

#: fdmprinter.def.json
msgctxt "acceleration_layer_0 label"
msgid "Initial Layer Acceleration"
msgstr "Akcelerace při první vrstvě"

#: fdmprinter.def.json
msgctxt "skin_material_flow_layer_0 label"
msgid "Initial Layer Bottom Flow"
msgstr "Průtok první vrstvy spodku"

#: fdmprinter.def.json
msgctxt "material_flow_layer_0 label"
msgid "Initial Layer Flow"
msgstr "Průtok při prvotní vrstvě"

#: fdmprinter.def.json
msgctxt "layer_height_0 label"
msgid "Initial Layer Height"
msgstr "Výška výchozí vrstvy"

#: fdmprinter.def.json
msgctxt "xy_offset_layer_0 label"
msgid "Initial Layer Horizontal Expansion"
msgstr "Počáteční horizontální rozšíření vrstvy"

#: fdmprinter.def.json
msgctxt "wall_x_material_flow_layer_0 label"
msgid "Initial Layer Inner Wall Flow"
msgstr "Průtok vnitřních stěn první vrstvy"

#: fdmprinter.def.json
msgctxt "jerk_layer_0 label"
msgid "Initial Layer Jerk"
msgstr "Okamžitá rychlost při prvotní vrstvě"

#: fdmprinter.def.json
msgctxt "initial_layer_line_width_factor label"
msgid "Initial Layer Line Width"
msgstr "Šířka čáry počáteční vrstvy"

#: fdmprinter.def.json
msgctxt "wall_0_material_flow_layer_0 label"
msgid "Initial Layer Outer Wall Flow"
msgstr "Průtok venkovních stěn první vrstvy"

#: fdmprinter.def.json
msgctxt "acceleration_print_layer_0 label"
msgid "Initial Layer Print Acceleration"
msgstr "Akcelerace tisku při první vrstvě"

#: fdmprinter.def.json
msgctxt "jerk_print_layer_0 label"
msgid "Initial Layer Print Jerk"
msgstr "Okamžitá rychlost při tisku prvotní vrstvy"

#: fdmprinter.def.json
msgctxt "speed_print_layer_0 label"
msgid "Initial Layer Print Speed"
msgstr "Rychlost tisku prvotní vrstvy"

#: fdmprinter.def.json
msgctxt "speed_layer_0 label"
msgid "Initial Layer Speed"
msgstr "Rychlost prvotní vrstvy"

#: fdmprinter.def.json
msgctxt "support_initial_layer_line_distance label"
msgid "Initial Layer Support Line Distance"
msgstr "Počáteční vzdálenost linek podpory"

#: fdmprinter.def.json
msgctxt "acceleration_travel_layer_0 label"
msgid "Initial Layer Travel Acceleration"
msgstr "Akcelerace při cestách v první vrstvě"

#: fdmprinter.def.json
msgctxt "jerk_travel_layer_0 label"
msgid "Initial Layer Travel Jerk"
msgstr "Okamžitá rychlost při cestování nad prvotní vrstvou"

#: fdmprinter.def.json
msgctxt "speed_travel_layer_0 label"
msgid "Initial Layer Travel Speed"
msgstr "Rychlost cestování prvotní vrstvy"

#: fdmprinter.def.json
msgctxt "layer_0_z_overlap label"
msgid "Initial Layer Z Overlap"
msgstr "Počáteční překrytí vrstvy Z"

#: fdmprinter.def.json
msgctxt "material_initial_print_temperature label"
msgid "Initial Printing Temperature"
msgstr "Počáteční teplota tisku"

#: fdmprinter.def.json
msgctxt "acceleration_wall_x label"
msgid "Inner Wall Acceleration"
msgstr "Akcelerace tisku vnitřní zdi"

#: fdmprinter.def.json
msgctxt "wall_x_extruder_nr label"
msgid "Inner Wall Extruder"
msgstr "Extruder vnitřní zdi"

#: fdmprinter.def.json
msgctxt "jerk_wall_x label"
msgid "Inner Wall Jerk"
msgstr "Okamžitá rychlost při tisku vnitřní zdi"

#: fdmprinter.def.json
msgctxt "speed_wall_x label"
msgid "Inner Wall Speed"
msgstr "Rychlost tisku vnitřní zdi"

#: fdmprinter.def.json
msgctxt "wall_x_material_flow label"
msgid "Inner Wall(s) Flow"
msgstr "Průtok u vnitřních zdí"

#: fdmprinter.def.json
msgctxt "wall_line_width_x label"
msgid "Inner Wall(s) Line Width"
msgstr "Šířka čáry vnitřních stěn"

#: fdmprinter.def.json
msgctxt "wall_0_inset description"
msgid "Inset applied to the path of the outer wall. If the outer wall is smaller than the nozzle, and printed after the inner walls, use this offset to get the hole in the nozzle to overlap with the inner walls instead of the outside of the model."
msgstr "Inset aplikovaný na cestu vnější stěny. Pokud je vnější stěna menší než tryska a je vytištěna za vnitřními stěnami, použijte toto odsazení, aby se otvor v trysce překrýval s vnitřními stěnami místo vně modelu."

#: fdmprinter.def.json
msgctxt "inset_direction option inside_out"
msgid "Inside To Outside"
msgstr "Zevnitř ven"

#: fdmprinter.def.json
msgctxt "support_interface_priority option interface_lines_overwrite_support_area"
msgid "Interface lines preferred"
msgstr ""

#: fdmprinter.def.json
msgctxt "support_interface_priority option interface_area_overwrite_support_area"
msgid "Interface preferred"
msgstr ""

#: fdmprinter.def.json
msgctxt "interlocking_beam_layer_count label"
msgid "Interlocking Beam Layer Count"
msgstr "Počet vrstev paprsků vzájemného propletení"

#: fdmprinter.def.json
msgctxt "interlocking_beam_width label"
msgid "Interlocking Beam Width"
msgstr "Šířka paprsku vzájemného propletení"

#: fdmprinter.def.json
msgctxt "interlocking_boundary_avoidance label"
msgid "Interlocking Boundary Avoidance"
msgstr "Vyhýbání vzájemného propletení hranicím"

#: fdmprinter.def.json
msgctxt "interlocking_depth label"
msgid "Interlocking Depth"
msgstr "Hloubka vzájemného propletení"

#: fdmprinter.def.json
msgctxt "interlocking_orientation label"
msgid "Interlocking Structure Orientation"
msgstr "Orientace vzájemného propletení"

#: fdmprinter.def.json
msgctxt "ironing_only_highest_layer label"
msgid "Iron Only Highest Layer"
msgstr "Žehlit pouze nejvyšší vrstvu"

#: fdmprinter.def.json
msgctxt "acceleration_ironing label"
msgid "Ironing Acceleration"
msgstr "Akcelerace žehlení"

#: fdmprinter.def.json
msgctxt "ironing_flow label"
msgid "Ironing Flow"
msgstr "Průtok při žehlení"

#: fdmprinter.def.json
msgctxt "ironing_inset label"
msgid "Ironing Inset"
msgstr "Žehlící vložka"

#: fdmprinter.def.json
msgctxt "jerk_ironing label"
msgid "Ironing Jerk"
msgstr "Trhnutí při žehlení"

#: fdmprinter.def.json
msgctxt "ironing_line_spacing label"
msgid "Ironing Line Spacing"
msgstr "Rozteč žehlicích linek"

#: fdmprinter.def.json
msgctxt "ironing_pattern label"
msgid "Ironing Pattern"
msgstr "Vzor žehlení"

#: fdmprinter.def.json
msgctxt "speed_ironing label"
msgid "Ironing Speed"
msgstr "Rychlost žehlení"

#: fdmprinter.def.json
msgctxt "machine_center_is_zero label"
msgid "Is Center Origin"
msgstr "Je střed počátek"

#: fdmprinter.def.json
msgctxt "material_crystallinity description"
msgid "Is this material the type that breaks off cleanly when heated (crystalline), or is it the type that produces long intertwined polymer chains (non-crystalline)?"
msgstr "Je tento materiál typem, který se při zahřívání (krystalický) čistě rozpadá, nebo jde o typ, který vytváří dlouhé propletené polymerní řetězce (nekrystalické)?"

#: fdmprinter.def.json
msgctxt "magic_fuzzy_skin_outside_only description"
msgid "Jitter only the parts' outlines and not the parts' holes."
msgstr "Rozmazat jen okrajové části modelu a žádné díry modelu."

#: fdmprinter.def.json
msgctxt "meshfix_keep_open_polygons label"
msgid "Keep Disconnected Faces"
msgstr "Ponechat odpojené plochy"

#: fdmprinter.def.json
msgctxt "layer_height label"
msgid "Layer Height"
msgstr "Výška vrstvy"

#: fdmprinter.def.json
msgctxt "layer_start_x label"
msgid "Layer Start X"
msgstr "Start vrstvy X"

#: fdmprinter.def.json
msgctxt "layer_start_y label"
msgid "Layer Start Y"
msgstr "Start vrstvy Y"

#: fdmprinter.def.json
msgctxt "raft_base_thickness description"
msgid "Layer thickness of the base raft layer. This should be a thick layer which sticks firmly to the printer build plate."
msgstr "Tloušťka vrstvy základní vrstvy raftu. Měla by to být silná vrstva, která pevně přilne k podložce tiskárny."

#: fdmprinter.def.json
msgctxt "raft_interface_thickness description"
msgid "Layer thickness of the middle raft layer."
msgstr "Tloušťka vrstvy střední vrstvy raftu."

#: fdmprinter.def.json
msgctxt "raft_surface_thickness description"
msgid "Layer thickness of the top raft layers."
msgstr "Tloušťka vrstev vrchních vrstev raftu."

#: fdmprinter.def.json
msgctxt "support_skip_zag_per_mm description"
msgid "Leave out a connection between support lines once every N millimeter to make the support structure easier to break away."
msgstr "Vynechejte spojení mezi podpůrnými linkami jednou za N milimetr, abyste usnadnili odtržení podpůrné struktury."

#: fdmprinter.def.json
msgctxt "z_seam_position option left"
msgid "Left"
msgstr "Levá"

#: fdmprinter.def.json
msgctxt "cool_lift_head label"
msgid "Lift Head"
msgstr "Zvednout hlavu"

#: fdmprinter.def.json
msgctxt "infill_pattern option lightning"
msgid "Lightning"
msgstr "Bleskový"

#: fdmprinter.def.json
msgctxt "lightning_infill_overhang_angle label"
msgid "Lightning Infill Overhang Angle"
msgstr "Úhel převisu bleskové podpory"

#: fdmprinter.def.json
msgctxt "lightning_infill_prune_angle label"
msgid "Lightning Infill Prune Angle"
msgstr "Úhel ústupu bleskové vrstvy"

#: fdmprinter.def.json
msgctxt "lightning_infill_straightening_angle label"
msgid "Lightning Infill Straightening Angle"
msgstr "Úhel vyrovnávání bleskové vrstvy"

#: fdmprinter.def.json
msgctxt "lightning_infill_support_angle label"
msgid "Lightning Infill Support Angle"
msgstr "Úhel podpory bleskové výplně"

#: fdmprinter.def.json
msgctxt "support_tree_limit_branch_reach description"
msgid "Limit how far each branch should travel from the point it supports. This can make the support more sturdy, but will increase the amount of branches (and because of that material usage/print time)"
msgstr ""

#: fdmprinter.def.json
msgctxt "cutting_mesh description"
msgid "Limit the volume of this mesh to within other meshes. You can use this to make certain areas of one mesh print with different settings and with a whole different extruder."
msgstr "Objem této sítě omezte na jiné sítě. Můžete to použít k vytvoření určitých oblastí tisku jednoho oka s různým nastavením as úplně jiným extruderem."

#: fdmprinter.def.json
msgctxt "draft_shield_height_limitation option limited"
msgid "Limited"
msgstr "Limitovaná"

#: fdmprinter.def.json
msgctxt "line_width label"
msgid "Line Width"
msgstr "Šířka čáry"

#: fdmprinter.def.json
msgctxt "infill_pattern option lines"
msgid "Lines"
msgstr "Čáry"

#: fdmprinter.def.json
msgctxt "roofing_pattern option lines"
msgid "Lines"
msgstr "Čáry"

#: fdmprinter.def.json
msgctxt "support_bottom_pattern option lines"
msgid "Lines"
msgstr "Čáry"

#: fdmprinter.def.json
msgctxt "support_interface_pattern option lines"
msgid "Lines"
msgstr "Čáry"

#: fdmprinter.def.json
msgctxt "support_pattern option lines"
msgid "Lines"
msgstr "Čáry"

#: fdmprinter.def.json
msgctxt "support_roof_pattern option lines"
msgid "Lines"
msgstr "Čáry"

#: fdmprinter.def.json
msgctxt "top_bottom_pattern option lines"
msgid "Lines"
msgstr "Čáry"

#: fdmprinter.def.json
msgctxt "top_bottom_pattern_0 option lines"
msgid "Lines"
msgstr "Čáry"

#: fdmprinter.def.json
msgctxt "machine_gcode_flavor option MACH3"
msgid "Mach3"
msgstr "Mach3"

#: fdmprinter.def.json
msgctxt "machine_settings label"
msgid "Machine"
msgstr "Zařízení"

#: fdmprinter.def.json
msgctxt "machine_depth label"
msgid "Machine Depth"
msgstr "Hloubka zařízení"

#: fdmprinter.def.json
msgctxt "machine_head_with_fans_polygon label"
msgid "Machine Head & Fan Polygon"
msgstr "Polygon hlavy a větráku zařízení"

#: fdmprinter.def.json
msgctxt "machine_height label"
msgid "Machine Height"
msgstr "Výška zařízení"

#: fdmprinter.def.json
msgctxt "machine_name label"
msgid "Machine Type"
msgstr "Typ zařízení"

#: fdmprinter.def.json
msgctxt "machine_width label"
msgid "Machine Width"
msgstr "Šířka zařízení"

#: fdmprinter.def.json
msgctxt "machine_settings description"
msgid "Machine specific settings"
msgstr "Specifické nastavení pro zařízení"

#: fdmprinter.def.json
msgctxt "conical_overhang_enabled label"
msgid "Make Overhang Printable"
msgstr "Udělat převis tisknutelný"

#: fdmprinter.def.json
msgctxt "multiple_mesh_overlap description"
msgid "Make meshes which are touching each other overlap a bit. This makes them bond together better."
msgstr "Síťky, které se navzájem dotýkají, se trochu překrývají. Díky tomu se lepí dohromady."

#: fdmprinter.def.json
msgctxt "support_conical_enabled description"
msgid "Make support areas smaller at the bottom than at the overhang."
msgstr "Zmenšete podpůrné oblasti na spodní straně než na převis."

#: fdmprinter.def.json
msgctxt "support_mesh_drop_down description"
msgid "Make support everywhere below the support mesh, so that there's no overhang in the support mesh."
msgstr "Podpořte všude pod podpůrnou sítí, aby v podpůrné síti nebyl přesah."

#: fdmprinter.def.json
msgctxt "extruder_prime_pos_abs description"
msgid "Make the extruder prime position absolute rather than relative to the last-known location of the head."
msgstr "Zajistěte, aby hlavní poloha extrudéru byla absolutní, nikoli relativní k poslednímu známému umístění hlavy."

#: fdmprinter.def.json
msgctxt "layer_0_z_overlap description"
msgid "Make the first and second layer of the model overlap in the Z direction to compensate for the filament lost in the airgap. All models above the first model layer will be shifted down by this amount."
msgstr "První a druhá vrstva modelu se překrývají ve směru Z, aby se kompenzovalo vlákno ztracené ve vzduchové mezeře. Všechny modely nad první vrstvou modelu budou o tuto částku posunuty dolů."

#: fdmprinter.def.json
msgctxt "meshfix description"
msgid "Make the meshes more suited for 3D printing."
msgstr "Udělat sítě lépe 3D tisknutelné."

#: fdmprinter.def.json
msgctxt "machine_gcode_flavor option Makerbot"
msgid "Makerbot"
msgstr "Makerbot"

#: fdmprinter.def.json
msgctxt "machine_gcode_flavor option RepRap (Marlin/Sprinter)"
msgid "Marlin"
msgstr "Marlin"

#: fdmprinter.def.json
msgctxt "machine_gcode_flavor option RepRap (Volumetric)"
msgid "Marlin (Volumetric)"
msgstr "Marlin (Volumetric)"

#: fdmprinter.def.json
msgctxt "material description"
msgid "Material"
msgstr "Materiál"

#: fdmprinter.def.json
msgctxt "material label"
msgid "Material"
msgstr "Materiál"

#: fdmprinter.def.json
msgctxt "material_guid label"
msgid "Material GUID"
msgstr "GUID materiálu"

#: fdmprinter.def.json
msgctxt "max_extrusion_before_wipe label"
msgid "Material Volume Between Wipes"
msgstr "Objem materiálu mezi čištěními"

#: fdmprinter.def.json
msgctxt "retraction_combing_max_distance label"
msgid "Max Comb Distance With No Retract"
msgstr "Maximální vzdálenost Combing-u bez retrakce"

#: fdmprinter.def.json
msgctxt "machine_max_acceleration_x label"
msgid "Maximum Acceleration X"
msgstr "Maximální akcelerace X"

#: fdmprinter.def.json
msgctxt "machine_max_acceleration_y label"
msgid "Maximum Acceleration Y"
msgstr "Maximální akcelerace Y"

#: fdmprinter.def.json
msgctxt "machine_max_acceleration_z label"
msgid "Maximum Acceleration Z"
msgstr "Maximální akcelerace Z"

#: fdmprinter.def.json
msgctxt "meshfix_maximum_deviation label"
msgid "Maximum Deviation"
msgstr "Maximální odchylka"

#: fdmprinter.def.json
msgctxt "meshfix_maximum_extrusion_area_deviation label"
msgid "Maximum Extrusion Area Deviation"
msgstr "Maximální odchylka plochy extruze"

#: fdmprinter.def.json
msgctxt "cool_fan_speed_max label"
msgid "Maximum Fan Speed"
msgstr "Maximální rychlost ventilátoru"

#: fdmprinter.def.json
msgctxt "machine_max_acceleration_e label"
msgid "Maximum Filament Acceleration"
msgstr "Maximální akcelerace filamentu"

#: fdmprinter.def.json
msgctxt "conical_overhang_angle label"
msgid "Maximum Model Angle"
msgstr "Maximální úhel modelu"

#: fdmprinter.def.json
msgctxt "conical_overhang_hole_size label"
msgid "Maximum Overhang Hole Area"
msgstr "Maximální plocha díry pod převisem"

#: fdmprinter.def.json
msgctxt "material_maximum_park_duration label"
msgid "Maximum Park Duration"
msgstr "Maximální doba parkingu"

#: fdmprinter.def.json
msgctxt "meshfix_maximum_resolution label"
msgid "Maximum Resolution"
msgstr "Maximální rozlišení"

#: fdmprinter.def.json
msgctxt "retraction_count_max label"
msgid "Maximum Retraction Count"
msgstr "Maximální pojezd"

#: fdmprinter.def.json
msgctxt "max_skin_angle_for_expansion label"
msgid "Maximum Skin Angle for Expansion"
msgstr "Maximální úhel pro rozšíření povrchu"

#: fdmprinter.def.json
msgctxt "machine_max_feedrate_e label"
msgid "Maximum Speed E"
msgstr "Maximální rychlost E"

#: fdmprinter.def.json
msgctxt "machine_max_feedrate_x label"
msgid "Maximum Speed X"
msgstr "Maximální rychlost X"

#: fdmprinter.def.json
msgctxt "machine_max_feedrate_y label"
msgid "Maximum Speed Y"
msgstr "Maximální rychlost Y"

#: fdmprinter.def.json
msgctxt "machine_max_feedrate_z label"
msgid "Maximum Speed Z"
msgstr "Maximální rychlost Z"

#: fdmprinter.def.json
msgctxt "support_tower_maximum_supported_diameter label"
msgid "Maximum Tower-Supported Diameter"
msgstr "Maximální průměr podporovaný věží"

#: fdmprinter.def.json
msgctxt "meshfix_maximum_travel_resolution label"
msgid "Maximum Travel Resolution"
msgstr "Maximální rozlišení pohybu"

#: fdmprinter.def.json
msgctxt "machine_max_acceleration_x description"
msgid "Maximum acceleration for the motor of the X-direction"
msgstr "Maximální zrychlení pro motor ve směru X"

#: fdmprinter.def.json
msgctxt "machine_max_acceleration_y description"
msgid "Maximum acceleration for the motor of the Y-direction."
msgstr "Maximální zrychlení pro motor ve směru Y."

#: fdmprinter.def.json
msgctxt "machine_max_acceleration_z description"
msgid "Maximum acceleration for the motor of the Z-direction."
msgstr "Maximální zrychlení pro motor ve směru Z."

#: fdmprinter.def.json
msgctxt "machine_max_acceleration_e description"
msgid "Maximum acceleration for the motor of the filament."
msgstr "Maximální zrychlení pro motor filamentu."

#: fdmprinter.def.json
msgctxt "bridge_sparse_infill_max_density description"
msgid "Maximum density of infill considered to be sparse. Skin over sparse infill is considered to be unsupported and so may be treated as a bridge skin."
msgstr "Maximální hustota výplně považovaná za řídkou. Kůže nad řídkou výplní je považována za nepodporovanou, a proto ji lze považovat za můstkovou kůži."

#: fdmprinter.def.json
msgctxt "support_tower_maximum_supported_diameter description"
msgid "Maximum diameter in the X/Y directions of a small area which is to be supported by a specialized support tower."
msgstr "Maximální průměr ve směru X / Y malé plochy, která má být podepřena specializovanou podpůrnou věží."

#: fdmprinter.def.json
msgctxt "max_extrusion_before_wipe description"
msgid "Maximum material that can be extruded before another nozzle wipe is initiated. If this value is less than the volume of material required in a layer, the setting has no effect in this layer, i.e. it is limited to one wipe per layer."
msgstr "Maximální materiál, který může být vytlačen před zahájením dalšího stírání trysky. Pokud je tato hodnota menší než objem materiálu potřebného ve vrstvě, nemá nastavení v této vrstvě žádný účinek, tj. Je omezeno na jedno čištění na vrstvu."

#: fdmprinter.def.json
msgctxt "multiple_mesh_overlap label"
msgid "Merged Meshes Overlap"
msgstr "Sloučené sítě se překrývají"

#: fdmprinter.def.json
msgctxt "meshfix label"
msgid "Mesh Fixes"
msgstr "Opravy sítí"

#: fdmprinter.def.json
msgctxt "mesh_position_x label"
msgid "Mesh Position X"
msgstr "Pozice sítě X"

#: fdmprinter.def.json
msgctxt "mesh_position_y label"
msgid "Mesh Position Y"
msgstr "Pozice sítě Y"

#: fdmprinter.def.json
msgctxt "mesh_position_z label"
msgid "Mesh Position Z"
msgstr "Pozice sítě Z"

#: fdmprinter.def.json
msgctxt "infill_mesh_order label"
msgid "Mesh Processing Rank"
msgstr "Pořadí zpracování sítě"

#: fdmprinter.def.json
msgctxt "mesh_rotation_matrix label"
msgid "Mesh Rotation Matrix"
msgstr "Matice rotace sítě"

#: fdmprinter.def.json
msgctxt "slicing_tolerance option middle"
msgid "Middle"
msgstr "Střední"

#: fdmprinter.def.json
msgctxt "mold_width label"
msgid "Minimal Mold Width"
msgstr "Minimální šířka formy"

#: fdmprinter.def.json
msgctxt "machine_min_cool_heat_time_window label"
msgid "Minimal Time Standby Temperature"
msgstr "Minimální doba pohotovostního režimu"

#: fdmprinter.def.json
msgctxt "bridge_wall_min_length label"
msgid "Minimum Bridge Wall Length"
msgstr "Minimální délka stěny mostu"

#: fdmprinter.def.json
msgctxt "min_even_wall_line_width label"
msgid "Minimum Even Wall Line Width"
msgstr "Minimální šířka párové čáry zdi"

#: fdmprinter.def.json
msgctxt "retraction_extrusion_window label"
msgid "Minimum Extrusion Distance Window"
msgstr "Minimální vzdálenost extruze"

#: fdmprinter.def.json
msgctxt "min_feature_size label"
msgid "Minimum Feature Size"
msgstr "Minimální velikost částí"

#: fdmprinter.def.json
msgctxt "machine_minimum_feedrate label"
msgid "Minimum Feedrate"
msgstr "Minimální feedrate"

#: fdmprinter.def.json
msgctxt "min_infill_area label"
msgid "Minimum Infill Area"
msgstr "Minimální plocha výplně"

#: fdmprinter.def.json
msgctxt "cool_min_layer_time label"
msgid "Minimum Layer Time"
msgstr "Minimální doba vrstvy"

#: fdmprinter.def.json
msgctxt "min_odd_wall_line_width label"
msgid "Minimum Odd Wall Line Width"
msgstr "Minimální šířka nepárové čáry zdi"

#: fdmprinter.def.json
msgctxt "minimum_polygon_circumference label"
msgid "Minimum Polygon Circumference"
msgstr "Minimální polygonální obvod"

#: fdmprinter.def.json
msgctxt "min_skin_width_for_expansion label"
msgid "Minimum Skin Width for Expansion"
msgstr "Minimální úhel pro rozšíření povrchu"

#: fdmprinter.def.json
msgctxt "cool_min_speed label"
msgid "Minimum Speed"
msgstr "Minimální rychlost"

#: fdmprinter.def.json
msgctxt "minimum_support_area label"
msgid "Minimum Support Area"
msgstr "Minimální oblast pro podporu"

#: fdmprinter.def.json
msgctxt "minimum_bottom_area label"
msgid "Minimum Support Floor Area"
msgstr "Minimální oblast pro podporu podlahy"

#: fdmprinter.def.json
msgctxt "minimum_interface_area label"
msgid "Minimum Support Interface Area"
msgstr "Minimální plocha pro tisk rozhraní podpory"

#: fdmprinter.def.json
msgctxt "minimum_roof_area label"
msgid "Minimum Support Roof Area"
msgstr "Minimální oblast pro podporu střechy"

#: fdmprinter.def.json
msgctxt "support_xy_distance_overhang label"
msgid "Minimum Support X/Y Distance"
msgstr "Minimální vzdálenost podpor X/Y"

#: fdmprinter.def.json
msgctxt "min_bead_width label"
msgid "Minimum Thin Wall Line Width"
msgstr "Minimální šířka tenkých stěn"

#: fdmprinter.def.json
msgctxt "coasting_min_volume label"
msgid "Minimum Volume Before Coasting"
msgstr "Minimální objem před coastingem"

#: fdmprinter.def.json
msgctxt "min_wall_line_width label"
msgid "Minimum Wall Line Width"
msgstr "Minimální šířka čáry zdi"

#: fdmprinter.def.json
msgctxt "minimum_interface_area description"
msgid "Minimum area size for support interface polygons. Polygons which have an area smaller than this value will be printed as normal support."
msgstr "Minimální velikost plochy pro polygony rozhraní podpory. Polygony, které mají plochu menší než tato hodnota, budou vytištěny jako normální podpora."

#: fdmprinter.def.json
msgctxt "minimum_support_area description"
msgid "Minimum area size for support polygons. Polygons which have an area smaller than this value will not be generated."
msgstr "Minimální velikost plochy pro podpůrné polygony. Polygony, které mají plochu menší než tato hodnota, nebudou generovány."

#: fdmprinter.def.json
msgctxt "minimum_bottom_area description"
msgid "Minimum area size for the floors of the support. Polygons which have an area smaller than this value will be printed as normal support."
msgstr "Minimální velikost plochy podlah podpěry. Polygony, které mají plochu menší než tato hodnota, budou vytištěny jako normální podpora."

#: fdmprinter.def.json
msgctxt "minimum_roof_area description"
msgid "Minimum area size for the roofs of the support. Polygons which have an area smaller than this value will be printed as normal support."
msgstr "Minimální velikost plochy pro střechy podpěry. Polygony, které mají plochu menší než tato hodnota, budou vytištěny jako normální podpora."

#: fdmprinter.def.json
msgctxt "min_feature_size description"
msgid "Minimum thickness of thin features. Model features that are thinner than this value will not be printed, while features thicker than the Minimum Feature Size will be widened to the Minimum Wall Line Width."
msgstr "Minimální tloušťka tenkých částí. Části modelu, které jsou tenčí než tato hodnota nebudou tištěny, zatímco části širší než tato hodnota budou rozšířeny na Minimální šířku čáry zdi."

#: fdmprinter.def.json
msgctxt "support_conical_min_width description"
msgid "Minimum width to which the base of the conical support area is reduced. Small widths can lead to unstable support structures."
msgstr "Minimální šířka, na kterou se zmenší základna kuželové nosné plochy. Malé šířky mohou vést k nestabilním podpůrným strukturám."

#: fdmprinter.def.json
msgctxt "mold_enabled label"
msgid "Mold"
msgstr "Forma"

#: fdmprinter.def.json
msgctxt "mold_angle label"
msgid "Mold Angle"
msgstr "Úhel formy"

#: fdmprinter.def.json
msgctxt "mold_roof_height label"
msgid "Mold Roof Height"
msgstr "Výška střechy formy"

#: fdmprinter.def.json
msgctxt "ironing_monotonic label"
msgid "Monotonic Ironing Order"
msgstr "Monotónní pořadí žehlení"

#: fdmprinter.def.json
msgctxt "roofing_monotonic label"
msgid "Monotonic Top Surface Order"
msgstr "Monotónní pořadí horního povrchu"

#: fdmprinter.def.json
msgctxt "skin_monotonic label"
msgid "Monotonic Top/Bottom Order"
msgstr "Monotónní pořadí horních / dolních povrchů"

#: fdmprinter.def.json
msgctxt "skirt_line_count description"
msgid "Multiple skirt lines help to prime your extrusion better for small models. Setting this to 0 will disable the skirt."
msgstr "Více linek okraje pomáhá vytlačit vaše vytlačování lépe pro malé modely. Nastavení na 0 zakáže okraj."

#: fdmprinter.def.json
msgctxt "initial_layer_line_width_factor description"
msgid "Multiplier of the line width on the first layer. Increasing this could improve bed adhesion."
msgstr "Násobitel šířky čáry v první vrstvě. Jejich zvýšení by mohlo zlepšit přilnavost k podložce."

#: fdmprinter.def.json
msgctxt "material_no_load_move_factor label"
msgid "No Load Move Factor"
msgstr "Žádný faktor přesunu zatížení"

#: fdmprinter.def.json
msgctxt "skin_no_small_gaps_heuristic label"
msgid "No Skin in Z Gaps"
msgstr "Žádný povrch v Z mezerách"

#: fdmprinter.def.json
msgctxt "blackmagic description"
msgid "Non-traditional ways to print your models."
msgstr "Netradiční způsoby, jak tisknout vaše modely."

#: fdmprinter.def.json
msgctxt "adhesion_type option none"
msgid "None"
msgstr "Žádný"

#: fdmprinter.def.json
msgctxt "z_seam_corner option z_seam_corner_none"
msgid "None"
msgstr "Žádný"

#: fdmprinter.def.json
msgctxt "magic_mesh_surface_mode option normal"
msgid "Normal"
msgstr "Normální"

#: fdmprinter.def.json
msgctxt "support_structure option normal"
msgid "Normal"
msgstr "Normální"

#: fdmprinter.def.json
msgctxt "meshfix_keep_open_polygons description"
msgid "Normally Cura tries to stitch up small holes in the mesh and remove parts of a layer with big holes. Enabling this option keeps those parts which cannot be stitched. This option should be used as a last resort option when everything else fails to produce proper g-code."
msgstr "Normálně se Cura pokouší spojit malé otvory do sítě a odstranit části vrstvy s velkými otvory. Povolením této možnosti zůstanou zachovány ty části, které nelze sešívat. Tato možnost by měla být použita jako poslední možnost, pokud všechno ostatní nedokáže vytvořit správný g-kód."

#: fdmprinter.def.json
msgctxt "retraction_combing option noskin"
msgid "Not in Skin"
msgstr "Ne v povrchu"

#: fdmprinter.def.json
msgctxt "retraction_combing option no_outer_surfaces"
msgid "Not on Outer Surface"
msgstr "Ne na vnějším povrchu"

#: fdmprinter.def.json
msgctxt "machine_nozzle_expansion_angle label"
msgid "Nozzle Angle"
msgstr "Úhel trysky"

#: fdmprinter.def.json
msgctxt "machine_nozzle_size label"
msgid "Nozzle Diameter"
msgstr "Průměr trysky"

#: fdmprinter.def.json
msgctxt "nozzle_disallowed_areas label"
msgid "Nozzle Disallowed Areas"
msgstr "Zakázané oblasti pro trysku"

#: fdmprinter.def.json
msgctxt "machine_nozzle_id label"
msgid "Nozzle ID"
msgstr "ID trysky"

#: fdmprinter.def.json
msgctxt "machine_nozzle_head_distance label"
msgid "Nozzle Length"
msgstr "Délka trysky"

#: fdmprinter.def.json
msgctxt "switch_extruder_extra_prime_amount label"
msgid "Nozzle Switch Extra Prime Amount"
msgstr "Množství materiálu navíc pro změnu trysky"

#: fdmprinter.def.json
msgctxt "switch_extruder_prime_speed label"
msgid "Nozzle Switch Prime Speed"
msgstr "Rychlost přepínání trysky"

#: fdmprinter.def.json
msgctxt "switch_extruder_retraction_speed label"
msgid "Nozzle Switch Retract Speed"
msgstr "Rychlost retrakce při změně trysky"

#: fdmprinter.def.json
msgctxt "switch_extruder_retraction_amount label"
msgid "Nozzle Switch Retraction Distance"
msgstr "Retrakční vzdálenost přepnutí trysek"

#: fdmprinter.def.json
msgctxt "switch_extruder_retraction_speeds label"
msgid "Nozzle Switch Retraction Speed"
msgstr "Retrakční rychlost přepnutí trysek"

#: fdmprinter.def.json
msgctxt "machine_extruder_count label"
msgid "Number of Extruders"
msgstr "Počet extrůderů"

#: fdmprinter.def.json
msgctxt "extruders_enabled_count label"
msgid "Number of Extruders That Are Enabled"
msgstr "Počet povolených extruderů"

#: fdmprinter.def.json
msgctxt "speed_slowdown_layers label"
msgid "Number of Slower Layers"
msgstr "Počet pomalých vrstev"

#: fdmprinter.def.json
msgctxt "extruders_enabled_count description"
msgid "Number of extruder trains that are enabled; automatically set in software"
msgstr "Počet extruderových strojů, které jsou povoleny; Automaticky nastaveno v softwaru"

#: fdmprinter.def.json
msgctxt "machine_extruder_count description"
msgid "Number of extruder trains. An extruder train is the combination of a feeder, bowden tube, and nozzle."
msgstr "Počet extruderových strojů. Vytlačovací souprava je kombinací podavače, bowdenu a trysky."

#: fdmprinter.def.json
msgctxt "wipe_repeat_count description"
msgid "Number of times to move the nozzle across the brush."
msgstr "Počet posunů trysky přes kartáč."

#: fdmprinter.def.json
msgctxt "gradual_infill_steps description"
msgid "Number of times to reduce the infill density by half when getting further below top surfaces. Areas which are closer to top surfaces get a higher density, up to the Infill Density."
msgstr "Kolikrát se hustota výplně sníží na polovinu, když se dostane dále pod horní povrchy. Oblasti, které jsou blíže k vrchním povrchům, mají vyšší hustotu až do hustoty výplně."

#: fdmprinter.def.json
msgctxt "gradual_support_infill_steps description"
msgid "Number of times to reduce the support infill density by half when getting further below top surfaces. Areas which are closer to top surfaces get a higher density, up to the Support Infill Density."
msgstr "Počet opakování, aby se hustota výplně podpory snížila na polovinu, když se dostaneme dále pod horní povrchy. Oblasti, které jsou blíže k vrchním povrchům, mají vyšší hustotu až do podpůrné hustoty výplně."

#: fdmprinter.def.json
msgctxt "infill_pattern option tetrahedral"
msgid "Octet"
msgstr "Oktet"

#: fdmprinter.def.json
msgctxt "retraction_combing option off"
msgid "Off"
msgstr "Vyp"

#: fdmprinter.def.json
msgctxt "mesh_position_x description"
msgid "Offset applied to the object in the x direction."
msgstr "Offset aplikovaný na objekt ve směru x."

#: fdmprinter.def.json
msgctxt "mesh_position_y description"
msgid "Offset applied to the object in the y direction."
msgstr "Offset aplikovaný na objekt ve směru y."

#: fdmprinter.def.json
msgctxt "mesh_position_z description"
msgid "Offset applied to the object in the z direction. With this you can perform what was used to be called 'Object Sink'."
msgstr "Offset aplikovaný na objekt ve směru z."

#: fdmprinter.def.json
msgctxt "machine_use_extruder_offset_to_offset_coords label"
msgid "Offset with Extruder"
msgstr "Offset s extrudérem"

#: fdmprinter.def.json
msgctxt "support_tree_rest_preference option graceful"
msgid "On any flat surface"
msgstr ""

#: fdmprinter.def.json
msgctxt "print_sequence option one_at_a_time"
msgid "One at a Time"
msgstr "Pouze jedna"

#: fdmprinter.def.json
msgctxt "retraction_hop_only_when_collides description"
msgid "Only perform a Z Hop when moving over printed parts which cannot be avoided by horizontal motion by Avoid Printed Parts when Traveling."
msgstr "Z-hop provádějte pouze při pohybu po tištěných částech, kterým nelze zabránit vodorovným pohybem pomocí Vyvarujte se potištěných součástí při cestování."

#: fdmprinter.def.json
msgctxt "ironing_only_highest_layer description"
msgid "Only perform ironing on the very last layer of the mesh. This saves time if the lower layers don't need a smooth surface finish."
msgstr "Žehlení provádějte pouze na poslední vrstvě sítě. To šetří čas, pokud spodní vrstvy nepotřebují hladký povrch."

#: fdmprinter.def.json
msgctxt "brim_outside_only description"
msgid "Only print the brim on the outside of the model. This reduces the amount of brim you need to remove afterwards, while it doesn't reduce the bed adhesion that much."
msgstr "Límec tiskněte pouze na vnější stranu modelu. Tím se snižuje množství okraje, který je třeba následně odstranit, zatímco to tolik nesnižuje přilnavost k podložce."

#: fdmprinter.def.json
msgctxt "ooze_shield_angle label"
msgid "Ooze Shield Angle"
msgstr "Úhel Ooze štítu"

#: fdmprinter.def.json
msgctxt "ooze_shield_dist label"
msgid "Ooze Shield Distance"
msgstr "Vzdálenost Ooze štítu"

#: fdmprinter.def.json
msgctxt "optimize_wall_printing_order label"
msgid "Optimize Wall Printing Order"
msgstr "Optimalizace pořadí tisku stěn"

#: fdmprinter.def.json
msgctxt "optimize_wall_printing_order description"
msgid "Optimize the order in which walls are printed so as to reduce the number of retractions and the distance travelled. Most parts will benefit from this being enabled but some may actually take longer so please compare the print time estimates with and without optimization. First layer is not optimized when choosing brim as build plate adhesion type."
msgstr "Optimalizujte pořadí, ve kterém se stěny tisknou, aby se snížil počet retrakcí a ujetá vzdálenost. Většina částí bude mít z tohoto povolení prospěch, ale některé mohou ve skutečnosti trvat déle, proto porovnejte odhady doby tisku s optimalizací a bez ní. První vrstva není optimalizována při výběru okraje jako adhezního typu desky."

#: fdmprinter.def.json
msgctxt "machine_nozzle_tip_outer_diameter label"
msgid "Outer Nozzle Diameter"
msgstr "Vnější průměr trysky"

#: fdmprinter.def.json
msgctxt "acceleration_wall_0 label"
msgid "Outer Wall Acceleration"
msgstr "Akcelerace tisku vnější zdi"

#: fdmprinter.def.json
msgctxt "wall_0_extruder_nr label"
msgid "Outer Wall Extruder"
msgstr "Extruder vnější zdi"

#: fdmprinter.def.json
msgctxt "wall_0_material_flow label"
msgid "Outer Wall Flow"
msgstr "Průtok u vnější zdi"

#: fdmprinter.def.json
msgctxt "wall_0_inset label"
msgid "Outer Wall Inset"
msgstr "Vnější stěna"

#: fdmprinter.def.json
msgctxt "jerk_wall_0 label"
msgid "Outer Wall Jerk"
msgstr "Okamžitá rychlost při tisku vnější zdi"

#: fdmprinter.def.json
msgctxt "wall_line_width_0 label"
msgid "Outer Wall Line Width"
msgstr "Šířka čáry vnější stěny"

#: fdmprinter.def.json
msgctxt "speed_wall_0 label"
msgid "Outer Wall Speed"
msgstr "Rychlost tisku vnější zdi"

#: fdmprinter.def.json
msgctxt "wall_0_wipe_dist label"
msgid "Outer Wall Wipe Distance"
msgstr "Vzdálenost stírání vnější stěny"

#: fdmprinter.def.json
msgctxt "inset_direction option outside_in"
msgid "Outside To Inside"
msgstr "Zvenku dovnitř"

#: fdmprinter.def.json
msgctxt "wall_overhang_angle label"
msgid "Overhanging Wall Angle"
msgstr "Převislý úhel stěny"

#: fdmprinter.def.json
msgctxt "wall_overhang_speed_factor label"
msgid "Overhanging Wall Speed"
msgstr "Rychlost tisku převislé stěny"

#: fdmprinter.def.json
msgctxt "wall_overhang_speed_factor description"
msgid "Overhanging walls will be printed at this percentage of their normal print speed."
msgstr "Převislé stěny budou vytištěny v procentech jejich normální rychlosti tisku."

#: fdmprinter.def.json
msgctxt "wipe_pause description"
msgid "Pause after the unretract."
msgstr "Pozastavit po vytažení."

#: fdmprinter.def.json
msgctxt "bridge_fan_speed description"
msgid "Percentage fan speed to use when printing bridge walls and skin."
msgstr "Procentuální rychlost ventilátoru, která se použije při tisku mostních stěn a povrchu."

#: fdmprinter.def.json
msgctxt "bridge_fan_speed_2 description"
msgid "Percentage fan speed to use when printing the second bridge skin layer."
msgstr "Procentuální rychlost ventilátoru, která se použije při tisku druhé vrstvy povrchu mostu."

#: fdmprinter.def.json
msgctxt "support_supported_skin_fan_speed description"
msgid "Percentage fan speed to use when printing the skin regions immediately above the support. Using a high fan speed can make the support easier to remove."
msgstr "Procentuální rychlost ventilátoru, která se použije při tisku oblastí kůže bezprostředně nad podporou. Použití vysoké rychlosti ventilátoru může usnadnit odebrání podpory."

#: fdmprinter.def.json
msgctxt "bridge_fan_speed_3 description"
msgid "Percentage fan speed to use when printing the third bridge skin layer."
msgstr "Procentuální rychlost ventilátoru, která se použije při tisku třetí vrstvy povrchu mostu."

#: fdmprinter.def.json
msgctxt "minimum_polygon_circumference description"
msgid "Polygons in sliced layers that have a circumference smaller than this amount will be filtered out. Lower values lead to higher resolution mesh at the cost of slicing time. It is meant mostly for high resolution SLA printers and very tiny 3D models with a lot of details."
msgstr "Polygony v krájených vrstvách, jejichž obvod je menší než toto množství, budou odfiltrovány. Nižší hodnoty vedou k vyššímu rozlišení ok za cenu krájení. Je určen především pro tiskárny SLA s vysokým rozlišením a velmi malé 3D modely se spoustou detailů."

#: fdmprinter.def.json
msgctxt "wall_transition_filter_deviation description"
msgid "Prevent transitioning back and forth between one extra wall and one less. This margin extends the range of line widths which follow to [Minimum Wall Line Width - Margin, 2 * Minimum Wall Line Width + Margin]. Increasing this margin reduces the number of transitions, which reduces the number of extrusion starts/stops and travel time. However, large line width variation can lead to under- or overextrusion problems."
msgstr "Zabraňuje přecházení tam a zpět mezi o jednu více a o jednu méně čarami zdí. Tato rezerva rozšíří rozsah možných šířek čar na [Minimální šířka čáry zdi - Rezerva, 2 * Minimální šířka čáry zdi + Rezerva]. Zvýšení této rezervy omezí počet přechodů mezi různými počty čar zdí, což sníží počet rozjezdů/zastavení a také čas cestování. Velké výkyvy v šířce čar však mohou vést k problémům s nedostatečnou nebo přílišnou extruzí."

#: fdmprinter.def.json
msgctxt "acceleration_prime_tower label"
msgid "Prime Tower Acceleration"
msgstr "Akcelerace tisku hlavní věže"

#: fdmprinter.def.json
msgctxt "prime_tower_brim_enable label"
msgid "Prime Tower Brim"
msgstr "Límec hlavní věže"

#: fdmprinter.def.json
msgctxt "prime_tower_flow label"
msgid "Prime Tower Flow"
msgstr "Průtok u hlavní věžě"

#: fdmprinter.def.json
msgctxt "jerk_prime_tower label"
msgid "Prime Tower Jerk"
msgstr "Okamžitá rychlost při tisku hlavní věže"

#: fdmprinter.def.json
msgctxt "prime_tower_line_width label"
msgid "Prime Tower Line Width"
msgstr "Šířka čáry primární věže"

#: fdmprinter.def.json
msgctxt "prime_tower_min_volume label"
msgid "Prime Tower Minimum Volume"
msgstr "Minimální objem hlavní věže"

#: fdmprinter.def.json
msgctxt "prime_tower_size label"
msgid "Prime Tower Size"
msgstr "Velikost hlavní věže"

#: fdmprinter.def.json
msgctxt "speed_prime_tower label"
msgid "Prime Tower Speed"
msgstr "Rychlost tisku hlavní věže"

#: fdmprinter.def.json
msgctxt "prime_tower_position_x label"
msgid "Prime Tower X Position"
msgstr "Pozice X hlavní věže"

#: fdmprinter.def.json
msgctxt "prime_tower_position_y label"
msgid "Prime Tower Y Position"
msgstr "Pozice Y hlavní věže"

#: fdmprinter.def.json
msgctxt "prime_tower_brim_enable description"
msgid "Prime-towers might need the extra adhesion afforded by a brim even if the model doesn't. Presently can't be used with the 'Raft' adhesion-type."
msgstr "Hlavní věže mohou potřebovat zvláštní přilnavost, kterou poskytuje Límec, i když to model neumožňuje. V současnosti nelze použít s adhezním typem „Raft“."

#: fdmprinter.def.json
msgctxt "acceleration_print label"
msgid "Print Acceleration"
msgstr "Akcelerace tisku"

#: fdmprinter.def.json
msgctxt "jerk_print label"
msgid "Print Jerk"
msgstr "Trh při tisku"

#: fdmprinter.def.json
msgctxt "print_sequence label"
msgid "Print Sequence"
msgstr "Tisková sekvence"

#: fdmprinter.def.json
msgctxt "speed_print label"
msgid "Print Speed"
msgstr "Rychlost tisku"

#: fdmprinter.def.json
msgctxt "fill_outline_gaps label"
msgid "Print Thin Walls"
msgstr "Tisk tenkých stěn"

#: fdmprinter.def.json
msgctxt "prime_tower_enable description"
msgid "Print a tower next to the print which serves to prime the material after each nozzle switch."
msgstr "Vytiskněte věž vedle tisku, která slouží k naplnění materiálu po každém přepnutí trysky."

#: fdmprinter.def.json
msgctxt "infill_support_enabled description"
msgid "Print infill structures only where tops of the model should be supported. Enabling this reduces print time and material usage, but leads to ununiform object strength."
msgstr "Výplňové struktury tiskněte pouze tam, kde by měly být podporovány vrcholy modelu. Pokud to povolíte, sníží se doba tisku a spotřeba materiálu, ale vede k nestejnoměrné pevnosti objektu."

#: fdmprinter.def.json
msgctxt "ironing_monotonic description"
msgid "Print ironing lines in an ordering that causes them to always overlap with adjacent lines in a single direction. This takes slightly more time to print, but makes flat surfaces look more consistent."
msgstr "Tisknout žehlící linky v takovém pořadí, aby se navazující linky překrývaly ve stejném směru. Tisk zabere trochu více času, ale hladké povrchy budou vypadat více jednolité."

#: fdmprinter.def.json
msgctxt "mold_enabled description"
msgid "Print models as a mold, which can be cast in order to get a model which resembles the models on the build plate."
msgstr "Vytiskněte modely jako formu, kterou lze odlít, abyste získali model, který se podobá modelům na podložce."

#: fdmprinter.def.json
msgctxt "fill_outline_gaps description"
msgid "Print pieces of the model which are horizontally thinner than the nozzle size."
msgstr "Tiskněte kousky modelu, které jsou vodorovně tenčí než velikost trysek."

#: fdmprinter.def.json
msgctxt "bridge_skin_speed_2 description"
msgid "Print speed to use when printing the second bridge skin layer."
msgstr "Rychlost tisku, která se použije při tisku druhé vrstvy povrchu mostu."

#: fdmprinter.def.json
msgctxt "bridge_skin_speed_3 description"
msgid "Print speed to use when printing the third bridge skin layer."
msgstr "Rychlost tisku, která se použije při tisku třetí vrstvy povrchu mostu."

#: fdmprinter.def.json
msgctxt "infill_before_walls description"
msgid "Print the infill before printing the walls. Printing the walls first may lead to more accurate walls, but overhangs print worse. Printing the infill first leads to sturdier walls, but the infill pattern might sometimes show through the surface."
msgstr "Vytiskněte výplň před tiskem na stěny. První tisk stěn může vést k přesnějším stěnám, ale převisy se zhoršují. Tisk výplně nejprve vede k robustnějším stěnám, ale vzor výplně se někdy může objevit skrz povrch."

#: fdmprinter.def.json
msgctxt "roofing_monotonic description"
msgid "Print top surface lines in an ordering that causes them to always overlap with adjacent lines in a single direction. This takes slightly more time to print, but makes flat surfaces look more consistent."
msgstr "Tisknout linky horního povrchu v takovém pořadí, aby se navazující linky překrývaly ve stejném směru. Tisk zabere trochu více času, ale hladké povrchy budou vypadat více jednolité."

#: fdmprinter.def.json
msgctxt "skin_monotonic description"
msgid "Print top/bottom lines in an ordering that causes them to always overlap with adjacent lines in a single direction. This takes slightly more time to print, but makes flat surfaces look more consistent."
msgstr "Tisknout horní / dolní linky v takovém pořadí, aby se navazující linky překrývaly ve stejném směru. Tisk zabere trochu více času, ale hladké povrchy budou vypadat více jednolité."

#: fdmprinter.def.json
msgctxt "material_print_temperature label"
msgid "Printing Temperature"
msgstr "Teplota při tisku"

#: fdmprinter.def.json
msgctxt "material_print_temperature_layer_0 label"
msgid "Printing Temperature Initial Layer"
msgstr "Teplota při tisku první vrstvy"

#: fdmprinter.def.json
msgctxt "skirt_height description"
msgid "Printing the innermost skirt line with multiple layers makes it easy to remove the skirt."
msgstr ""

#: fdmprinter.def.json
msgctxt "alternate_extra_perimeter description"
msgid "Prints an extra wall at every other layer. This way infill gets caught between these extra walls, resulting in stronger prints."
msgstr "Vytiskne další stěnu na každou další vrstvu. Tímto způsobem se výplň zachytí mezi těmito stěnami, což má za následek silnější výtisky."

#: fdmprinter.def.json
msgctxt "resolution label"
msgid "Quality"
msgstr "Kvalita"

#: fdmprinter.def.json
msgctxt "infill_pattern option quarter_cubic"
msgid "Quarter Cubic"
msgstr "Čtvrtinově krychlový"

#: fdmprinter.def.json
msgctxt "adhesion_type option raft"
msgid "Raft"
msgstr "Raft"

#: fdmprinter.def.json
msgctxt "raft_airgap label"
msgid "Raft Air Gap"
msgstr "Vzduchový mezera v raftu"

#: fdmprinter.def.json
msgctxt "raft_base_extruder_nr label"
msgid "Raft Base Extruder"
msgstr "Extruder základny raftu"

#: fdmprinter.def.json
msgctxt "raft_base_fan_speed label"
msgid "Raft Base Fan Speed"
msgstr "Rychlost ventilátoru při tisku základních vrstev raftu"

#: fdmprinter.def.json
msgctxt "raft_base_line_spacing label"
msgid "Raft Base Line Spacing"
msgstr "Rozteč základny voru"

#: fdmprinter.def.json
msgctxt "raft_base_line_width label"
msgid "Raft Base Line Width"
msgstr "Šířka základní linky raftu"

#: fdmprinter.def.json
msgctxt "raft_base_acceleration label"
msgid "Raft Base Print Acceleration"
msgstr "Zrychlení tisku spodku raftu"

#: fdmprinter.def.json
msgctxt "raft_base_jerk label"
msgid "Raft Base Print Jerk"
msgstr "Trhnutí při tisku dolní vrstvy raftu"

#: fdmprinter.def.json
msgctxt "raft_base_speed label"
msgid "Raft Base Print Speed"
msgstr "Rychlost tisku spodku raftu"

#: fdmprinter.def.json
msgctxt "raft_base_thickness label"
msgid "Raft Base Thickness"
msgstr "Tloušťka základny raftu"

#: fdmprinter.def.json
msgctxt "raft_base_wall_count label"
msgid "Raft Base Wall Count"
msgstr "Počet zdí raftu"

#: fdmprinter.def.json
msgctxt "raft_margin label"
msgid "Raft Extra Margin"
msgstr "Místo navíc kolem raftu"

#: fdmprinter.def.json
msgctxt "raft_fan_speed label"
msgid "Raft Fan Speed"
msgstr "Rychlost ventilátoru při tisku raftu"

#: fdmprinter.def.json
msgctxt "raft_interface_extruder_nr label"
msgid "Raft Middle Extruder"
msgstr "Extruder vnitřku raftu"

#: fdmprinter.def.json
msgctxt "raft_interface_fan_speed label"
msgid "Raft Middle Fan Speed"
msgstr "Rychlost ventilátoru při tisku středních vrstev raftu"

#: fdmprinter.def.json
msgctxt "raft_interface_layers label"
msgid "Raft Middle Layers"
msgstr "Počet středních vrstev raftu"

#: fdmprinter.def.json
msgctxt "raft_interface_line_width label"
msgid "Raft Middle Line Width"
msgstr "Šířka prostřední linky raftu"

#: fdmprinter.def.json
msgctxt "raft_interface_acceleration label"
msgid "Raft Middle Print Acceleration"
msgstr "Zrychlení tisku středu raftu"

#: fdmprinter.def.json
msgctxt "raft_interface_jerk label"
msgid "Raft Middle Print Jerk"
msgstr "Trhnutí při tisku střední vrstvy raftu"

#: fdmprinter.def.json
msgctxt "raft_interface_speed label"
msgid "Raft Middle Print Speed"
msgstr "Rychlost tisku prostředku raftu"

#: fdmprinter.def.json
msgctxt "raft_interface_line_spacing label"
msgid "Raft Middle Spacing"
msgstr "Mezera ve středu raftu"

#: fdmprinter.def.json
msgctxt "raft_interface_thickness label"
msgid "Raft Middle Thickness"
msgstr "Tloušťka prostředku raftu"

#: fdmprinter.def.json
msgctxt "raft_acceleration label"
msgid "Raft Print Acceleration"
msgstr "Zrychlení tisku raftu"

#: fdmprinter.def.json
msgctxt "raft_jerk label"
msgid "Raft Print Jerk"
msgstr "Trhnutí při tisku raftu"

#: fdmprinter.def.json
msgctxt "raft_speed label"
msgid "Raft Print Speed"
msgstr "Rychlost tisku raftu"

#: fdmprinter.def.json
msgctxt "raft_smoothing label"
msgid "Raft Smoothing"
msgstr "Vyhlazování raftu"

#: fdmprinter.def.json
msgctxt "raft_surface_extruder_nr label"
msgid "Raft Top Extruder"
msgstr "Extruder povrchu raftu"

#: fdmprinter.def.json
msgctxt "raft_surface_fan_speed label"
msgid "Raft Top Fan Speed"
msgstr "Rychlost ventilátoru při tisku horních vrstev raftu"

#: fdmprinter.def.json
msgctxt "raft_surface_thickness label"
msgid "Raft Top Layer Thickness"
msgstr "Tloušťka horní vrstvy raftu"

#: fdmprinter.def.json
msgctxt "raft_surface_layers label"
msgid "Raft Top Layers"
msgstr "Vrchní vrstvy raftu"

#: fdmprinter.def.json
msgctxt "raft_surface_line_width label"
msgid "Raft Top Line Width"
msgstr "Šířka horní linky raftu"

#: fdmprinter.def.json
msgctxt "raft_surface_acceleration label"
msgid "Raft Top Print Acceleration"
msgstr "Zrychlení tisku vrchu raftu"

#: fdmprinter.def.json
msgctxt "raft_surface_jerk label"
msgid "Raft Top Print Jerk"
msgstr "Trhnutí při tisku vrchní vrstvy raftu"

#: fdmprinter.def.json
msgctxt "raft_surface_speed label"
msgid "Raft Top Print Speed"
msgstr "Rychlost tisku vršku raftu"

#: fdmprinter.def.json
msgctxt "raft_surface_line_spacing label"
msgid "Raft Top Spacing"
msgstr "Mezera ve horních vrstvách raftu"

#: fdmprinter.def.json
msgctxt "z_seam_type option random"
msgid "Random"
msgstr "Náhodné"

#: fdmprinter.def.json
msgctxt "infill_randomize_start_location label"
msgid "Randomize Infill Start"
msgstr "Náhodné spuštění výplně"

#: fdmprinter.def.json
msgctxt "infill_randomize_start_location description"
msgid "Randomize which infill line is printed first. This prevents one segment becoming the strongest, but it does so at the cost of an additional travel move."
msgstr "Náhodně vyberte, který výplňový řádek je vytištěn jako první. To zabraňuje tomu, aby se jeden segment stal nejsilnějším, ale činí to za cenu dalšího pohybu."

#: fdmprinter.def.json
msgctxt "magic_fuzzy_skin_enabled description"
msgid "Randomly jitter while printing the outer wall, so that the surface has a rough and fuzzy look."
msgstr "Při tisku na vnější stěnu náhodně chvěte tak, že povrch má drsný a rozmazaný vzhled."

#: fdmprinter.def.json
msgctxt "machine_shape option rectangular"
msgid "Rectangular"
msgstr "Obdélníková"

#: fdmprinter.def.json
msgctxt "cool_fan_speed_min label"
msgid "Regular Fan Speed"
msgstr "Normální rychlost ventilátoru"

#: fdmprinter.def.json
msgctxt "cool_fan_full_at_height label"
msgid "Regular Fan Speed at Height"
msgstr "Pravidelná rychlost ventilátoru ve výšce"

#: fdmprinter.def.json
msgctxt "cool_fan_full_layer label"
msgid "Regular Fan Speed at Layer"
msgstr "Normální rychlost ventilátoru ve vrstvě"

#: fdmprinter.def.json
msgctxt "cool_min_layer_time_fan_speed_max label"
msgid "Regular/Maximum Fan Speed Threshold"
msgstr "Pravidelná / maximální prahová rychlost ventilátoru"

#: fdmprinter.def.json
msgctxt "relative_extrusion label"
msgid "Relative Extrusion"
msgstr "Relativní vytlačování"

#: fdmprinter.def.json
msgctxt "meshfix_union_all_remove_holes label"
msgid "Remove All Holes"
msgstr "Odstranit všechny díry"

#: fdmprinter.def.json
msgctxt "remove_empty_first_layers label"
msgid "Remove Empty First Layers"
msgstr "Odstraňte prázdné první vrstvy"

#: fdmprinter.def.json
msgctxt "carve_multiple_volumes label"
msgid "Remove Mesh Intersection"
msgstr "Odstanit průnik sítí"

#: fdmprinter.def.json
msgctxt "raft_remove_inside_corners label"
msgid "Remove Raft Inside Corners"
msgstr "Odstranit vnitřní rohy raftu"

#: fdmprinter.def.json
msgctxt "carve_multiple_volumes description"
msgid "Remove areas where multiple meshes are overlapping with each other. This may be used if merged dual material objects overlap with each other."
msgstr "Odstraňte oblasti, kde se více sítí vzájemně překrývají. To lze použít, pokud se sloučené duální hmotné objekty vzájemně překrývají."

#: fdmprinter.def.json
msgctxt "remove_empty_first_layers description"
msgid "Remove empty layers beneath the first printed layer if they are present. Disabling this setting can cause empty first layers if the Slicing Tolerance setting is set to Exclusive or Middle."
msgstr "Odstraňte prázdné vrstvy pod první potištěnou vrstvou, pokud jsou přítomny. Deaktivace tohoto nastavení může způsobit prázdné první vrstvy, pokud je nastavení Tolerance řezu nastaveno na Exkluzivní nebo Střední."

#: fdmprinter.def.json
msgctxt "raft_remove_inside_corners description"
msgid "Remove inside corners from the raft, causing the raft to become convex."
msgstr "Odstranit vnitřní rohy raftu a změnit tak raft v konvexní (vypouklý) tvar."

#: fdmprinter.def.json
msgctxt "meshfix_union_all_remove_holes description"
msgid "Remove the holes in each layer and keep only the outside shape. This will ignore any invisible internal geometry. However, it also ignores layer holes which can be viewed from above or below."
msgstr "Odstraňte otvory v každé vrstvě a zachujte pouze vnější tvar. To bude ignorovat jakoukoli neviditelnou vnitřní geometrii. Ignoruje však také díry vrstvy, které lze prohlížet shora nebo zdola."

#: fdmprinter.def.json
msgctxt "machine_gcode_flavor option RepRap (RepRap)"
msgid "RepRap"
msgstr "RepRap"

#: fdmprinter.def.json
msgctxt "machine_gcode_flavor option Repetier"
msgid "Repetier"
msgstr "Repetier"

#: fdmprinter.def.json
msgctxt "skin_outline_count description"
msgid "Replaces the outermost part of the top/bottom pattern with a number of concentric lines. Using one or two lines improves roofs that start on infill material."
msgstr "Nahrazuje nejvzdálenější část horního / spodního vzoru řadou soustředných čar. Použití jedné nebo dvou čar zlepšuje střechy, které začínají na výplňovém materiálu."

#: fdmprinter.def.json
msgctxt "support_tree_collision_resolution description"
msgid "Resolution to compute collisions with to avoid hitting the model. Setting this lower will produce more accurate trees that fail less often, but increases slicing time dramatically."
msgstr "Rozlišení pro výpočet kolizí, aby nedošlo k nárazu do modelu. Nastavením této nižší se vytvoří přesnější stromy, které selhávají méně často, ale dramaticky se zvyšuje doba slicování."

#: fdmprinter.def.json
msgctxt "travel_retract_before_outer_wall label"
msgid "Retract Before Outer Wall"
msgstr "Zasuňte před vnější stěnu"

#: fdmprinter.def.json
msgctxt "retract_at_layer_change label"
msgid "Retract at Layer Change"
msgstr "Zasunout při změně vrstvy"

#: fdmprinter.def.json
msgctxt "retraction_enable description"
msgid "Retract the filament when the nozzle is moving over a non-printed area."
msgstr "Zasunout vlákno, když se tryska pohybuje po netisknutelné oblasti."

#: fdmprinter.def.json
msgctxt "wipe_retraction_enable description"
msgid "Retract the filament when the nozzle is moving over a non-printed area."
msgstr "Zasunout filament, když se tryska pohybuje po netisknuté oblasti."

#: fdmprinter.def.json
msgctxt "retract_at_layer_change description"
msgid "Retract the filament when the nozzle is moving to the next layer."
msgstr "Zasuňte vlákno, když se tryska pohybuje do další vrstvy."

#: fdmprinter.def.json
msgctxt "retraction_amount label"
msgid "Retraction Distance"
msgstr "Délka zatažení"

#: fdmprinter.def.json
msgctxt "retraction_extra_prime_amount label"
msgid "Retraction Extra Prime Amount"
msgstr "Množství zatažení navíc"

#: fdmprinter.def.json
msgctxt "retraction_min_travel label"
msgid "Retraction Minimum Travel"
msgstr "Minimální pojezd"

#: fdmprinter.def.json
msgctxt "retraction_prime_speed label"
msgid "Retraction Prime Speed"
msgstr "Primární rychlost zatažení"

#: fdmprinter.def.json
msgctxt "retraction_retract_speed label"
msgid "Retraction Retract Speed"
msgstr "Rychlost zatažení vlákna"

#: fdmprinter.def.json
msgctxt "retraction_speed label"
msgid "Retraction Speed"
msgstr "Rychlost zatažení"

#: fdmprinter.def.json
msgctxt "z_seam_position option right"
msgid "Right"
msgstr "Pravá"

#: fdmprinter.def.json
msgctxt "machine_scale_fan_speed_zero_to_one label"
msgid "Scale Fan Speed To 0-1"
msgstr "Odstupňovat rychlost ventilátoru mezi 0–1"

#: fdmprinter.def.json
msgctxt "machine_scale_fan_speed_zero_to_one description"
msgid "Scale the fan speed to be between 0 and 1 instead of between 0 and 256."
msgstr "Změnit stupnici rychlosti ventilátoru na 0 až 1, namísto 0 až 256."

#: fdmprinter.def.json
msgctxt "material_shrinkage_percentage label"
msgid "Scaling Factor Shrinkage Compensation"
msgstr "Faktor zvětšení pro kompenzaci smrštění"

#: fdmprinter.def.json
msgctxt "support_meshes_present label"
msgid "Scene Has Support Meshes"
msgstr "Scéna Má Podpůrné Masky"

#: fdmprinter.def.json
msgctxt "z_seam_corner label"
msgid "Seam Corner Preference"
msgstr "Rohová preference švu"

#: fdmprinter.def.json
msgctxt "draft_shield_height_limitation description"
msgid "Set the height of the draft shield. Choose to print the draft shield at the full height of the model or at a limited height."
msgstr "Nastavte výšku štítu proti průvanu. Zvolte, zda chcete tisknout štít konceptu v plné výšce modelu nebo v omezené výšce."

#: fdmprinter.def.json
msgctxt "dual description"
msgid "Settings used for printing with multiple extruders."
msgstr "Nastavení použitá pro tisk pomocí více extruderů."

#: fdmprinter.def.json
msgctxt "command_line_settings description"
msgid "Settings which are only used if CuraEngine isn't called from the Cura frontend."
msgstr "Nastavení, která se používají, pouze pokud není CuraEngine vyvolán z rozhraní Cura."

#: fdmprinter.def.json
msgctxt "machine_extruders_shared_nozzle_initial_retraction label"
msgid "Shared Nozzle Initial Retraction"
msgstr "Počáteční retrakce sdílené trysky"

#: fdmprinter.def.json
msgctxt "z_seam_type option sharpest_corner"
msgid "Sharpest Corner"
msgstr "Nejostřejší roh"

#: fdmprinter.def.json
msgctxt "shell description"
msgid "Shell"
msgstr "Shell"

#: fdmprinter.def.json
msgctxt "z_seam_type option shortest"
msgid "Shortest"
msgstr "Nejkratší"

#: fdmprinter.def.json
msgctxt "machine_show_variants label"
msgid "Show Machine Variants"
msgstr "Zobrazit varianty zařízení"

#: fdmprinter.def.json
msgctxt "skin_edge_support_layers label"
msgid "Skin Edge Support Layers"
msgstr "Vrstvy podpory hrany povrchu"

#: fdmprinter.def.json
msgctxt "skin_edge_support_thickness label"
msgid "Skin Edge Support Thickness"
msgstr "Tloušťka podpory hrany povrchu"

#: fdmprinter.def.json
msgctxt "expand_skins_expand_distance label"
msgid "Skin Expand Distance"
msgstr "Vzdálenost rozšíření povrchu"

#: fdmprinter.def.json
msgctxt "skin_overlap_mm label"
msgid "Skin Overlap"
msgstr "Překrytí povrchu"

#: fdmprinter.def.json
msgctxt "skin_overlap label"
msgid "Skin Overlap Percentage"
msgstr "Procentuální překrytí povrchu"

#: fdmprinter.def.json
msgctxt "skin_preshrink label"
msgid "Skin Removal Width"
msgstr "Šířka odstranění povrchu"

#: fdmprinter.def.json
msgctxt "min_skin_width_for_expansion description"
msgid "Skin areas narrower than this are not expanded. This avoids expanding the narrow skin areas that are created when the model surface has a slope close to the vertical."
msgstr "Oblasti povrchu užší, než je tento, nejsou rozšířeny. Tím se zabrání rozšíření úzkých oblastí vzhledu, které jsou vytvořeny, když má povrch modelu sklon v blízkosti svislé."

#: fdmprinter.def.json
msgctxt "support_zag_skip_count description"
msgid "Skip one in every N connection lines to make the support structure easier to break away."
msgstr "Přeskočte jeden v každém N spojovacím vedení, aby se usnadnilo odtržení podpůrné struktury."

#: fdmprinter.def.json
msgctxt "support_skip_some_zags description"
msgid "Skip some support line connections to make the support structure easier to break away. This setting is applicable to the Zig Zag support infill pattern."
msgstr "Přeskočte některá připojení podpůrné linky, aby se podpůrná struktura snadněji odtrhla. Toto nastavení je použitelné pro vzor výplně podpory Zig Zag."

#: fdmprinter.def.json
msgctxt "adhesion_type option skirt"
msgid "Skirt"
msgstr "Okraj"

#: fdmprinter.def.json
msgctxt "skirt_gap label"
msgid "Skirt Distance"
msgstr "Vzdálenost okraj"

#: fdmprinter.def.json
msgctxt "skirt_height label"
msgid "Skirt Height"
msgstr ""

#: fdmprinter.def.json
msgctxt "skirt_line_count label"
msgid "Skirt Line Count"
msgstr "Počet linek okraje"

#: fdmprinter.def.json
msgctxt "acceleration_skirt_brim label"
msgid "Skirt/Brim Acceleration"
msgstr "Akcelerace tisku límce/okraje"

#: fdmprinter.def.json
msgctxt "skirt_brim_extruder_nr label"
msgid "Skirt/Brim Extruder"
msgstr "Extruder okraje/límce"

#: fdmprinter.def.json
msgctxt "skirt_brim_material_flow label"
msgid "Skirt/Brim Flow"
msgstr "Průtok u límce/okraje"

#: fdmprinter.def.json
msgctxt "jerk_skirt_brim label"
msgid "Skirt/Brim Jerk"
msgstr "Okamžitá rychlost při tisku límce/okraje"

#: fdmprinter.def.json
msgctxt "skirt_brim_line_width label"
msgid "Skirt/Brim Line Width"
msgstr "Šířka čáry okraje/límce"

#: fdmprinter.def.json
msgctxt "skirt_brim_minimal_length label"
msgid "Skirt/Brim Minimum Length"
msgstr "Minimální délka límce/okraje"

#: fdmprinter.def.json
msgctxt "skirt_brim_speed label"
msgid "Skirt/Brim Speed"
msgstr "Rychlost tisku límce/okraje"

#: fdmprinter.def.json
msgctxt "slicing_tolerance label"
msgid "Slicing Tolerance"
msgstr "Tolerance slicování"

#: fdmprinter.def.json
msgctxt "small_feature_speed_factor_0 label"
msgid "Small Feature Initial Layer Speed"
msgstr "Rychlost malých částí v počáteční vrstvě"

#: fdmprinter.def.json
msgctxt "small_feature_max_length label"
msgid "Small Feature Max Length"
msgstr "Maximální délka malých částí"

#: fdmprinter.def.json
msgctxt "small_feature_speed_factor label"
msgid "Small Feature Speed"
msgstr "Rychlost malých částí"

#: fdmprinter.def.json
msgctxt "small_hole_max_size label"
msgid "Small Hole Max Size"
msgstr "Maximální velikost malé díry"

#: fdmprinter.def.json
msgctxt "cool_min_temperature label"
msgid "Small Layer Printing Temperature"
msgstr "Teplota tisku malých vrstev"

#: fdmprinter.def.json
msgctxt "small_skin_width label"
msgid "Small Top/Bottom Width"
msgstr ""

#: fdmprinter.def.json
msgctxt "small_feature_speed_factor_0 description"
msgid "Small features on the first layer will be printed at this percentage of their normal print speed. Slower printing can help with adhesion and accuracy."
msgstr "Malé části v první vrstvě budou vytištěny při tomto procentuálním poměru jejich normální rychlosti tisku. Pomalejší tisk může pomoci s přilnavostí a přesností."

#: fdmprinter.def.json
msgctxt "small_feature_speed_factor description"
msgid "Small features will be printed at this percentage of their normal print speed. Slower printing can help with adhesion and accuracy."
msgstr "Drobné části budou vytištěny v procentech jejich normální rychlosti tisku. Pomalejší tisk může pomoci s přilnavostí a přesností."

#: fdmprinter.def.json
msgctxt "small_skin_width description"
msgid "Small top/bottom regions are filled with walls instead of the default top/bottom pattern. This helps to avoids jerky motions."
msgstr ""

#: fdmprinter.def.json
msgctxt "brim_smart_ordering label"
msgid "Smart Brim"
msgstr ""

#: fdmprinter.def.json
msgctxt "z_seam_corner option z_seam_corner_weighted"
msgid "Smart Hiding"
msgstr "Inteligentní skrývání"

#: fdmprinter.def.json
msgctxt "smooth_spiralized_contours label"
msgid "Smooth Spiralized Contours"
msgstr "Hladké spiralizované obrysy"

#: fdmprinter.def.json
msgctxt "smooth_spiralized_contours description"
msgid "Smooth the spiralized contours to reduce the visibility of the Z seam (the Z seam should be barely visible on the print but will still be visible in the layer view). Note that smoothing will tend to blur fine surface details."
msgstr "Vyhlaďte spiralizované obrysy, aby se snížila viditelnost Z-spoje (Z-spoj by měl být sotva viditelný na výtisku, ale bude stále viditelný v pohledu vrstvy). Všimněte si, že vyhlazení bude mít tendenci rozmazávat jemné detaily povrchu."

#: fdmprinter.def.json
msgctxt "retraction_extra_prime_amount description"
msgid "Some material can ooze away during a travel move, which can be compensated for here."
msgstr "Během pohybu může nějaký materiál uniknout pryč, což může být kompenzováno zde."

#: fdmprinter.def.json
msgctxt "wipe_retraction_extra_prime_amount description"
msgid "Some material can ooze away during a wipe travel moves, which can be compensated for here."
msgstr "Během pohybu stěrače může nějaký materiál vytéct pryč, což může být kompenzováno zde."

#: fdmprinter.def.json
msgctxt "blackmagic label"
msgid "Special Modes"
msgstr "Speciální módy"

#: fdmprinter.def.json
msgctxt "speed description"
msgid "Speed"
msgstr "Rychlost"

#: fdmprinter.def.json
msgctxt "speed label"
msgid "Speed"
msgstr "Rychlost"

#: fdmprinter.def.json
msgctxt "wipe_hop_speed description"
msgid "Speed to move the z-axis during the hop."
msgstr "Rychlost pohybu osy z během hopu."

#: fdmprinter.def.json
msgctxt "magic_spiralize label"
msgid "Spiralize Outer Contour"
msgstr "Spiralizujte vnější konturu"

#: fdmprinter.def.json
msgctxt "magic_spiralize description"
msgid "Spiralize smooths out the Z move of the outer edge. This will create a steady Z increase over the whole print. This feature turns a solid model into a single walled print with a solid bottom. This feature should only be enabled when each layer only contains a single part."
msgstr "Spiralizace vyhlazuje pohyb Z vnější hrany. Tím se vytvoří stálý nárůst Z v celém tisku. Tato funkce mění pevný model na jednostěnný tisk s plným dnem. Tato funkce by měla být povolena, pouze pokud každá vrstva obsahuje pouze jednu část."

#: fdmprinter.def.json
msgctxt "material_standby_temperature label"
msgid "Standby Temperature"
msgstr "Teplota při čekání"

#: fdmprinter.def.json
msgctxt "machine_start_gcode label"
msgid "Start G-code"
msgstr "Počáteční G kód"

#: fdmprinter.def.json
msgctxt "z_seam_type description"
msgid "Starting point of each path in a layer. When paths in consecutive layers start at the same point a vertical seam may show on the print. When aligning these near a user specified location, the seam is easiest to remove. When placed randomly the inaccuracies at the paths' start will be less noticeable. When taking the shortest path the print will be quicker."
msgstr "Počáteční bod každé cesty ve vrstvě. Když cesty v po sobě jdoucích vrstvách začínají ve stejném bodě, může se na výtisku zobrazit svislý šev. Při jejich zarovnání poblíž uživatelem zadaného umístění je šev nejjednodušší odstranit. Při náhodném umístění budou nepřesnosti na začátku cest méně patrné. Při nejkratší cestě bude tisk rychlejší."

#: fdmprinter.def.json
msgctxt "machine_steps_per_mm_e label"
msgid "Steps per Millimeter (E)"
msgstr "Kroků za milimetr (E)"

#: fdmprinter.def.json
msgctxt "machine_steps_per_mm_x label"
msgid "Steps per Millimeter (X)"
msgstr "Kroků za milimetr (X)"

#: fdmprinter.def.json
msgctxt "machine_steps_per_mm_y label"
msgid "Steps per Millimeter (Y)"
msgstr "Kroků za milimetr (Y)"

#: fdmprinter.def.json
msgctxt "machine_steps_per_mm_z label"
msgid "Steps per Millimeter (Z)"
msgstr "Kroků za milimetr (Z)"

#: fdmprinter.def.json
msgctxt "support description"
msgid "Support"
msgstr "Podpora"

#: fdmprinter.def.json
msgctxt "support label"
msgid "Support"
msgstr "Podpora"

#: fdmprinter.def.json
msgctxt "acceleration_support label"
msgid "Support Acceleration"
msgstr "Akcelerace tisku podpor"

#: fdmprinter.def.json
msgctxt "support_bottom_distance label"
msgid "Support Bottom Distance"
msgstr "Vzdálenost spodní podpory"

#: fdmprinter.def.json
msgctxt "support_bottom_wall_count label"
msgid "Support Bottom Wall Line Count"
msgstr "Počet stěn v podlaze podpor"

#: fdmprinter.def.json
msgctxt "support_brim_line_count label"
msgid "Support Brim Line Count"
msgstr "Počet podpůrných čar okraje"

#: fdmprinter.def.json
msgctxt "support_brim_width label"
msgid "Support Brim Width"
msgstr "Šířka okrajových podpor"

#: fdmprinter.def.json
msgctxt "support_zag_skip_count label"
msgid "Support Chunk Line Count"
msgstr "Počet kusů linek podpory"

#: fdmprinter.def.json
msgctxt "support_skip_zag_per_mm label"
msgid "Support Chunk Size"
msgstr "Velikost bloku podpory"

#: fdmprinter.def.json
msgctxt "support_infill_rate label"
msgid "Support Density"
msgstr "Hustota podpor"

#: fdmprinter.def.json
msgctxt "support_xy_overrides_z label"
msgid "Support Distance Priority"
msgstr "Priorita vzdálenost podpor"

#: fdmprinter.def.json
msgctxt "support_extruder_nr label"
msgid "Support Extruder"
msgstr "Extruder pro podpory"

#: fdmprinter.def.json
msgctxt "acceleration_support_bottom label"
msgid "Support Floor Acceleration"
msgstr "Akcelerace tisku podpor podlahy"

#: fdmprinter.def.json
msgctxt "support_bottom_density label"
msgid "Support Floor Density"
msgstr "Hustota podpor podlahy"

#: fdmprinter.def.json
msgctxt "support_bottom_extruder_nr label"
msgid "Support Floor Extruder"
msgstr "Extruder pro podporu podlahy"

#: fdmprinter.def.json
msgctxt "support_bottom_material_flow label"
msgid "Support Floor Flow"
msgstr "Průtok u podpor podlahy"

#: fdmprinter.def.json
msgctxt "support_bottom_offset label"
msgid "Support Floor Horizontal Expansion"
msgstr "Horizontální expanze podpory podlah"

#: fdmprinter.def.json
msgctxt "jerk_support_bottom label"
msgid "Support Floor Jerk"
msgstr "Okamžitá rychlost při tisku podpor podlahy"

#: fdmprinter.def.json
msgctxt "support_bottom_angles label"
msgid "Support Floor Line Directions"
msgstr "Směrové linie rozhraní podlahy"

#: fdmprinter.def.json
msgctxt "support_bottom_line_distance label"
msgid "Support Floor Line Distance"
msgstr "Vzdálenost linek podpor podlahy"

#: fdmprinter.def.json
msgctxt "support_bottom_line_width label"
msgid "Support Floor Line Width"
msgstr "Šířka čáry podpory podlahy"

#: fdmprinter.def.json
msgctxt "support_bottom_pattern label"
msgid "Support Floor Pattern"
msgstr "Vzor podpor podlahy"

#: fdmprinter.def.json
msgctxt "speed_support_bottom label"
msgid "Support Floor Speed"
msgstr "Rychlost tisku podpor podlahy"

#: fdmprinter.def.json
msgctxt "support_bottom_height label"
msgid "Support Floor Thickness"
msgstr "Tloušťka podpor podlahy"

#: fdmprinter.def.json
msgctxt "support_material_flow label"
msgid "Support Flow"
msgstr "Průtok u podpor"

#: fdmprinter.def.json
msgctxt "support_offset label"
msgid "Support Horizontal Expansion"
msgstr "Expanze horizontálnách podpor"

#: fdmprinter.def.json
msgctxt "acceleration_support_infill label"
msgid "Support Infill Acceleration"
msgstr "Akcelerace tisku výplně podpor"

#: fdmprinter.def.json
msgctxt "support_infill_extruder_nr label"
msgid "Support Infill Extruder"
msgstr "Extruder pro vnitřní podpory"

#: fdmprinter.def.json
msgctxt "jerk_support_infill label"
msgid "Support Infill Jerk"
msgstr "Okamžitá rychlost při tisku výplně podpor"

#: fdmprinter.def.json
msgctxt "support_infill_sparse_thickness label"
msgid "Support Infill Layer Thickness"
msgstr "Tloušťka vrstvy výplně podpory"

#: fdmprinter.def.json
msgctxt "support_infill_angles label"
msgid "Support Infill Line Directions"
msgstr "Směry podpůrných výplní linek"

#: fdmprinter.def.json
msgctxt "speed_support_infill label"
msgid "Support Infill Speed"
msgstr "Rychlost tisku výplně podpor"

#: fdmprinter.def.json
msgctxt "acceleration_support_interface label"
msgid "Support Interface Acceleration"
msgstr "Akcelerace tisku rozhraní podpor"

#: fdmprinter.def.json
msgctxt "support_interface_density label"
msgid "Support Interface Density"
msgstr "Hustota rozhraní podpor"

#: fdmprinter.def.json
msgctxt "support_interface_extruder_nr label"
msgid "Support Interface Extruder"
msgstr "Extruder pro rozhraní podpor"

#: fdmprinter.def.json
msgctxt "support_interface_material_flow label"
msgid "Support Interface Flow"
msgstr "Průtok rozhraní podpor"

#: fdmprinter.def.json
msgctxt "support_interface_offset label"
msgid "Support Interface Horizontal Expansion"
msgstr "Horizontální rozšíření rozhraní podpor"

#: fdmprinter.def.json
msgctxt "jerk_support_interface label"
msgid "Support Interface Jerk"
msgstr "Okamžitá rychlost při tisku rozhraní podpor"

#: fdmprinter.def.json
msgctxt "support_interface_angles label"
msgid "Support Interface Line Directions"
msgstr "Směrové linie rozhraní podpor"

#: fdmprinter.def.json
msgctxt "support_interface_line_width label"
msgid "Support Interface Line Width"
msgstr "Šířka čáry rozhraní podpor"

#: fdmprinter.def.json
msgctxt "support_interface_pattern label"
msgid "Support Interface Pattern"
msgstr "Vzor rozhraní podpor"

#: fdmprinter.def.json
msgctxt "support_interface_priority label"
msgid "Support Interface Priority"
msgstr ""

#: fdmprinter.def.json
msgctxt "support_interface_skip_height label"
msgid "Support Interface Resolution"
msgstr "Rozlišení rozhraní podpor"

#: fdmprinter.def.json
msgctxt "speed_support_interface label"
msgid "Support Interface Speed"
msgstr "Rychlost tisku rozhraní podpor"

#: fdmprinter.def.json
msgctxt "support_interface_height label"
msgid "Support Interface Thickness"
msgstr "Tloušťka rozhraní podpor"

#: fdmprinter.def.json
msgctxt "support_interface_wall_count label"
msgid "Support Interface Wall Line Count"
msgstr "Počet stěn rozhraní podpor"

#: fdmprinter.def.json
msgctxt "jerk_support label"
msgid "Support Jerk"
msgstr "Okamžitá rychlost při tisku podpor"

#: fdmprinter.def.json
msgctxt "support_join_distance label"
msgid "Support Join Distance"
msgstr "Vzdálenost propojení podpor"

#: fdmprinter.def.json
msgctxt "support_line_distance label"
msgid "Support Line Distance"
msgstr "Vzdálenost mezi linkami podpor"

#: fdmprinter.def.json
msgctxt "support_line_width label"
msgid "Support Line Width"
msgstr "Šířka čáry podpory"

#: fdmprinter.def.json
msgctxt "support_mesh label"
msgid "Support Mesh"
msgstr "Síť podpor"

#: fdmprinter.def.json
msgctxt "support_angle label"
msgid "Support Overhang Angle"
msgstr "Podpora převislého úhlu"

#: fdmprinter.def.json
msgctxt "support_pattern label"
msgid "Support Pattern"
msgstr "Vzor podpor"

#: fdmprinter.def.json
msgctxt "support_type label"
msgid "Support Placement"
msgstr "Rozmistění podpor"

#: fdmprinter.def.json
msgctxt "acceleration_support_roof label"
msgid "Support Roof Acceleration"
msgstr "Akcelerace tisku podpor střechy"

#: fdmprinter.def.json
msgctxt "support_roof_density label"
msgid "Support Roof Density"
msgstr "Hustota podpor střechy"

#: fdmprinter.def.json
msgctxt "support_roof_extruder_nr label"
msgid "Support Roof Extruder"
msgstr "Extruder pro podporu střech"

#: fdmprinter.def.json
msgctxt "support_roof_material_flow label"
msgid "Support Roof Flow"
msgstr "Průtok u podpor střechy"

#: fdmprinter.def.json
msgctxt "support_roof_offset label"
msgid "Support Roof Horizontal Expansion"
msgstr "Horizontální expanze podpory střechy"

#: fdmprinter.def.json
msgctxt "jerk_support_roof label"
msgid "Support Roof Jerk"
msgstr "Okamžitá rychlost při tisku podpor střechy"

#: fdmprinter.def.json
msgctxt "support_roof_angles label"
msgid "Support Roof Line Directions"
msgstr "Směrové linie rozhraní střechy"

#: fdmprinter.def.json
msgctxt "support_roof_line_distance label"
msgid "Support Roof Line Distance"
msgstr "Vzdálenost linek podpor střechy"

#: fdmprinter.def.json
msgctxt "support_roof_line_width label"
msgid "Support Roof Line Width"
msgstr "Šířka čáry podpory střechy"

#: fdmprinter.def.json
msgctxt "support_roof_pattern label"
msgid "Support Roof Pattern"
msgstr "Vzor podpor střechy"

#: fdmprinter.def.json
msgctxt "speed_support_roof label"
msgid "Support Roof Speed"
msgstr "Rychlost tisku podpor střechy"

#: fdmprinter.def.json
msgctxt "support_roof_height label"
msgid "Support Roof Thickness"
msgstr "Tloušťka podpor střechy"

#: fdmprinter.def.json
msgctxt "support_roof_wall_count label"
msgid "Support Roof Wall Line Count"
msgstr "Počet stěn ve střeše podpor"

#: fdmprinter.def.json
msgctxt "speed_support label"
msgid "Support Speed"
msgstr "Rychlost tisku podor"

#: fdmprinter.def.json
msgctxt "support_bottom_stair_step_height label"
msgid "Support Stair Step Height"
msgstr "Výška schodu podpěrného schodiště"

#: fdmprinter.def.json
msgctxt "support_bottom_stair_step_width label"
msgid "Support Stair Step Maximum Width"
msgstr "Maximální šířka schodu podpěrného schodiště"

#: fdmprinter.def.json
msgctxt "support_bottom_stair_step_min_slope label"
msgid "Support Stair Step Minimum Slope Angle"
msgstr "Podpora Schodu Minimální Úhel Sklonu"

#: fdmprinter.def.json
msgctxt "support_structure label"
msgid "Support Structure"
msgstr "Podpůrná struktura"

#: fdmprinter.def.json
msgctxt "support_top_distance label"
msgid "Support Top Distance"
msgstr "Vzdálenost horní podpory"

#: fdmprinter.def.json
msgctxt "support_wall_count label"
msgid "Support Wall Line Count"
msgstr "Počet stěn podpor"

#: fdmprinter.def.json
msgctxt "support_xy_distance label"
msgid "Support X/Y Distance"
msgstr "Vzdálenost podpor X/Y"

#: fdmprinter.def.json
msgctxt "support_z_distance label"
msgid "Support Z Distance"
msgstr "Vzdálenost Z podor"

#: fdmprinter.def.json
msgctxt "support_interface_priority option support_lines_overwrite_interface_area"
msgid "Support lines preferred"
msgstr ""

#: fdmprinter.def.json
msgctxt "support_interface_priority option support_area_overwrite_interface_area"
msgid "Support preferred"
msgstr ""

#: fdmprinter.def.json
msgctxt "support_supported_skin_fan_speed label"
msgid "Supported Skin Fan Speed"
msgstr "Rychlost ventilátoru při tisku podpor povrch"

#: fdmprinter.def.json
msgctxt "magic_mesh_surface_mode option surface"
msgid "Surface"
msgstr "Povrchový"

#: fdmprinter.def.json
msgctxt "material_surface_energy label"
msgid "Surface Energy"
msgstr "Povrchová energie"

#: fdmprinter.def.json
msgctxt "magic_mesh_surface_mode label"
msgid "Surface Mode"
msgstr "Povrchový režim"

#: fdmprinter.def.json
msgctxt "material_adhesion_tendency description"
msgid "Surface adhesion tendency."
msgstr "Tendence povrchové přilnavosti."

#: fdmprinter.def.json
msgctxt "material_surface_energy description"
msgid "Surface energy."
msgstr "Povrchová energie."

#: fdmprinter.def.json
msgctxt "brim_smart_ordering description"
msgid "Swap print order of the innermost and second innermost brim lines. This improves brim removal."
msgstr ""

#: fdmprinter.def.json
msgctxt "alternate_carve_order description"
msgid "Switch to which mesh intersecting volumes will belong with every layer, so that the overlapping meshes become interwoven. Turning this setting off will cause one of the meshes to obtain all of the volume in the overlap, while it is removed from the other meshes."
msgstr "Přepněte do kterého protínajícího se svazku sítí bude patřit každá vrstva, takže překrývající se očka se protnou. Vypnutí tohoto nastavení způsobí, že jedna z sítí získá veškerý objem v překrytí, zatímco je odstraněna z ostatních sítí."

#: fdmprinter.def.json
msgctxt "adaptive_layer_height_threshold description"
msgid "Target horizontal distance between two adjacent layers. Reducing this setting causes thinner layers to be used to bring the edges of the layers closer together."
msgstr "Zaměřte vodorovnou vzdálenost mezi dvěma sousedními vrstvami. Snížení tohoto nastavení způsobí, že se tenčí vrstvy použijí k přibližování okrajů vrstev k sobě."

#: fdmprinter.def.json
msgctxt "layer_start_x description"
msgid "The X coordinate of the position near where to find the part to start printing each layer."
msgstr "Souřadnice X pozice poblíž místa, kde má být nalezen díl pro zahájení tisku každé vrstvy."

#: fdmprinter.def.json
msgctxt "z_seam_x description"
msgid "The X coordinate of the position near where to start printing each part in a layer."
msgstr "Souřadnice X pozice poblíž místa, kde se má začít tisknout každá část ve vrstvě."

#: fdmprinter.def.json
msgctxt "extruder_prime_pos_x description"
msgid "The X coordinate of the position where the nozzle primes at the start of printing."
msgstr "Souřadnice X polohy, ve které tryska naplní tlak na začátku tisku."

#: fdmprinter.def.json
msgctxt "layer_start_y description"
msgid "The Y coordinate of the position near where to find the part to start printing each layer."
msgstr "Souřadnice Y pozice poblíž místa, kde má být nalezen díl pro zahájení tisku každé vrstvy."

#: fdmprinter.def.json
msgctxt "z_seam_y description"
msgid "The Y coordinate of the position near where to start printing each part in a layer."
msgstr "Souřadnice Y pozice poblíž místa, kde se má začít tisknout každá část ve vrstvě."

#: fdmprinter.def.json
msgctxt "extruder_prime_pos_y description"
msgid "The Y coordinate of the position where the nozzle primes at the start of printing."
msgstr "Souřadnice Y polohy, ve které tryska naplní tlak na začátku tisku."

#: fdmprinter.def.json
msgctxt "extruder_prime_pos_z description"
msgid "The Z coordinate of the position where the nozzle primes at the start of printing."
msgstr "Souřadnice Z pozice, ve které tryska naplní tlak na začátku tisku."

#: fdmprinter.def.json
msgctxt "acceleration_print_layer_0 description"
msgid "The acceleration during the printing of the initial layer."
msgstr "Zrychlení během tisku počáteční vrstvy."

#: fdmprinter.def.json
msgctxt "acceleration_layer_0 description"
msgid "The acceleration for the initial layer."
msgstr "Zrychlení počáteční vrstvy."

#: fdmprinter.def.json
msgctxt "acceleration_travel_layer_0 description"
msgid "The acceleration for travel moves in the initial layer."
msgstr "Zrychlení pro pohyb se pohybuje v počáteční vrstvě."

#: fdmprinter.def.json
msgctxt "jerk_travel_layer_0 description"
msgid "The acceleration for travel moves in the initial layer."
msgstr "Zrychlení pro pohyb se pohybuje v počáteční vrstvě."

#: fdmprinter.def.json
msgctxt "acceleration_wall_x description"
msgid "The acceleration with which all inner walls are printed."
msgstr "Zrychlení, kterým jsou potištěny všechny vnitřní stěny."

#: fdmprinter.def.json
msgctxt "acceleration_infill description"
msgid "The acceleration with which infill is printed."
msgstr "Zrychlení, kterým je výplň vytištěna."

#: fdmprinter.def.json
msgctxt "acceleration_ironing description"
msgid "The acceleration with which ironing is performed."
msgstr "Zrychlení, s nímž se provádí žehlení."

#: fdmprinter.def.json
msgctxt "acceleration_print description"
msgid "The acceleration with which printing happens."
msgstr "Zrychlení, s nímž dochází k tisku."

#: fdmprinter.def.json
msgctxt "raft_base_acceleration description"
msgid "The acceleration with which the base raft layer is printed."
msgstr "Zrychlení, s nímž je tisknuta základní raftová vrstva."

#: fdmprinter.def.json
msgctxt "acceleration_support_bottom description"
msgid "The acceleration with which the floors of support are printed. Printing them at lower acceleration can improve adhesion of support on top of your model."
msgstr "Zrychlení, s nímž se potiskují podlahy podpory. Jejich tisk při nižším zrychlení může zlepšit přilnutí podpory na váš model."

#: fdmprinter.def.json
msgctxt "acceleration_support_infill description"
msgid "The acceleration with which the infill of support is printed."
msgstr "Zrychlení, kterým je vytištěna výplň podpory."

#: fdmprinter.def.json
msgctxt "raft_interface_acceleration description"
msgid "The acceleration with which the middle raft layer is printed."
msgstr "Zrychlení, kterým je tištěna střední vrstva raftu."

#: fdmprinter.def.json
msgctxt "acceleration_wall_0 description"
msgid "The acceleration with which the outermost walls are printed."
msgstr "Zrychlení, kterým se potiskují vnější stěny."

#: fdmprinter.def.json
msgctxt "acceleration_prime_tower description"
msgid "The acceleration with which the prime tower is printed."
msgstr "Zrychlení, kterým je vytištěna hlavní věž."

#: fdmprinter.def.json
msgctxt "raft_acceleration description"
msgid "The acceleration with which the raft is printed."
msgstr "Zrychlení, s nímž je raft tištěn."

#: fdmprinter.def.json
msgctxt "acceleration_support_interface description"
msgid "The acceleration with which the roofs and floors of support are printed. Printing them at lower acceleration can improve overhang quality."
msgstr "Zrychlení, kterým se potiskují střechy a podlahy podložky. Jejich tisk při nižším zrychlení může zlepšit kvalitu převisu."

#: fdmprinter.def.json
msgctxt "acceleration_support_roof description"
msgid "The acceleration with which the roofs of support are printed. Printing them at lower acceleration can improve overhang quality."
msgstr "Zrychlení, kterým se potiskují střechy podpěry. Jejich tisk při nižším zrychlení může zlepšit kvalitu převisu."

#: fdmprinter.def.json
msgctxt "acceleration_skirt_brim description"
msgid "The acceleration with which the skirt and brim are printed. Normally this is done with the initial layer acceleration, but sometimes you might want to print the skirt or brim at a different acceleration."
msgstr "Zrychlení, s nímž jsou Límec a okraj vytištěny. Normálně se tak děje s počátečním zrychlením vrstvy, ale někdy budete chtít vytisknout sukni nebo okraje při jiném zrychlení."

#: fdmprinter.def.json
msgctxt "acceleration_support description"
msgid "The acceleration with which the support structure is printed."
msgstr "Zrychlení, kterým je tisknuta nosná struktura."

#: fdmprinter.def.json
msgctxt "raft_surface_acceleration description"
msgid "The acceleration with which the top raft layers are printed."
msgstr "Zrychlení, s nímž se tiskne horní vrstvy raftu."

#: fdmprinter.def.json
msgctxt "acceleration_wall description"
msgid "The acceleration with which the walls are printed."
msgstr "Zrychlení, kterým jsou stěny potištěny."

#: fdmprinter.def.json
msgctxt "acceleration_roofing description"
msgid "The acceleration with which top surface skin layers are printed."
msgstr "Zrychlení, kterým se potiskují vrchní povrchové vrstvy."

#: fdmprinter.def.json
msgctxt "acceleration_topbottom description"
msgid "The acceleration with which top/bottom layers are printed."
msgstr "Zrychlení, kterým se tisknou horní / dolní vrstvy."

#: fdmprinter.def.json
msgctxt "acceleration_travel description"
msgid "The acceleration with which travel moves are made."
msgstr "Zrychlení, kterým se pohybují pohyby."

#: fdmprinter.def.json
msgctxt "ironing_flow description"
msgid "The amount of material, relative to a normal skin line, to extrude during ironing. Keeping the nozzle filled helps filling some of the crevices of the top surface, but too much results in overextrusion and blips on the side of the surface."
msgstr "Množství materiálu vzhledem k normální linii kůže, které se během žehlení vytlačuje. Udržování trysky naplněné pomáhá vyplnit některé štěrbiny na horním povrchu, ale příliš mnoho vede k nadměrnému vytlačování a klouzání na straně povrchu."

#: fdmprinter.def.json
msgctxt "infill_overlap description"
msgid "The amount of overlap between the infill and the walls as a percentage of the infill line width. A slight overlap allows the walls to connect firmly to the infill."
msgstr "Velikost překrytí mezi výplní a stěnami jako procento šířky výplňové linie. Mírné překrytí umožňuje, aby se stěny pevně připojily k výplni."

#: fdmprinter.def.json
msgctxt "infill_overlap_mm description"
msgid "The amount of overlap between the infill and the walls. A slight overlap allows the walls to connect firmly to the infill."
msgstr "Velikost překrytí mezi výplní a stěnami. Mírné překrytí umožňuje, aby se stěny pevně připojily k výplni."

#: fdmprinter.def.json
msgctxt "switch_extruder_retraction_amount description"
msgid "The amount of retraction when switching extruders. Set to 0 for no retraction at all. This should generally be the same as the length of the heat zone."
msgstr "Množství zatažení při přepínání extruderů. Nastavit na 0 pro žádné stažení. To by obecně mělo být stejné jako délka tepelné zóny."

#: fdmprinter.def.json
msgctxt "machine_nozzle_expansion_angle description"
msgid "The angle between the horizontal plane and the conical part right above the tip of the nozzle."
msgstr "Úhel mezi vodorovnou rovinou a kuželovou částí přímo nad špičkou trysky."

#: fdmprinter.def.json
msgctxt "support_tower_roof_angle description"
msgid "The angle of a rooftop of a tower. A higher value results in pointed tower roofs, a lower value results in flattened tower roofs."
msgstr "Úhel střechy věže. Vyšší hodnota vede ke špičatým střechám věží, nižší hodnota vede ke zploštěním střech věží."

#: fdmprinter.def.json
msgctxt "mold_angle description"
msgid "The angle of overhang of the outer walls created for the mold. 0° will make the outer shell of the mold vertical, while 90° will make the outside of the model follow the contour of the model."
msgstr "Úhel přesahu vnějších stěn vytvořených pro formu. 0° způsobí, že vnější skořepina formy bude svislá, zatímco 90° způsobí, že vnější strana modelu bude sledovat obrys modelu."

#: fdmprinter.def.json
msgctxt "support_tree_branch_diameter_angle description"
msgid "The angle of the branches' diameter as they gradually become thicker towards the bottom. An angle of 0 will cause the branches to have uniform thickness over their length. A bit of an angle can increase stability of the tree support."
msgstr ""

#: fdmprinter.def.json
msgctxt "support_tree_angle description"
msgid "The angle of the branches. Use a lower angle to make them more vertical and more stable. Use a higher angle to be able to have more reach."
msgstr "Úhel větví. Použijte nižší úhel, aby byly více vertikální a stabilnější. K dosažení většího dosahu použijte vyšší úhel."

#: fdmprinter.def.json
msgctxt "support_conical_angle description"
msgid "The angle of the tilt of conical support. With 0 degrees being vertical, and 90 degrees being horizontal. Smaller angles cause the support to be more sturdy, but consist of more material. Negative angles cause the base of the support to be wider than the top."
msgstr "Úhel náklonu kuželové podpory. S 0° svislým a 90° vodorovným. Menší úhly způsobují, že podpora je robustnější, ale sestává z více materiálu. Záporné úhly způsobují, že základna podpory je širší než horní část."

#: fdmprinter.def.json
msgctxt "magic_fuzzy_skin_point_density description"
msgid "The average density of points introduced on each polygon in a layer. Note that the original points of the polygon are discarded, so a low density results in a reduction of the resolution."
msgstr "Průměrná hustota bodů zavedených na každý mnohoúhelník ve vrstvě. Všimněte si, že původní body mnohoúhelníku jsou zahozeny, takže nízká hustota vede ke snížení rozlišení."

#: fdmprinter.def.json
msgctxt "magic_fuzzy_skin_point_dist description"
msgid "The average distance between the random points introduced on each line segment. Note that the original points of the polygon are discarded, so a high smoothness results in a reduction of the resolution. This value must be higher than half the Fuzzy Skin Thickness."
msgstr "Průměrná vzdálenost mezi náhodnými body zavedenými v každém segmentu čáry. Všimněte si, že původní body mnohoúhelníku jsou zahozeny, takže vysoká hladkost vede ke snížení rozlišení. Tato hodnota musí být vyšší než polovina tloušťky rozmazaného povrchu."

#: fdmprinter.def.json
msgctxt "machine_acceleration description"
msgid "The default acceleration of print head movement."
msgstr "Výchozí zrychlení pohybu tiskové hlavy."

#: fdmprinter.def.json
msgctxt "default_material_print_temperature description"
msgid "The default temperature used for printing. This should be the \"base\" temperature of a material. All other print temperatures should use offsets based on this value"
msgstr "Výchozí teplota použitá pro tisk. To by měla být „základní“ teplota materiálu. Všechny ostatní teploty tisku by měly používat odchylky založené na této hodnotě"

#: fdmprinter.def.json
msgctxt "default_material_bed_temperature description"
msgid "The default temperature used for the heated build plate. This should be the \"base\" temperature of a build plate. All other print temperatures should use offsets based on this value"
msgstr "Výchozí teplota použitá pro vyhřívanou podložku. To by měla být „základní“ teplota podložky. Všechny ostatní teploty tisku by měly používat odchylky založené na této hodnotě"

#: fdmprinter.def.json
msgctxt "bridge_skin_density description"
msgid "The density of the bridge skin layer. Values less than 100 will increase the gaps between the skin lines."
msgstr "Hustota vrstvy povrchu můstku. Hodnoty menší než 100 zvýší mezery mezi liniemi pokožky."

#: fdmprinter.def.json
msgctxt "support_bottom_density description"
msgid "The density of the floors of the support structure. A higher value results in better adhesion of the support on top of the model."
msgstr "Hustota podlah nosné konstrukce. Vyšší hodnota vede k lepší adhezi podpory k horní části modelu."

#: fdmprinter.def.json
msgctxt "support_roof_density description"
msgid "The density of the roofs of the support structure. A higher value results in better overhangs, but the supports are harder to remove."
msgstr "Hustota střech nosné konstrukce. Vyšší hodnota má za následek lepší přesahy, ale podpory je těžší odstranit."

#: fdmprinter.def.json
msgctxt "bridge_skin_density_2 description"
msgid "The density of the second bridge skin layer. Values less than 100 will increase the gaps between the skin lines."
msgstr "Hustota druhé vrstvy vrstvy můstku. Hodnoty menší než 100 zvýší mezery mezi liniemi pokožky."

#: fdmprinter.def.json
msgctxt "bridge_skin_density_3 description"
msgid "The density of the third bridge skin layer. Values less than 100 will increase the gaps between the skin lines."
msgstr "Hustota třetí vrstvy vrstvy můstku. Hodnoty menší než 100 zvýší mezery mezi liniemi pokožky."

#: fdmprinter.def.json
msgctxt "machine_depth description"
msgid "The depth (Y-direction) of the printable area."
msgstr "Hlouba (Isa Y) plochy k tisku."

#: fdmprinter.def.json
msgctxt "support_tower_diameter description"
msgid "The diameter of a special tower."
msgstr "Průměr speciální věže."

#: fdmprinter.def.json
msgctxt "support_tree_branch_diameter description"
msgid "The diameter of the thinnest branches of tree support. Thicker branches are more sturdy. Branches towards the base will be thicker than this."
msgstr "Průměr větve stromu podpory Průměr nejtenčí větve stromu podpory. Silnější větve jsou odolnější. Větve směrem k základně budou silnější než tato."

#: fdmprinter.def.json
msgctxt "support_tree_tip_diameter description"
msgid "The diameter of the top of the tip of the branches of tree support."
msgstr ""

#: fdmprinter.def.json
msgctxt "machine_feeder_wheel_diameter description"
msgid "The diameter of the wheel that drives the material in the feeder."
msgstr "Průměr kola, který pohání materiál v podavači."

#: fdmprinter.def.json
msgctxt "support_tree_max_diameter description"
msgid "The diameter of the widest branches of tree support. A thicker trunk is more sturdy; a thinner trunk takes up less space on the build plate."
msgstr "Průměr nejširší větve stromové podpory. Širší kmen je více stabilní; tenší kmen zabírá méně místa na podložce."

#: fdmprinter.def.json
msgctxt "adaptive_layer_height_variation_step description"
msgid "The difference in height of the next layer height compared to the previous one."
msgstr "Rozdíl ve výšce další vrstvy ve srovnání s předchozí."

#: fdmprinter.def.json
msgctxt "ironing_line_spacing description"
msgid "The distance between the lines of ironing."
msgstr "Vzdálenost mezi čárami žehlení."

#: fdmprinter.def.json
msgctxt "travel_avoid_distance description"
msgid "The distance between the nozzle and already printed parts when avoiding during travel moves."
msgstr "Vzdálenost mezi tryskou a již potištěnými částmi, kterým se hlavy vyvaruje."

#: fdmprinter.def.json
msgctxt "raft_base_line_spacing description"
msgid "The distance between the raft lines for the base raft layer. Wide spacing makes for easy removal of the raft from the build plate."
msgstr "Vzdálenost mezi vorovými liniemi pro základní vrstvu raftu. Široký rozestup umožňuje snadné vyjmutí voru z podložky."

#: fdmprinter.def.json
msgctxt "raft_interface_line_spacing description"
msgid "The distance between the raft lines for the middle raft layer. The spacing of the middle should be quite wide, while being dense enough to support the top raft layers."
msgstr "Vzdálenost mezi liniemi raftů pro střední vrstvu raftů. Vzdálenost mezi středy by měla být poměrně široká, přičemž by měla být dostatečně hustá, aby podepírala horní vrstvy raftů."

#: fdmprinter.def.json
msgctxt "raft_surface_line_spacing description"
msgid "The distance between the raft lines for the top raft layers. The spacing should be equal to the line width, so that the surface is solid."
msgstr "Vzdálenost mezi liniemi raftů pro horní vrstvy raftů. Rozestup by měl být roven šířce čáry, takže povrch je pevný."

#: fdmprinter.def.json
msgctxt "interlocking_depth description"
msgid "The distance from the boundary between models to generate interlocking structure, measured in cells. Too few cells will result in poor adhesion."
msgstr "Vzdálenost od hranic mezi modely, do jaké generovat vzájemně propletené struktury (měřeno v buňkách). Příliš málo buněk způsobí špatnou přilnavost."

#: fdmprinter.def.json
msgctxt "brim_width description"
msgid "The distance from the model to the outermost brim line. A larger brim enhances adhesion to the build plate, but also reduces the effective print area."
msgstr "Vzdálenost od modelu k nejzazší linii límce. Větší límec zvyšuje přilnavost k podložce, ale také snižuje efektivní tiskovou plochu."

#: fdmprinter.def.json
msgctxt "interlocking_boundary_avoidance description"
msgid "The distance from the outside of a model where interlocking structures will not be generated, measured in cells."
msgstr "Vzdálenost od vnějšku modelu, ve které nebudou vzájemně propletené se struktury generovány. Měřeno v buňkách."

#: fdmprinter.def.json
msgctxt "machine_heat_zone_length description"
msgid "The distance from the tip of the nozzle in which heat from the nozzle is transferred to the filament."
msgstr "Vzdálenost od špičky trysky, ve které se teplo z trysky přenáší na filament."

#: fdmprinter.def.json
msgctxt "bottom_skin_expand_distance description"
msgid "The distance the bottom skins are expanded into the infill. Higher values makes the skin attach better to the infill pattern and makes the skin adhere better to the walls on the layer below. Lower values save amount of material used."
msgstr "Vzdálenost spodního povrchu, který se rozšiřuje do výplně. Vyšší hodnoty umožňují lepší přilnavost povrchu k vzoru výplně a lepší přilnavost povrchu ke stěnám na spodní vrstvě. Nižší hodnoty šetří množství použitého materiálu."

#: fdmprinter.def.json
msgctxt "expand_skins_expand_distance description"
msgid "The distance the skins are expanded into the infill. Higher values makes the skin attach better to the infill pattern and makes the walls on neighboring layers adhere better to the skin. Lower values save amount of material used."
msgstr "Vzdálenost povrchu je rozšířena do výplně. Vyšší hodnoty umožňují lepší přilnavost povrchu k vzoru výplně a díky tomu lepí přilnavost stěn na sousedních vrstvách k povrchu. Nižší hodnoty šetří množství použitého materiálu."

#: fdmprinter.def.json
msgctxt "top_skin_expand_distance description"
msgid "The distance the top skins are expanded into the infill. Higher values makes the skin attach better to the infill pattern and makes the walls on the layer above adhere better to the skin. Lower values save amount of material used."
msgstr "Vzdálenost, ve které jsou vrchní vrstvy povrchu rozšířeny do výplně. Vyšší hodnoty umožňují lepší přilnavost povrchu k vzoru výplně a lepší přilnutí stěn nad vrstvou k povrchu. Nižší hodnoty šetří množství použitého materiálu."

#: fdmprinter.def.json
msgctxt "wipe_move_distance description"
msgid "The distance to move the head back and forth across the brush."
msgstr "Vzdálenost k pohybu hlavy tam a zpět přes štětec."

#: fdmprinter.def.json
msgctxt "lightning_infill_prune_angle description"
msgid "The endpoints of infill lines are shortened to save on material. This setting is the angle of overhang of the endpoints of these lines."
msgstr "Koncové body čar výplně jsou zkracovány pro šetření materiálu. Toto nastavení je úhel převisu koncových bodů těchto čar."

#: fdmprinter.def.json
msgctxt "material_extrusion_cool_down_speed description"
msgid "The extra speed by which the nozzle cools while extruding. The same value is used to signify the heat up speed lost when heating up while extruding."
msgstr "Extra rychlost, kterou se tryska během vytlačování ochladí. Stejná hodnota se používá k označení rychlosti zahřívání ztracené při zahřívání během vytlačování."

#: fdmprinter.def.json
msgctxt "support_extruder_nr_layer_0 description"
msgid "The extruder train to use for printing the first layer of support infill. This is used in multi-extrusion."
msgstr "Vytlačovací souprava použitá pro tisk první vrstvy výplně podpory. Používá se při vícenásobném vytlačování."

#: fdmprinter.def.json
msgctxt "raft_base_extruder_nr description"
msgid "The extruder train to use for printing the first layer of the raft. This is used in multi-extrusion."
msgstr "Vytlačovací souprava použitá pro tisk první vrstvy raftu. Používá se při vícenásobném vytlačování."

#: fdmprinter.def.json
msgctxt "support_bottom_extruder_nr description"
msgid "The extruder train to use for printing the floors of the support. This is used in multi-extrusion."
msgstr "Vytlačovací souprava použitá pro tisk podlah podpory. Používá se při vícenásobném vytlačování."

#: fdmprinter.def.json
msgctxt "support_infill_extruder_nr description"
msgid "The extruder train to use for printing the infill of the support. This is used in multi-extrusion."
msgstr "Vytlačovací souprava použitá pro tisk výplně podpory. Používá se při vícenásobném vytlačování."

#: fdmprinter.def.json
msgctxt "raft_interface_extruder_nr description"
msgid "The extruder train to use for printing the middle layer of the raft. This is used in multi-extrusion."
msgstr "Vytlačovací souprava použitá pro tisk vnitřních vrstev raftu. Používá se při vícenásobném vytlačování."

#: fdmprinter.def.json
msgctxt "support_interface_extruder_nr description"
msgid "The extruder train to use for printing the roofs and floors of the support. This is used in multi-extrusion."
msgstr "Vytlačovací souprava použitá pro tisk střech a podlah podpory. Používá se při vícenásobném vytlačování."

#: fdmprinter.def.json
msgctxt "support_roof_extruder_nr description"
msgid "The extruder train to use for printing the roofs of the support. This is used in multi-extrusion."
msgstr "Vytlačovací souprava použitá pro tisk střech podpory. Používá se při vícenásobném vytlačování."

#: fdmprinter.def.json
msgctxt "skirt_brim_extruder_nr description"
msgid "The extruder train to use for printing the skirt or brim. This is used in multi-extrusion."
msgstr "Vytlačovací souprava použitá pro tisk okraje nebo límce. Používá se při vícenásobném vytlačování."

#: fdmprinter.def.json
msgctxt "adhesion_extruder_nr description"
msgid "The extruder train to use for printing the skirt/brim/raft. This is used in multi-extrusion."
msgstr "Vytlačovací souprava použitá pro tisk límce / okraje / raftu. Používá se při vícenásobném vytlačování."

#: fdmprinter.def.json
msgctxt "support_extruder_nr description"
msgid "The extruder train to use for printing the support. This is used in multi-extrusion."
msgstr "Vytlačovací souprava použitá pro tisk podpory. Používá se při vícenásobném vytlačování."

#: fdmprinter.def.json
msgctxt "raft_surface_extruder_nr description"
msgid "The extruder train to use for printing the top layer(s) of the raft. This is used in multi-extrusion."
msgstr "Vytlačovací souprava použitá pro tisk horní vrstvy (vrstev) raftu. Používá se při vícenásobném vytlačování."

#: fdmprinter.def.json
msgctxt "infill_extruder_nr description"
msgid "The extruder train used for printing infill. This is used in multi-extrusion."
msgstr "Vytlačovací souprava použitá pro tisk výplně. Používá se při vícenásobném vytlačování."

#: fdmprinter.def.json
msgctxt "wall_x_extruder_nr description"
msgid "The extruder train used for printing the inner walls. This is used in multi-extrusion."
msgstr "Vytlačovací souprava použitá pro tisk vnitřních stěn. Používá se při vícenásobném vytlačování."

#: fdmprinter.def.json
msgctxt "wall_0_extruder_nr description"
msgid "The extruder train used for printing the outer wall. This is used in multi-extrusion."
msgstr "Vytlačovací souprava použitá pro tisk vnější stěny. Používá se při vícenásobném vytlačování."

#: fdmprinter.def.json
msgctxt "top_bottom_extruder_nr description"
msgid "The extruder train used for printing the top and bottom skin. This is used in multi-extrusion."
msgstr "Vytlačovací souprava použitá pro tisk horní a spodní pokožky. Používá se při vícenásobném vytlačování."

#: fdmprinter.def.json
msgctxt "roofing_extruder_nr description"
msgid "The extruder train used for printing the top most skin. This is used in multi-extrusion."
msgstr "Vytlačovací souprava použitá pro tisk nejvyššího povrchu. Používá se při vícenásobném vytlačování."

#: fdmprinter.def.json
msgctxt "wall_extruder_nr description"
msgid "The extruder train used for printing the walls. This is used in multi-extrusion."
msgstr "Vytlačovací souprava použitá pro tisk stěn. Používá se při vícenásobném vytlačování."

#: fdmprinter.def.json
msgctxt "raft_base_fan_speed description"
msgid "The fan speed for the base raft layer."
msgstr "Rychlost ventilátoru při tisku základních vrstev raftu."

#: fdmprinter.def.json
msgctxt "raft_interface_fan_speed description"
msgid "The fan speed for the middle raft layer."
msgstr "Rychlost ventilátoru při tisku středních vrstev raftu."

#: fdmprinter.def.json
msgctxt "raft_fan_speed description"
msgid "The fan speed for the raft."
msgstr "Rychlost ventilátoru pro tisk raftu."

#: fdmprinter.def.json
msgctxt "raft_surface_fan_speed description"
msgid "The fan speed for the top raft layers."
msgstr "Rychlost ventilátoru při tisku horních vrstev raftu."

#: fdmprinter.def.json
msgctxt "cross_infill_density_image description"
msgid "The file location of an image of which the brightness values determine the minimal density at the corresponding location in the infill of the print."
msgstr "Umístění souboru obrázku, jehož hodnoty jasu určují minimální hustotu na odpovídajícím místě ve výplni tisku."

#: fdmprinter.def.json
msgctxt "cross_support_density_image description"
msgid "The file location of an image of which the brightness values determine the minimal density at the corresponding location in the support."
msgstr "Umístění souboru obrázku, jehož hodnoty jasu určují minimální hustotu na odpovídajícím místě v podpoře."

#: fdmprinter.def.json
msgctxt "speed_slowdown_layers description"
msgid "The first few layers are printed slower than the rest of the model, to get better adhesion to the build plate and improve the overall success rate of prints. The speed is gradually increased over these layers."
msgstr "Prvních několik vrstev je vytištěno pomaleji než zbytek modelu, aby se dosáhlo lepší přilnavosti k sestavovací desce a zlepšila se celková úspěšnost tisků. Rychlost se v těchto vrstvách postupně zvyšuje."

#: fdmprinter.def.json
msgctxt "raft_airgap description"
msgid "The gap between the final raft layer and the first layer of the model. Only the first layer is raised by this amount to lower the bonding between the raft layer and the model. Makes it easier to peel off the raft."
msgstr "Mezera mezi finální vrstvou raftu a první vrstvou modelu. Pouze první vrstva se zvýší o tuto částku, aby se snížilo spojení mezi vorovou vrstvou a modelem. Usnadňuje oloupání voru."

#: fdmprinter.def.json
msgctxt "machine_height description"
msgid "The height (Z-direction) of the printable area."
msgstr "Výška (Osa Z) plochy k tisku."

#: fdmprinter.def.json
msgctxt "mold_roof_height description"
msgid "The height above horizontal parts in your model which to print mold."
msgstr "Výška nad vodorovnými částmi modelu, které chcete vytisknout."

#: fdmprinter.def.json
msgctxt "cool_fan_full_at_height description"
msgid "The height at which the fans spin on regular fan speed. At the layers below the fan speed gradually increases from Initial Fan Speed to Regular Fan Speed."
msgstr "Výška, při které se otáčejí ventilátory při normální rychlosti ventilátoru. Ve vrstvách pod rychlostí ventilátoru se postupně zvyšuje z počáteční rychlosti ventilátoru na normální rychlost ventilátoru."

#: fdmprinter.def.json
msgctxt "gantry_height description"
msgid "The height difference between the tip of the nozzle and the gantry system (X and Y axes)."
msgstr "Výškový rozdíl mezi špičkou trysky a portálovým systémem (osy X a Y)."

#: fdmprinter.def.json
msgctxt "machine_nozzle_head_distance description"
msgid "The height difference between the tip of the nozzle and the lowest part of the print head."
msgstr "Výškový rozdíl mezi špičkou trysky a nejnižší částí tiskové hlavy."

#: fdmprinter.def.json
msgctxt "retraction_hop_after_extruder_switch_height description"
msgid "The height difference when performing a Z Hop after extruder switch."
msgstr "Výškový rozdíl při provádění Z Hopu po přepnutí extruderu."

#: fdmprinter.def.json
msgctxt "retraction_hop description"
msgid "The height difference when performing a Z Hop."
msgstr "Výškový rozdíl při provádění Z-hopu."

#: fdmprinter.def.json
msgctxt "wipe_hop_amount description"
msgid "The height difference when performing a Z Hop."
msgstr "Výškový rozdíl při provádění Z-hopu."

#: fdmprinter.def.json
msgctxt "layer_height description"
msgid "The height of each layer in mm. Higher values produce faster prints in lower resolution, lower values produce slower prints in higher resolution."
msgstr "Výška každé vrstvy v mm. Vyšší hodnoty produkují rychlejší výtisky v nižším rozlišení, nižší hodnoty produkují pomalejší výtisky ve vyšším rozlišení."

#: fdmprinter.def.json
msgctxt "gradual_infill_step_height description"
msgid "The height of infill of a given density before switching to half the density."
msgstr "Výška výplně dané hustoty před přepnutím na polovinu hustoty."

#: fdmprinter.def.json
msgctxt "gradual_support_infill_step_height description"
msgid "The height of support infill of a given density before switching to half the density."
msgstr "Výška podpůrné výplně dané hustoty před přepnutím na polovinu hustoty."

#: fdmprinter.def.json
msgctxt "interlocking_beam_layer_count description"
msgid "The height of the beams of the interlocking structure, measured in number of layers. Less layers is stronger, but more prone to defects."
msgstr "Výška paprsků vzájemného propletení. Měřeno v počtu vrstev. Méně vrstev způsobí větší pevnost, ale zvýší náchylnost k vadám."

#: fdmprinter.def.json
msgctxt "interlocking_orientation description"
msgid "The height of the beams of the interlocking structure, measured in number of layers. Less layers is stronger, but more prone to defects."
msgstr "Výška paprsků vzájemného propletení. Měřeno v počtu vrstev. Méně vrstev způsobí větší pevnost, ale zvýší náchylnost k vadám."

#: fdmprinter.def.json
msgctxt "layer_height_0 description"
msgid "The height of the initial layer in mm. A thicker initial layer makes adhesion to the build plate easier."
msgstr "Výška počáteční vrstvy v mm. Silnější počáteční vrstva usnadňuje přilnavost k montážní desce."

#: fdmprinter.def.json
msgctxt "support_bottom_stair_step_height description"
msgid "The height of the steps of the stair-like bottom of support resting on the model. A low value makes the support harder to remove, but too high values can lead to unstable support structures. Set to zero to turn off the stair-like behaviour."
msgstr "Výška stupňů schodišťového dna podpory spočívá na modelu. Nízká hodnota ztěžuje odstranění podpory, ale příliš vysoké hodnoty mohou vést k nestabilním podpůrným strukturám. Nastavením na nulu vypnete chování podobné schodišti."

#: fdmprinter.def.json
msgctxt "brim_gap description"
msgid "The horizontal distance between the first brim line and the outline of the first layer of the print. A small gap can make the brim easier to remove while still providing the thermal benefits."
msgstr "Vodorovná vzdálenost mezi první čarou límce a obrysem první vrstvy tisku. Malá mezera může usnadnit demontáž límce a přitom poskytovat tepelné výhody."

#: fdmprinter.def.json
msgctxt "skirt_gap description"
msgid ""
"The horizontal distance between the skirt and the first layer of the print.\n"
"This is the minimum distance. Multiple skirt lines will extend outwards from this distance."
msgstr ""
"Vodorovná vzdálenost mezi okrajem a první vrstvou tisku.\n"
"Toto je minimální vzdálenost. Z této vzdálenosti se bude rozprostírat více linek okraje."

#: fdmprinter.def.json
msgctxt "lightning_infill_straightening_angle description"
msgid "The infill lines are straightened out to save on printing time. This is the maximum angle of overhang allowed across the length of the infill line."
msgstr "Čáry výplně jsou vyrovnávány, aby se snížila doba tisku. Toto je maximální dovolený úhel převisu podél čáry výplně."

#: fdmprinter.def.json
msgctxt "infill_offset_x description"
msgid "The infill pattern is moved this distance along the X axis."
msgstr "Výplňový vzor se pohybuje touto vzdáleností podél osy X."

#: fdmprinter.def.json
msgctxt "infill_offset_y description"
msgid "The infill pattern is moved this distance along the Y axis."
msgstr "Výplňový vzor se pohybuje touto vzdáleností podél osy Y."

#: fdmprinter.def.json
msgctxt "machine_nozzle_size description"
msgid "The inner diameter of the nozzle. Change this setting when using a non-standard nozzle size."
msgstr "Vnitřní průměr trysky. Změňte toto nastavení pokud používáte nestandardní velikost trysky."

#: fdmprinter.def.json
msgctxt "raft_base_jerk description"
msgid "The jerk with which the base raft layer is printed."
msgstr "Trhnutí, kterým je tisknuta základní vrstva raftu."

#: fdmprinter.def.json
msgctxt "raft_interface_jerk description"
msgid "The jerk with which the middle raft layer is printed."
msgstr "Trhnutí, kterým je tisknuta střední vrstva raftu."

#: fdmprinter.def.json
msgctxt "raft_jerk description"
msgid "The jerk with which the raft is printed."
msgstr "Trhnutí, při kterém je raft tištěn."

#: fdmprinter.def.json
msgctxt "raft_surface_jerk description"
msgid "The jerk with which the top raft layers are printed."
msgstr "Trhnutí, kterým se tisknou horní vrstvy raftu."

#: fdmprinter.def.json
msgctxt "bottom_skin_preshrink description"
msgid "The largest width of bottom skin areas which are to be removed. Every skin area smaller than this value will disappear. This can help in limiting the amount of time and material spent on printing bottom skin at slanted surfaces in the model."
msgstr "Největší šířka spodních částí povrchu, které mají být odstraněny. Každá oblast povrchu menší než tato hodnota zmizí. To může pomoci omezit množství času a materiálu stráveného tiskem spodní vrstvy na šikmých plochách v modelu."

#: fdmprinter.def.json
msgctxt "skin_preshrink description"
msgid "The largest width of skin areas which are to be removed. Every skin area smaller than this value will disappear. This can help in limiting the amount of time and material spent on printing top/bottom skin at slanted surfaces in the model."
msgstr "Největší šířka oblastí povrchu, které mají být odstraněny. Každá oblast povrchu menší než tato hodnota zmizí. To může pomoci omezit množství času a materiálu stráveného tiskem vrchní / spodní kůže na šikmých plochách v modelu."

#: fdmprinter.def.json
msgctxt "top_skin_preshrink description"
msgid "The largest width of top skin areas which are to be removed. Every skin area smaller than this value will disappear. This can help in limiting the amount of time and material spent on printing top skin at slanted surfaces in the model."
msgstr "Největší šířka horních oblastí povrchu, které mají být odstraněny. Každá oblast povrchu menší než tato hodnota zmizí. To může pomoci omezit množství času a materiálu stráveného tiskem vrchní kůže na šikmých plochách v modelu."

#: fdmprinter.def.json
msgctxt "cool_fan_full_layer description"
msgid "The layer at which the fans spin on regular fan speed. If regular fan speed at height is set, this value is calculated and rounded to a whole number."
msgstr "Vrstva, ve které se ventilátory otáčejí běžnou rychlostí ventilátoru. Pokud je nastavena normální rychlost ventilátoru ve výšce, je tato hodnota vypočítána a zaokrouhlena na celé číslo."

#: fdmprinter.def.json
msgctxt "cool_min_layer_time_fan_speed_max description"
msgid "The layer time which sets the threshold between regular fan speed and maximum fan speed. Layers that print slower than this time use regular fan speed. For faster layers the fan speed gradually increases towards the maximum fan speed."
msgstr "Čas vrstvy, který nastavuje práh mezi normální rychlostí ventilátoru a maximální rychlostí ventilátoru. Vrstvy, které se tisknou pomaleji než tentokrát, používají běžnou rychlost ventilátoru. U rychlejších vrstev se rychlost ventilátoru postupně zvyšuje směrem k maximální rychlosti ventilátoru."

#: fdmprinter.def.json
msgctxt "retraction_amount description"
msgid "The length of material retracted during a retraction move."
msgstr "Délka materiálu zasunutého během pohybu zasunutí."

#: fdmprinter.def.json
msgctxt "machine_buildplate_type description"
msgid "The material of the build plate installed on the printer."
msgstr "Materiál podložky nainstalované na tiskárně."

#: fdmprinter.def.json
msgctxt "adaptive_layer_height_variation description"
msgid "The maximum allowed height different from the base layer height."
msgstr "Maximální povolená výška se liší od výšky základní vrstvy."

#: fdmprinter.def.json
msgctxt "ooze_shield_angle description"
msgid "The maximum angle a part in the ooze shield will have. With 0 degrees being vertical, and 90 degrees being horizontal. A smaller angle leads to less failed ooze shields, but more material."
msgstr "Maximální úhel, který bude mít část štítu. S 0° svislým a 90° vodorovným. Menší úhel vede k méně poškozeným štítům, ale více materiálu."

#: fdmprinter.def.json
msgctxt "conical_overhang_angle description"
msgid "The maximum angle of overhangs after the they have been made printable. At a value of 0° all overhangs are replaced by a piece of model connected to the build plate, 90° will not change the model in any way."
msgstr "Maximální úhel přesahů po jejich tisku. Při hodnotě 0 ° jsou všechny převisy nahrazeny kusem modelu připojeným k podložce, 90 ° model nijak nijak nezmění."

#: fdmprinter.def.json
msgctxt "conical_overhang_hole_size description"
msgid "The maximum area of a hole in the base of the model before it's removed by Make Overhang Printable.  Holes smaller than this will be retained.  A value of 0 mm² will fill all holes in the models base."
msgstr "Maximální plocha díry v základně modelu, která nebude odstraněna funkcí „Udělat převis tisknutelný“. Menší díry budou zachovány. Hodnota 0 mm² způsobí vyplnění všech děr v základně modelu."

#: fdmprinter.def.json
msgctxt "meshfix_maximum_deviation description"
msgid "The maximum deviation allowed when reducing the resolution for the Maximum Resolution setting. If you increase this, the print will be less accurate, but the g-code will be smaller. Maximum Deviation is a limit for Maximum Resolution, so if the two conflict the Maximum Deviation will always be held true."
msgstr "Maximální odchylka povolená při snižování rozlišení pro nastavení Maximální rozlišení. Pokud toto zvýšíte, bude tisk méně přesný, ale g-kód bude menší. Maximální odchylka je limit pro maximální rozlišení, takže pokud dojde ke konfliktu, bude maximální odchylka vždy platná."

#: fdmprinter.def.json
msgctxt "support_join_distance description"
msgid "The maximum distance between support structures in the X/Y directions. When separate structures are closer together than this value, the structures merge into one."
msgstr "Maximální vzdálenost mezi podpůrnými strukturami ve směru X / Y. Když jsou oddělené struktury blíže k sobě než tato hodnota, struktury se sloučí do jedné."

#: fdmprinter.def.json
msgctxt "flow_rate_max_extrusion_offset description"
msgid "The maximum distance in mm to move the filament to compensate for changes in flow rate."
msgstr "Maximální vzdálenost v mm pro pohyb vlákna za účelem kompenzace změn průtoku."

#: fdmprinter.def.json
msgctxt "meshfix_maximum_extrusion_area_deviation description"
msgid "The maximum extrusion area deviation allowed when removing intermediate points from a straight line. An intermediate point may serve as width-changing point in a long straight line. Therefore, if it is removed, it will cause the line to have a uniform width and, as a result, lose (or gain) a bit of extrusion area. If you increase this you may notice slight under- (or over-) extrusion in between straight parallel walls, as more intermediate width-changing points will be allowed to be removed. Your print will be less accurate, but the g-code will be smaller."
msgstr "Maximální dovolená odchylka plochy extruze při odstraňování mezilehlých bodů na rovné čáře. Mezilehlý bod může sloužit jako místo, kde se mění tloušťka dlouhé přímé čáry. Proto, pokud je odstraněn, bude mít tato čára jednotnou šířku a následkem toho ztratí (nebo získá) kousek plochy extruze. Při zvýšení tohoto nastavení můžete zaznamenat mírnou podextruzi nebo nadměrnou extruzi mezi rovnými rovnoběžnými zdmi, jelikož bude dovoleno odstranit více mezilehlých bodů měnících šířku čáry. Vaše výtisky budou méně přesně, ale g-kód bude menší."

#: fdmprinter.def.json
msgctxt "jerk_print_layer_0 description"
msgid "The maximum instantaneous velocity change during the printing of the initial layer."
msgstr "Maximální okamžitá změna rychlosti během tisku počáteční vrstvy."

#: fdmprinter.def.json
msgctxt "jerk_print description"
msgid "The maximum instantaneous velocity change of the print head."
msgstr "Maximální okamžitá změna rychlosti tiskové hlavy."

#: fdmprinter.def.json
msgctxt "jerk_ironing description"
msgid "The maximum instantaneous velocity change while performing ironing."
msgstr "Maximální okamžitá změna rychlosti při provádění žehlení."

#: fdmprinter.def.json
msgctxt "jerk_wall_x description"
msgid "The maximum instantaneous velocity change with which all inner walls are printed."
msgstr "Maximální okamžitá změna rychlosti, se kterou se tisknou všechny vnitřní stěny."

#: fdmprinter.def.json
msgctxt "jerk_infill description"
msgid "The maximum instantaneous velocity change with which infill is printed."
msgstr "Maximální okamžitá změna rychlosti tisku výplně."

#: fdmprinter.def.json
msgctxt "jerk_support_bottom description"
msgid "The maximum instantaneous velocity change with which the floors of support are printed."
msgstr "Maximální okamžitá změna rychlosti, se kterou se potiskují podlahy podpory."

#: fdmprinter.def.json
msgctxt "jerk_support_infill description"
msgid "The maximum instantaneous velocity change with which the infill of support is printed."
msgstr "Maximální okamžitá změna rychlosti, s níž je vytištěna výplň podpory."

#: fdmprinter.def.json
msgctxt "jerk_wall_0 description"
msgid "The maximum instantaneous velocity change with which the outermost walls are printed."
msgstr "Maximální okamžitá změna rychlosti tisku vnějších stěn."

#: fdmprinter.def.json
msgctxt "jerk_prime_tower description"
msgid "The maximum instantaneous velocity change with which the prime tower is printed."
msgstr "Maximální okamžitá změna rychlosti, se kterou se tiskne hlavní věž."

#: fdmprinter.def.json
msgctxt "jerk_support_interface description"
msgid "The maximum instantaneous velocity change with which the roofs and floors of support are printed."
msgstr "Maximální okamžitá změna rychlosti tisku potisků střech a podlah."

#: fdmprinter.def.json
msgctxt "jerk_support_roof description"
msgid "The maximum instantaneous velocity change with which the roofs of support are printed."
msgstr "Maximální okamžitá změna rychlosti, se kterou jsou střechy nosiče vytištěny."

#: fdmprinter.def.json
msgctxt "jerk_skirt_brim description"
msgid "The maximum instantaneous velocity change with which the skirt and brim are printed."
msgstr "Maximální okamžitá změna rychlosti, se kterou jsou Límec a okraj vytištěny."

#: fdmprinter.def.json
msgctxt "jerk_support description"
msgid "The maximum instantaneous velocity change with which the support structure is printed."
msgstr "Maximální okamžitá změna rychlosti, se kterou se tiskne nosná struktura."

#: fdmprinter.def.json
msgctxt "jerk_wall description"
msgid "The maximum instantaneous velocity change with which the walls are printed."
msgstr "Maximální okamžitá změna rychlosti, se kterou se stěny tisknou."

#: fdmprinter.def.json
msgctxt "jerk_roofing description"
msgid "The maximum instantaneous velocity change with which top surface skin layers are printed."
msgstr "Maximální okamžitá změna rychlosti, se kterou se potiskují vrchní povrchové vrstvy."

#: fdmprinter.def.json
msgctxt "jerk_topbottom description"
msgid "The maximum instantaneous velocity change with which top/bottom layers are printed."
msgstr "Maximální okamžitá změna rychlosti, se kterou se tisknou horní / dolní vrstvy."

#: fdmprinter.def.json
msgctxt "jerk_travel description"
msgid "The maximum instantaneous velocity change with which travel moves are made."
msgstr "Maximální okamžitá změna rychlosti, se kterou se pohybují pohyby."

#: fdmprinter.def.json
msgctxt "machine_max_feedrate_x description"
msgid "The maximum speed for the motor of the X-direction."
msgstr "Maximální rychlost pro motor ve směru X."

#: fdmprinter.def.json
msgctxt "machine_max_feedrate_y description"
msgid "The maximum speed for the motor of the Y-direction."
msgstr "Maximální rychlost pro motor ve směru Y."

#: fdmprinter.def.json
msgctxt "machine_max_feedrate_z description"
msgid "The maximum speed for the motor of the Z-direction."
msgstr "Maximální rychlost pro motor ve směru Z."

#: fdmprinter.def.json
msgctxt "machine_max_feedrate_e description"
msgid "The maximum speed of the filament."
msgstr "Maximální rychlost filamentu."

#: fdmprinter.def.json
msgctxt "support_bottom_stair_step_width description"
msgid "The maximum width of the steps of the stair-like bottom of support resting on the model. A low value makes the support harder to remove, but too high values can lead to unstable support structures."
msgstr "Maximální šířka schodů schodišťového dna podpory spočívá na modelu. Nízká hodnota ztěžuje odstranění podpory, ale příliš vysoké hodnoty mohou vést k nestabilním podpůrným strukturám."

#: fdmprinter.def.json
msgctxt "mold_width description"
msgid "The minimal distance between the outside of the mold and the outside of the model."
msgstr "Minimální vzdálenost mezi vnější stranou formy a modelu."

#: fdmprinter.def.json
msgctxt "machine_minimum_feedrate description"
msgid "The minimal movement speed of the print head."
msgstr "Minimální rychlost pohybu tiskové hlavy."

#: fdmprinter.def.json
msgctxt "material_initial_print_temperature description"
msgid "The minimal temperature while heating up to the Printing Temperature at which printing can already start."
msgstr "Minimální teplota při zahřívání až na teplotu tisku, při které již může tisk začít."

#: fdmprinter.def.json
msgctxt "machine_min_cool_heat_time_window description"
msgid "The minimal time an extruder has to be inactive before the nozzle is cooled. Only when an extruder is not used for longer than this time will it be allowed to cool down to the standby temperature."
msgstr "Minimální doba, po kterou musí být extrudér neaktivní, než se tryska ochladí. Pouze v případě, že se extrudér nepoužívá déle, než je tato doba, může se ochladit na pohotovostní teplotu."

#: fdmprinter.def.json
msgctxt "infill_support_angle description"
msgid "The minimum angle of internal overhangs for which infill is added. At a value of 0° objects are totally filled with infill, 90° will not provide any infill."
msgstr "Minimální úhel vnitřních přesahů, pro které je přidána výplň. Při hodnotě 0 ° jsou objekty zcela vyplněny výplní, 90 ° neposkytuje výplně."

#: fdmprinter.def.json
msgctxt "support_angle description"
msgid "The minimum angle of overhangs for which support is added. At a value of 0° all overhangs are supported, 90° will not provide any support."
msgstr "Minimální úhel přesahů, pro které je přidána podpora. Při hodnotě 0° jsou podporovány všechny přesahy, 90° neposkytuje žádnou podporu."

#: fdmprinter.def.json
msgctxt "retraction_min_travel description"
msgid "The minimum distance of travel needed for a retraction to happen at all. This helps to get fewer retractions in a small area."
msgstr "Minimální vzdálenost potřebná k tomu, aby ke stažení došlo. To pomáhá dosáhnout menšího počtu stažení v malé oblasti."

#: fdmprinter.def.json
msgctxt "skirt_brim_minimal_length description"
msgid "The minimum length of the skirt or brim. If this length is not reached by all skirt or brim lines together, more skirt or brim lines will be added until the minimum length is reached. Note: If the line count is set to 0 this is ignored."
msgstr "Minimální délka límce nebo okraje. Pokud tuto délku nedosáhnou všechny linie sukní nebo okrajů dohromady, přidává se více sukní nebo okrajových linií, dokud není dosaženo minimální délky. Poznámka: Pokud je počet řádků nastaven na 0, ignoruje se."

#: fdmprinter.def.json
msgctxt "min_odd_wall_line_width description"
msgid "The minimum line width for middle line gap filler polyline walls. This setting determines at which model thickness we switch from printing two wall lines, to printing two outer walls and a single central wall in the middle. A higher Minimum Odd Wall Line Width leads to a higher maximum even wall line width. The maximum odd wall line width is calculated as 2 * Minimum Even Wall Line Width."
msgstr "Minimální šířka čáry použité jako výplň mezi párovými čárami zdi. Toto nastavení určuje tloušťku modelu, při které se přepíná z tisku dvou čar zdi na tisk dvou vnějších čar zdi a jedné centrální čáry zdi mezi nimi. Vyšší hodnota Minimální šířky nepárové čáry zdi vede k vyšší maximální šířce párové čáry zdi. Maximální šířka nepárové čáry zdi je vypočtena jako 2 * Minimální šířka párové čáry zdi."

#: fdmprinter.def.json
msgctxt "min_even_wall_line_width description"
msgid "The minimum line width for normal polygonal walls. This setting determines at which model thickness we switch from printing a single thin wall line, to printing two wall lines. A higher Minimum Even Wall Line Width leads to a higher maximum odd wall line width. The maximum even wall line width is calculated as Outer Wall Line Width + 0.5 * Minimum Odd Wall Line Width."
msgstr "Minimální šířka čáry pro běžné mnohoúhelníkové zdi. Toto nastavení určuje tloušťku, při které se přepne z tisku jedné tenké čáry zdi na tisk dvou čar zdi. Vyšší hodnota Minimální šířky párové čáry zdi vede k vyšší maximální šířce nepárové čáry zdi. Maximální šířka párové čáry zdi je spočítána jako Šířka čáry vnější stěny + 0,5 * Minimální šířka nepárové čáry zdi."

#: fdmprinter.def.json
msgctxt "cool_min_speed description"
msgid "The minimum print speed, despite slowing down due to the minimum layer time. When the printer would slow down too much, the pressure in the nozzle would be too low and result in bad print quality."
msgstr "Minimální rychlost tisku, navzdory zpomalení kvůli minimální době vrstvy. Pokud by tiskárna příliš zpomalila, byl by tlak v trysce příliš nízký a výsledkem by byla špatná kvalita tisku."

#: fdmprinter.def.json
msgctxt "meshfix_maximum_resolution description"
msgid "The minimum size of a line segment after slicing. If you increase this, the mesh will have a lower resolution. This may allow the printer to keep up with the speed it has to process g-code and will increase slice speed by removing details of the mesh that it can't process anyway."
msgstr "Minimální velikost segmentu čáry po krájení. Pokud toto zvětšíte, bude mít síť nižší rozlišení. To může umožnit, aby tiskárna udržovala krok s rychlostí, kterou musí zpracovat g-kód, a zvýší se rychlost řezu odstraněním detailů sítě, které stejně nemůže zpracovat."

#: fdmprinter.def.json
msgctxt "meshfix_maximum_travel_resolution description"
msgid "The minimum size of a travel line segment after slicing. If you increase this, the travel moves will have less smooth corners. This may allow the printer to keep up with the speed it has to process g-code, but it may cause model avoidance to become less accurate."
msgstr "Minimální velikost segmentu cestovní čáry po krájení. Pokud toto zvýšíte, budou mít cestovní pohyby méně hladké rohy. To může umožnit tiskárně držet krok s rychlostí, kterou musí zpracovat g-kód, ale může to způsobit, že se vyhnutí modelu stane méně přesným."

#: fdmprinter.def.json
msgctxt "support_bottom_stair_step_min_slope description"
msgid "The minimum slope of the area for stair-stepping to take effect. Low values should make support easier to remove on shallower slopes, but really low values may result in some very counter-intuitive results on other parts of the model."
msgstr "Minimální sklon oblasti, aby se schodové schody projevily. Nízké hodnoty by měly usnadnit odstraňování podpory na mělkých svazích, ale opravdu nízké hodnoty mohou vést k velmi kontraintuitivním výsledkům na jiných částech modelu."

#: fdmprinter.def.json
msgctxt "cool_min_layer_time description"
msgid "The minimum time spent in a layer. This forces the printer to slow down, to at least spend the time set here in one layer. This allows the printed material to cool down properly before printing the next layer. Layers may still take shorter than the minimal layer time if Lift Head is disabled and if the Minimum Speed would otherwise be violated."
msgstr "Minimální doba strávená ve vrstvě. To nutí tiskárnu zpomalit a alespoň zde strávit čas nastavený v jedné vrstvě. To umožňuje, aby se tištěný materiál před tiskem další vrstvy správně ochladil. Vrstvy mohou stále trvat kratší dobu, než je minimální vrstva, pokud je Lift Head deaktivována a pokud by jinak byla porušena minimální rychlost."

#: fdmprinter.def.json
msgctxt "prime_tower_min_volume description"
msgid "The minimum volume for each layer of the prime tower in order to purge enough material."
msgstr "Minimální objem pro každou vrstvu hlavní věže, aby se propláchlo dost materiálu."

#: fdmprinter.def.json
msgctxt "support_tree_max_diameter_increase_by_merges_when_support_to_model description"
msgid "The most the diameter of a branch that has to connect to the model may increase by merging with branches that could reach the buildplate. Increasing this reduces print time, but increases the area of support that rests on model"
msgstr ""

#: fdmprinter.def.json
msgctxt "machine_name description"
msgid "The name of your 3D printer model."
msgstr "Název vašeho modelu 3D tiskárny."

#: fdmprinter.def.json
msgctxt "machine_nozzle_id description"
msgid "The nozzle ID for an extruder train, such as \"AA 0.4\" and \"BB 0.8\"."
msgstr "ID trysky pro vytlačovací stroj, např. \"AA 0.4\" nebo \"BB 0.8\"."

#: fdmprinter.def.json
msgctxt "travel_avoid_other_parts description"
msgid "The nozzle avoids already printed parts when traveling. This option is only available when combing is enabled."
msgstr "Při cestování se tryska vyhýbá již potištěným částem. Tato možnost je k dispozici, pouze pokud je povolen combing."

#: fdmprinter.def.json
msgctxt "travel_avoid_supports description"
msgid "The nozzle avoids already printed supports when traveling. This option is only available when combing is enabled."
msgstr "Při cestování se tryska vyhýbá již potištěným podpěrám. Tato možnost je k dispozici, pouze pokud je combing povolen."

#: fdmprinter.def.json
msgctxt "bottom_layers description"
msgid "The number of bottom layers. When calculated by the bottom thickness, this value is rounded to a whole number."
msgstr "Počet spodních vrstev. Při výpočtu podle tloušťky dna je tato hodnota zaokrouhlena na celé číslo."

#: fdmprinter.def.json
msgctxt "raft_base_wall_count description"
msgid "The number of contours to print around the linear pattern in the base layer of the raft."
msgstr "Kolik obrysových čar se má tisknout okolo lineárního vzoru v základně raftu."

#: fdmprinter.def.json
msgctxt "skin_edge_support_layers description"
msgid "The number of infill layers that supports skin edges."
msgstr "Počet výplňových vrstev, které podporují okraje povrchu."

#: fdmprinter.def.json
msgctxt "initial_bottom_layers description"
msgid "The number of initial bottom layers, from the build-plate upwards. When calculated by the bottom thickness, this value is rounded to a whole number."
msgstr "Počet počátečních spodních vrstev od montážní desky směrem nahoru. Při výpočtu podle tloušťky dna je tato hodnota zaokrouhlena na celé číslo."

#: fdmprinter.def.json
msgctxt "raft_interface_layers description"
msgid "The number of layers between the base and the surface of the raft. These comprise the main thickness of the raft. Increasing this creates a thicker, sturdier raft."
msgstr "Počet vrstev mezi základnou a povrchem raftu. Tyto vrstvy tvoří hlavní část tloušťky raftu. Vyšší hodnota vytvoří tlustší a robustnější raft."

#: fdmprinter.def.json
msgctxt "brim_line_count description"
msgid "The number of lines used for a brim. More brim lines enhance adhesion to the build plate, but also reduces the effective print area."
msgstr "Počet řádků použitých pro límec. Více linek límce zvyšuje přilnavost k podložce, ale také snižuje efektivní tiskovou plochu."

#: fdmprinter.def.json
msgctxt "support_brim_line_count description"
msgid "The number of lines used for the support brim. More brim lines enhance adhesion to the build plate, at the cost of some extra material."
msgstr "Počet řádků použitých pro podpůrný okraj. Více okrajových linií zvyšuje přilnavost k stavební desce za cenu nějakého dalšího materiálu."

#: fdmprinter.def.json
msgctxt "raft_surface_layers description"
msgid "The number of top layers on top of the 2nd raft layer. These are fully filled layers that the model sits on. 2 layers result in a smoother top surface than 1."
msgstr "Počet vrchních vrstev na druhé vrstvě voru. Jedná se o plně vyplněné vrstvy, na kterých model sedí. Výsledkem 2 vrstev je hladší horní povrch než 1."

#: fdmprinter.def.json
msgctxt "top_layers description"
msgid "The number of top layers. When calculated by the top thickness, this value is rounded to a whole number."
msgstr "Počet vrchních vrstev. Při výpočtu podle nejvyšší tloušťky se tato hodnota zaokrouhlí na celé číslo."

#: fdmprinter.def.json
msgctxt "roofing_layer_count description"
msgid "The number of top most skin layers. Usually only one top most layer is sufficient to generate higher quality top surfaces."
msgstr "Počet nejpřednějších vrstev pokožky. Obvykle stačí jedna horní vrstva nejvíce k vytvoření horních povrchů vyšší kvality."

#: fdmprinter.def.json
msgctxt "support_wall_count description"
msgid "The number of walls with which to surround support infill. Adding a wall can make support print more reliably and can support overhangs better, but increases print time and material used."
msgstr "Počet stěn, který mají mít podpory. Přidání stěny může učinit podporu spolehlivější a umožnit podporovat lépe převisy, ale zároveň prodlouží tisk a zvýší spotřebu materiálu."

#: fdmprinter.def.json
msgctxt "support_bottom_wall_count description"
msgid "The number of walls with which to surround support interface floor. Adding a wall can make support print more reliably and can support overhangs better, but increases print time and material used."
msgstr "Počet stěn, který mají mít podlahy podpor. Přidání stěny může učinit podporu spolehlivější a umožnit podporovat lépe převisy, ale zároveň prodlouží tisk a zvýší spotřebu materiálu."

#: fdmprinter.def.json
msgctxt "support_roof_wall_count description"
msgid "The number of walls with which to surround support interface roof. Adding a wall can make support print more reliably and can support overhangs better, but increases print time and material used."
msgstr "Počet stěn, který mají mít střechy podpor. Přidání stěny může učinit podporu spolehlivější a umožnit podporovat lépe převisy, ale zároveň prodlouží tisk a zvýší spotřebu materiálu."

#: fdmprinter.def.json
msgctxt "support_interface_wall_count description"
msgid "The number of walls with which to surround support interface. Adding a wall can make support print more reliably and can support overhangs better, but increases print time and material used."
msgstr "Počet stěn, který mají mít rozhraní podpor. Přidání stěny může učinit podporu spolehlivější a umožnit podporovat lépe převisy, ale zároveň prodlouží tisk a zvýší spotřebu materiálu."

#: fdmprinter.def.json
msgctxt "wall_distribution_count description"
msgid "The number of walls, counted from the center, over which the variation needs to be spread. Lower values mean that the outer walls don't change in width."
msgstr "Počet čar zdí od středu, které mají měnit svou šířku při změně počtu čar zdí. Nižší hodnoty znamenají, že vnější stěny nebudou měnit svou šířku."

#: fdmprinter.def.json
msgctxt "wall_line_count description"
msgid "The number of walls. When calculated by the wall thickness, this value is rounded to a whole number."
msgstr "Počet stěn. Při výpočtu podle tloušťky stěny je tato hodnota zaokrouhlena na celé číslo."

#: fdmprinter.def.json
msgctxt "machine_nozzle_tip_outer_diameter description"
msgid "The outer diameter of the tip of the nozzle."
msgstr "Vnější průměr špičky trysky."

#: fdmprinter.def.json
msgctxt "infill_pattern description"
msgid "The pattern of the infill material of the print. The line and zig zag infill swap direction on alternate layers, reducing material cost. The grid, triangle, tri-hexagon, cubic, octet, quarter cubic, cross and concentric patterns are fully printed every layer. Gyroid, cubic, quarter cubic and octet infill change with every layer to provide a more equal distribution of strength over each direction. Lightning infill tries to minimize the infill, by only supporting the ceiling of the object."
msgstr "Vzor výplňového materiálu tisku. Čáry a cik-cak s každou vrstvou obracejí směr výplně, čímž se snižují náklady na materiál. Mřížka, trojúhelník, tri-hexagon, krychle, oktet, čtvrtinově krychlový, křížový a soustředný vzor jsou plně vytištěny v každé vrstvě. Vzory gyroid, krychlový, čtvrtinově krychlový a oktet se mění s každou vrstvou, aby se zajistilo rovnoměrnější rozložení síly v každém směru. Bleskový vzor se snaží minimalizovat množství výplně tím, že podporuje pouze strop objektu."

#: fdmprinter.def.json
msgctxt "support_pattern description"
msgid "The pattern of the support structures of the print. The different options available result in sturdy or easy to remove support."
msgstr "Vzor podpůrných struktur tisku. Výsledkem různých dostupných možností je robustní nebo snadno odstranitelná podpora."

#: fdmprinter.def.json
msgctxt "roofing_pattern description"
msgid "The pattern of the top most layers."
msgstr "Vzor nejvyšší vrstvy."

#: fdmprinter.def.json
msgctxt "top_bottom_pattern description"
msgid "The pattern of the top/bottom layers."
msgstr "Vzor horní / dolní vrstvy."

#: fdmprinter.def.json
msgctxt "top_bottom_pattern_0 description"
msgid "The pattern on the bottom of the print on the first layer."
msgstr "Vzor ve spodní části tisku na první vrstvě."

#: fdmprinter.def.json
msgctxt "ironing_pattern description"
msgid "The pattern to use for ironing top surfaces."
msgstr "Vzor pro žehlení horních povrchů."

#: fdmprinter.def.json
msgctxt "support_bottom_pattern description"
msgid "The pattern with which the floors of the support are printed."
msgstr "Vzor, kterým se potiskují podlahy podpěry."

#: fdmprinter.def.json
msgctxt "support_interface_pattern description"
msgid "The pattern with which the interface of the support with the model is printed."
msgstr "Vzor, pomocí kterého je vytištěno rozhraní podpory s modelem."

#: fdmprinter.def.json
msgctxt "support_roof_pattern description"
msgid "The pattern with which the roofs of the support are printed."
msgstr "Vzor, kterým se tisknou střechy podpěry."

#: fdmprinter.def.json
msgctxt "z_seam_position description"
msgid "The position near where to start printing each part in a layer."
msgstr "Poloha poblíž místa, kde začít tisknout každou část ve vrstvě."

#: fdmprinter.def.json
msgctxt "support_tree_angle_slow description"
msgid "The preferred angle of the branches, when they do not have to avoid the model. Use a lower angle to make them more vertical and more stable. Use a higher angle for branches to merge faster."
msgstr ""

#: fdmprinter.def.json
msgctxt "support_tree_rest_preference description"
msgid "The preferred placement of the support structures. If structures cant be placed at the prefered location, they will be place elsewhere"
msgstr ""

#: fdmprinter.def.json
msgctxt "jerk_layer_0 description"
msgid "The print maximum instantaneous velocity change for the initial layer."
msgstr "Maximální okamžitá změna rychlosti tisku pro počáteční vrstvu."

#: fdmprinter.def.json
msgctxt "machine_shape description"
msgid "The shape of the build plate without taking unprintable areas into account."
msgstr "Tvar desky pro sestavení bez zohlednění netisknutelných oblastí."

#: fdmprinter.def.json
msgctxt "machine_head_with_fans_polygon description"
msgid "The shape of the print head. These are coordinates relative to the position of the print head, which is usually the position of its first extruder. The dimensions left and in front of the print head must be negative coordinates."
msgstr "Tvar tiskové hlavy. Toto jsou souřadnice relativně k pozici tiskové hlavy, což je obvykle pozice jejího prvního extruderu. Rozměry vlevo a před tiskovou hlavou musí být negativní souřadnice."

#: fdmprinter.def.json
msgctxt "cross_infill_pocket_size description"
msgid "The size of pockets at four-way crossings in the cross 3D pattern at heights where the pattern is touching itself."
msgstr "Velikost kapes na čtyřcestných kříženích v křížovém 3D vzoru ve výškách, kde se vzor sám dotýká."

#: fdmprinter.def.json
msgctxt "coasting_min_volume description"
msgid "The smallest volume an extrusion path should have before allowing coasting. For smaller extrusion paths, less pressure has been built up in the bowden tube and so the coasted volume is scaled linearly. This value should always be larger than the Coasting Volume."
msgstr "Nejmenší objem, který by měla mít vytlačovací cesta, než povolí dojezd. U menších vytlačovacích drah se v bowdenové trubici vytvořil menší tlak, a tak se dojezdový objem lineárně upraví. Tato hodnota by měla být vždy větší než dojezdový objem."

#: fdmprinter.def.json
msgctxt "machine_nozzle_cool_down_speed description"
msgid "The speed (°C/s) by which the nozzle cools down averaged over the window of normal printing temperatures and the standby temperature."
msgstr "Rychlost (° C / s), kterou tryska ochlazuje, se průměrovala nad oknem normální teploty tisku a pohotovostní teploty."

#: fdmprinter.def.json
msgctxt "machine_nozzle_heat_up_speed description"
msgid "The speed (°C/s) by which the nozzle heats up averaged over the window of normal printing temperatures and the standby temperature."
msgstr "Rychlost (° C / s), kterou se tryska zahřívá, se průměruje nad oknem normální teploty tisku a pohotovostní teploty."

#: fdmprinter.def.json
msgctxt "speed_wall_x description"
msgid "The speed at which all inner walls are printed. Printing the inner wall faster than the outer wall will reduce printing time. It works well to set this in between the outer wall speed and the infill speed."
msgstr "Rychlost tisku všech vnitřních stěn. Tisk vnitřní stěny rychleji než vnější zeď zkracuje dobu tisku. Funguje dobře, když je nastavena mezi rychlostí vnější stěny a rychlostí výplně."

#: fdmprinter.def.json
msgctxt "bridge_skin_speed description"
msgid "The speed at which bridge skin regions are printed."
msgstr "Rychlost, při které se tisknou oblasti povrchu mostu."

#: fdmprinter.def.json
msgctxt "speed_infill description"
msgid "The speed at which infill is printed."
msgstr "Rychlost tisku výplně."

#: fdmprinter.def.json
msgctxt "speed_print description"
msgid "The speed at which printing happens."
msgstr "Rychlost tisku."

#: fdmprinter.def.json
msgctxt "raft_base_speed description"
msgid "The speed at which the base raft layer is printed. This should be printed quite slowly, as the volume of material coming out of the nozzle is quite high."
msgstr "Rychlost tisku základní vrstvy raftu. Toto by se mělo tisknout poměrně pomalu, protože objem materiálu vycházejícího z trysky je poměrně vysoký."

#: fdmprinter.def.json
msgctxt "bridge_wall_speed description"
msgid "The speed at which the bridge walls are printed."
msgstr "Rychlost, při které jsou stěny mostu tisknuty."

#: fdmprinter.def.json
msgctxt "cool_fan_speed_0 description"
msgid "The speed at which the fans spin at the start of the print. In subsequent layers the fan speed is gradually increased up to the layer corresponding to Regular Fan Speed at Height."
msgstr "Rychlost, kterou se ventilátory otáčejí na začátku tisku. V následujících vrstvách se rychlost ventilátoru postupně zvyšuje až na vrstvu odpovídající normální rychlosti ventilátoru ve výšce."

#: fdmprinter.def.json
msgctxt "cool_fan_speed_min description"
msgid "The speed at which the fans spin before hitting the threshold. When a layer prints faster than the threshold, the fan speed gradually inclines towards the maximum fan speed."
msgstr "Rychlost, při které se fanoušci točí před dosažením prahu. Když vrstva tiskne rychleji, než je prahová hodnota, rychlost ventilátoru se postupně naklání směrem k maximální rychlosti ventilátoru."

#: fdmprinter.def.json
msgctxt "cool_fan_speed_max description"
msgid "The speed at which the fans spin on the minimum layer time. The fan speed gradually increases between the regular fan speed and maximum fan speed when the threshold is hit."
msgstr "Rychlost, kterou se fanoušci otáčejí při minimální době vrstvy. Rychlost ventilátoru se postupně zvyšuje mezi normální rychlostí ventilátoru a maximální rychlostí ventilátoru, když je dosaženo prahu."

#: fdmprinter.def.json
msgctxt "retraction_prime_speed description"
msgid "The speed at which the filament is primed during a retraction move."
msgstr "Rychlost, se kterou se vlákno během navíjení pohybuje."

#: fdmprinter.def.json
msgctxt "wipe_retraction_prime_speed description"
msgid "The speed at which the filament is primed during a wipe retraction move."
msgstr "Rychlost, při které je vlákno aktivováno během pohybu stěrače."

#: fdmprinter.def.json
msgctxt "switch_extruder_prime_speed description"
msgid "The speed at which the filament is pushed back after a nozzle switch retraction."
msgstr "Rychlost, při které se vlákno tlačí zpět po změně trysky."

#: fdmprinter.def.json
msgctxt "retraction_speed description"
msgid "The speed at which the filament is retracted and primed during a retraction move."
msgstr "Rychlost, při které je vlákno zasunuto a aktivováno během pohybu zasunutí."

#: fdmprinter.def.json
msgctxt "wipe_retraction_speed description"
msgid "The speed at which the filament is retracted and primed during a wipe retraction move."
msgstr "Rychlost, při které je vlákno zasunuto a aktivováno během pohybu stěrače."

#: fdmprinter.def.json
msgctxt "switch_extruder_retraction_speed description"
msgid "The speed at which the filament is retracted during a nozzle switch retract."
msgstr "Rychlost, kterou je vlákno zasunuto během změny trysky."

#: fdmprinter.def.json
msgctxt "retraction_retract_speed description"
msgid "The speed at which the filament is retracted during a retraction move."
msgstr "Rychlost, při které se vlákno během zatahovacího pohybu stahuje."

#: fdmprinter.def.json
msgctxt "wipe_retraction_retract_speed description"
msgid "The speed at which the filament is retracted during a wipe retraction move."
msgstr "Rychlost, při které je vlákno zataženo během pohybu stěrače."

#: fdmprinter.def.json
msgctxt "switch_extruder_retraction_speeds description"
msgid "The speed at which the filament is retracted. A higher retraction speed works better, but a very high retraction speed can lead to filament grinding."
msgstr "Rychlost, při které je vlákno zasunuto. Vyšší retrakční rychlost funguje lépe, ale velmi vysoká retrakční rychlost může vést k broušení vlákna."

#: fdmprinter.def.json
msgctxt "speed_support_bottom description"
msgid "The speed at which the floor of support is printed. Printing it at lower speed can improve adhesion of support on top of your model."
msgstr "Rychlost tisku potisku podlahy. Tisk s nižší rychlostí může zlepšit přilnutí podpory na váš model."

#: fdmprinter.def.json
msgctxt "speed_support_infill description"
msgid "The speed at which the infill of support is printed. Printing the infill at lower speeds improves stability."
msgstr "Rychlost tisku výplně podpory. Tisk výplně při nižších rychlostech zvyšuje stabilitu."

#: fdmprinter.def.json
msgctxt "raft_interface_speed description"
msgid "The speed at which the middle raft layer is printed. This should be printed quite slowly, as the volume of material coming out of the nozzle is quite high."
msgstr "Rychlost tisku střední vrstvy raftu. Toto by se mělo tisknout poměrně pomalu, protože objem materiálu vycházejícího z trysky je poměrně vysoký."

#: fdmprinter.def.json
msgctxt "speed_wall_0 description"
msgid "The speed at which the outermost walls are printed. Printing the outer wall at a lower speed improves the final skin quality. However, having a large difference between the inner wall speed and the outer wall speed will affect quality in a negative way."
msgstr "Rychlost tisku vnějších stěn. Tisk vnější stěny nižší rychlostí zlepšuje konečnou kvalitu kůže. Avšak velký rozdíl mezi rychlostí vnitřní stěny a rychlostí vnější stěny negativně ovlivní kvalitu."

#: fdmprinter.def.json
msgctxt "speed_prime_tower description"
msgid "The speed at which the prime tower is printed. Printing the prime tower slower can make it more stable when the adhesion between the different filaments is suboptimal."
msgstr "Rychlost tisku hlavní věže. Pomalejší tisk hlavní věže může zvýšit její stabilitu, je-li adheze mezi různými vlákny suboptimální."

#: fdmprinter.def.json
msgctxt "cool_fan_speed description"
msgid "The speed at which the print cooling fans spin."
msgstr "Rychlost otáčení ventilátorů chlazení tisku."

#: fdmprinter.def.json
msgctxt "raft_speed description"
msgid "The speed at which the raft is printed."
msgstr "Rychlost, při které se raft tiskne."

#: fdmprinter.def.json
msgctxt "speed_support_interface description"
msgid "The speed at which the roofs and floors of support are printed. Printing them at lower speeds can improve overhang quality."
msgstr "Rychlost, jakou se potiskují střechy a podlahy podpěry. Jejich tisk nižší rychlostí může zlepšit kvalitu převisu."

#: fdmprinter.def.json
msgctxt "speed_support_roof description"
msgid "The speed at which the roofs of support are printed. Printing them at lower speeds can improve overhang quality."
msgstr "Rychlost, při které jsou střechy podpěry vytištěny. Jejich tisk nižší rychlostí může zlepšit kvalitu převisu."

#: fdmprinter.def.json
msgctxt "skirt_brim_speed description"
msgid "The speed at which the skirt and brim are printed. Normally this is done at the initial layer speed, but sometimes you might want to print the skirt or brim at a different speed."
msgstr "Rychlost tisku Límec a okraje. Normálně se tak děje při počáteční rychlosti vrstvy, ale někdy můžete chtít sukni nebo okraj vytisknout jinou rychlostí."

#: fdmprinter.def.json
msgctxt "speed_support description"
msgid "The speed at which the support structure is printed. Printing support at higher speeds can greatly reduce printing time. The surface quality of the support structure is not important since it is removed after printing."
msgstr "Rychlost tisku nosné struktury. Podpora tisku při vyšších rychlostech může výrazně zkrátit dobu tisku. Kvalita povrchu nosné konstrukce není důležitá, protože je odstraněna po tisku."

#: fdmprinter.def.json
msgctxt "raft_surface_speed description"
msgid "The speed at which the top raft layers are printed. These should be printed a bit slower, so that the nozzle can slowly smooth out adjacent surface lines."
msgstr "Rychlost tisku horních vrstev raftu. Ty by měly být vytištěny trochu pomaleji, aby tryska mohla pomalu vyhlazovat sousední povrchové linie."

#: fdmprinter.def.json
msgctxt "speed_z_hop description"
msgid "The speed at which the vertical Z movement is made for Z Hops. This is typically lower than the print speed since the build plate or machine's gantry is harder to move."
msgstr "Rychlost, při které se svislý pohyb Z provádí pro Z Hopy. To je obvykle nižší než rychlost tisku, protože stavba talíře nebo portálového zařízení je obtížnější se pohybovat."

#: fdmprinter.def.json
msgctxt "speed_wall description"
msgid "The speed at which the walls are printed."
msgstr "Rychlost, s jakou se stěny tisknou."

#: fdmprinter.def.json
msgctxt "speed_ironing description"
msgid "The speed at which to pass over the top surface."
msgstr "Rychlost, kterou musí projít přes horní povrch."

#: fdmprinter.def.json
msgctxt "material_break_speed description"
msgid "The speed at which to retract the filament in order to break it cleanly."
msgstr "Rychlost, kterou se má vlákno navíjet zpět, aby se čistě přerušilo."

#: fdmprinter.def.json
msgctxt "speed_roofing description"
msgid "The speed at which top surface skin layers are printed."
msgstr "Rychlost tisku povrchových vrstev povrchu."

#: fdmprinter.def.json
msgctxt "speed_topbottom description"
msgid "The speed at which top/bottom layers are printed."
msgstr "Rychlost tisku horní a dolní vrstvy."

#: fdmprinter.def.json
msgctxt "speed_travel description"
msgid "The speed at which travel moves are made."
msgstr "Rychlost, jakou se dělají pohyby."

#: fdmprinter.def.json
msgctxt "coasting_speed description"
msgid "The speed by which to move during coasting, relative to the speed of the extrusion path. A value slightly under 100% is advised, since during the coasting move the pressure in the bowden tube drops."
msgstr "Rychlost, kterou se má pohybovat během dojezdu, relativně k rychlosti vytlačovací dráhy. Doporučuje se hodnota mírně pod 100%, protože během jízdy se pohybuje tlak v bowdenové trubici."

#: fdmprinter.def.json
msgctxt "speed_layer_0 description"
msgid "The speed for the initial layer. A lower value is advised to improve adhesion to the build plate. Does not affect the build plate adhesion structures themselves, like brim and raft."
msgstr "Rychlost počáteční vrstvy. Doporučuje se nižší hodnota pro zlepšení přilnavosti k montážní desce. Nemá vliv na samotné struktury pro přilnavost k podložce (např. límec a raft)."

#: fdmprinter.def.json
msgctxt "speed_print_layer_0 description"
msgid "The speed of printing for the initial layer. A lower value is advised to improve adhesion to the build plate."
msgstr "Rychlost tisku pro počáteční vrstvu. Doporučuje se nižší hodnota pro zlepšení přilnavosti k montážní desce."

#: fdmprinter.def.json
msgctxt "speed_travel_layer_0 description"
msgid "The speed of travel moves in the initial layer. A lower value is advised to prevent pulling previously printed parts away from the build plate. The value of this setting can automatically be calculated from the ratio between the Travel Speed and the Print Speed."
msgstr "Rychlost pohybu se pohybuje v počáteční vrstvě. Doporučuje se nižší hodnota, aby nedocházelo k tažení dříve potištěných částí pryč od sestavovací desky. Hodnota tohoto nastavení lze automaticky vypočítat z poměru mezi rychlostí cestování a rychlostí tisku."

#: fdmprinter.def.json
msgctxt "material_break_temperature description"
msgid "The temperature at which the filament is broken for a clean break."
msgstr "Teplota, při které je filament možno přerušit pro čisté přerušení."

#: fdmprinter.def.json
msgctxt "build_volume_temperature description"
msgid "The temperature of the environment to print in. If this is 0, the build volume temperature will not be adjusted."
msgstr "Teplota prostředí, ve kterém se má tisknout. Pokud je to 0, nebude se brát teplota prostředí v potaz."

#: fdmprinter.def.json
msgctxt "material_standby_temperature description"
msgid "The temperature of the nozzle when another nozzle is currently used for printing."
msgstr "Teplota trysky, když je pro tisk aktuálně použita jiná tryska."

#: fdmprinter.def.json
msgctxt "material_final_print_temperature description"
msgid "The temperature to which to already start cooling down just before the end of printing."
msgstr "Teplota, na kterou se má začít ochlazovat těsně před koncem tisku."

#: fdmprinter.def.json
msgctxt "material_print_temperature_layer_0 description"
msgid "The temperature used for printing the first layer. Set at 0 to disable special handling of the initial layer."
msgstr "Teplota, která se používá pro tisk první vrstvy."

#: fdmprinter.def.json
msgctxt "material_print_temperature description"
msgid "The temperature used for printing."
msgstr "Teplota, která se používá pro tisk."

#: fdmprinter.def.json
msgctxt "material_bed_temperature_layer_0 description"
msgid "The temperature used for the heated build plate at the first layer. If this is 0, the build plate is left unheated during the first layer."
msgstr "Teplota použitá pro vyhřívanou podložku při první vrstvě. Pokud je to 0, podložka se při první vrstvě vyhřívat nebude."

#: fdmprinter.def.json
msgctxt "material_bed_temperature description"
msgid "The temperature used for the heated build plate. If this is 0, the build plate is left unheated."
msgstr "Teplota použitá pro vyhřívanou podložku. Pokud je to 0, podložka se vyhřívat nebude."

#: fdmprinter.def.json
msgctxt "material_break_preparation_temperature description"
msgid "The temperature used to purge material, should be roughly equal to the highest possible printing temperature."
msgstr "Teplota použitá k čištění materiálu by měla být zhruba stejná jako nejvyšší možná teplota tisku."

#: fdmprinter.def.json
msgctxt "bottom_thickness description"
msgid "The thickness of the bottom layers in the print. This value divided by the layer height defines the number of bottom layers."
msgstr "Tloušťka spodních vrstev v tisku. Tato hodnota dělená výškou vrstvy definuje počet spodních vrstev."

#: fdmprinter.def.json
msgctxt "skin_edge_support_thickness description"
msgid "The thickness of the extra infill that supports skin edges."
msgstr "Tloušťka další výplně, která podporuje okraje povrchu."

#: fdmprinter.def.json
msgctxt "support_interface_height description"
msgid "The thickness of the interface of the support where it touches with the model on the bottom or the top."
msgstr "Tloušťka rozhraní podpěry, kde se dotýká modelu na spodní nebo horní straně."

#: fdmprinter.def.json
msgctxt "support_bottom_height description"
msgid "The thickness of the support floors. This controls the number of dense layers that are printed on top of places of a model on which support rests."
msgstr "Tloušťka nosných podlah. Tím se řídí počet hustých vrstev, které jsou vytištěny na místech modelu, na kterých leží podpora."

#: fdmprinter.def.json
msgctxt "support_roof_height description"
msgid "The thickness of the support roofs. This controls the amount of dense layers at the top of the support on which the model rests."
msgstr "Tloušťka nosných střech. Tím se řídí množství hustých vrstev v horní části nosiče, na kterém model spočívá."

#: fdmprinter.def.json
msgctxt "top_thickness description"
msgid "The thickness of the top layers in the print. This value divided by the layer height defines the number of top layers."
msgstr "Tloušťka horních vrstev v tisku. Tato hodnota dělená výškou vrstvy definuje počet vrchních vrstev."

#: fdmprinter.def.json
msgctxt "top_bottom_thickness description"
msgid "The thickness of the top/bottom layers in the print. This value divided by the layer height defines the number of top/bottom layers."
msgstr "Tloušťka horní / dolní vrstvy v tisku. Tato hodnota dělená výškou vrstvy definuje počet vrstev horní / dolní."

#: fdmprinter.def.json
msgctxt "wall_thickness description"
msgid "The thickness of the walls in the horizontal direction. This value divided by the wall line width defines the number of walls."
msgstr "Tloušťka stěn v horizontálním směru. Tato hodnota dělená šířkou čáry stěny definuje počet stěn."

#: fdmprinter.def.json
msgctxt "infill_sparse_thickness description"
msgid "The thickness per layer of infill material. This value should always be a multiple of the layer height and is otherwise rounded."
msgstr "Tloušťka výplňového materiálu na vrstvu. Tato hodnota by měla být vždy násobkem výšky vrstvy a je jinak zaoblená."

#: fdmprinter.def.json
msgctxt "support_infill_sparse_thickness description"
msgid "The thickness per layer of support infill material. This value should always be a multiple of the layer height and is otherwise rounded."
msgstr "Tloušťka na vrstvu nosného výplňového materiálu. Tato hodnota by měla být vždy násobkem výšky vrstvy a je jinak zaoblená."

#: fdmprinter.def.json
msgctxt "machine_gcode_flavor description"
msgid "The type of g-code to be generated."
msgstr "Typ generovaného g-kódu."

#: fdmprinter.def.json
msgctxt "coasting_volume description"
msgid "The volume otherwise oozed. This value should generally be close to the nozzle diameter cubed."
msgstr "Objem jinak vytekl. Tato hodnota by měla být obecně blízká průměru trysek."

#: fdmprinter.def.json
msgctxt "machine_width description"
msgid "The width (X-direction) of the printable area."
msgstr "Šířka (Osa X) plochy k tisku."

#: fdmprinter.def.json
msgctxt "support_brim_width description"
msgid "The width of the brim to print underneath the support. A larger brim enhances adhesion to the build plate, at the cost of some extra material."
msgstr "Šířka okraje pro tisk pod podpěrou. Větší okraj zvyšuje přilnavost ke podložce za cenu nějakého dalšího materiálu."

#: fdmprinter.def.json
msgctxt "interlocking_beam_width description"
msgid "The width of the interlocking structure beams."
msgstr "Šířka paprsků vzájemného propletení."

#: fdmprinter.def.json
msgctxt "prime_tower_size description"
msgid "The width of the prime tower."
msgstr "Šířka hlavní věže."

#: fdmprinter.def.json
msgctxt "magic_fuzzy_skin_thickness description"
msgid "The width within which to jitter. It's advised to keep this below the outer wall width, since the inner walls are unaltered."
msgstr "Šířka, do které se chvěje. Doporučuje se to udržovat pod šířkou vnější stěny, protože vnitřní stěny zůstávají nezměněny."

#: fdmprinter.def.json
msgctxt "retraction_extrusion_window description"
msgid "The window in which the maximum retraction count is enforced. This value should be approximately the same as the retraction distance, so that effectively the number of times a retraction passes the same patch of material is limited."
msgstr "Okno, ve kterém je vynucován maximální počet stažení. Tato hodnota by měla být přibližně stejná jako retrakční vzdálenost, takže je účinně omezen počet opakování protažení stejnou vrstvou materiálu."

#: fdmprinter.def.json
msgctxt "prime_tower_position_x description"
msgid "The x coordinate of the position of the prime tower."
msgstr "Souřadnice X polohy hlavní věže."

#: fdmprinter.def.json
msgctxt "prime_tower_position_y description"
msgid "The y coordinate of the position of the prime tower."
msgstr "Souřadnice Y polohy hlavní věže."

#: fdmprinter.def.json
msgctxt "support_meshes_present description"
msgid "There are support meshes present in the scene. This setting is controlled by Cura."
msgstr "Ve scéně existují podpůrné masky. Toto nastavení je kontrolováno Curou."

#: fdmprinter.def.json
msgctxt "bridge_wall_coast description"
msgid "This controls the distance the extruder should coast immediately before a bridge wall begins. Coasting before the bridge starts can reduce the pressure in the nozzle and may produce a flatter bridge."
msgstr "Tím se řídí vzdálenost, kterou by extrudér měl dojet bezprostředně před začátkem zdi mostu. Pobyt před startem můstku může snížit tlak v trysce a může vést k ploššímu můstku."

#: fdmprinter.def.json
msgctxt "raft_smoothing description"
msgid "This setting controls how much inner corners in the raft outline are rounded. Inward corners are rounded to a semi circle with a radius equal to the value given here. This setting also removes holes in the raft outline which are smaller than such a circle."
msgstr "Toto nastavení řídí, kolik vnitřních rohů v obrysu raftů je zaobleno. Vnitřní rohy jsou zaokrouhleny na půlkruh s poloměrem rovným zde uvedené hodnotě. Toto nastavení také odstraní otvory v obrysu raftu, které jsou menší než takový kruh."

#: fdmprinter.def.json
msgctxt "retraction_count_max description"
msgid "This setting limits the number of retractions occurring within the minimum extrusion distance window. Further retractions within this window will be ignored. This avoids retracting repeatedly on the same piece of filament, as that can flatten the filament and cause grinding issues."
msgstr "Toto nastavení omezuje počet stažení, ke kterým dochází v okně minimální vzdálenosti vytlačování. Další stažení v tomto okně budou ignorovány. Tím se zabrání opakovanému navíjení na stejný kus vlákna, protože to může vlákno zploštit a způsobit problémy s broušením."

#: fdmprinter.def.json
msgctxt "draft_shield_enabled description"
msgid "This will create a wall around the model, which traps (hot) air and shields against exterior airflow. Especially useful for materials which warp easily."
msgstr "Tím se vytvoří kolem modelu zeď, která zachycuje (horký) vzduch a chrání před vnějším proudem vzduchu. Obzvláště užitečné pro materiály, které se snadno deformují."

#: fdmprinter.def.json
msgctxt "material_shrinkage_percentage_xy description"
msgid "To compensate for the shrinkage of the material as it cools down, the model will be scaled with this factor in the XY-direction (horizontally)."
msgstr "Model bude zvětšen tímto faktorem ve směru XY (horizontálně), aby bylo kompenzováno smrštění materiálu po vychladnutí."

#: fdmprinter.def.json
msgctxt "material_shrinkage_percentage_z description"
msgid "To compensate for the shrinkage of the material as it cools down, the model will be scaled with this factor in the Z-direction (vertically)."
msgstr "Model bude zvětšen tímto faktorem ve směru Z (vertikálně), aby bylo kompenzováno smrštění materiálu po vychladnutí."

#: fdmprinter.def.json
msgctxt "material_shrinkage_percentage description"
msgid "To compensate for the shrinkage of the material as it cools down, the model will be scaled with this factor."
msgstr "Model bude zvětšen tímto faktorem, aby bylo kompenzováno smrštění materiálu po vychladnutí."

#: fdmprinter.def.json
msgctxt "top_layers label"
msgid "Top Layers"
msgstr "Vrchní vrstvy"

#: fdmprinter.def.json
msgctxt "top_skin_expand_distance label"
msgid "Top Skin Expand Distance"
msgstr "Horní vzdálenost rozšíření povrchu"

#: fdmprinter.def.json
msgctxt "top_skin_preshrink label"
msgid "Top Skin Removal Width"
msgstr "Horní šířka odstranění povrchu"

#: fdmprinter.def.json
msgctxt "acceleration_roofing label"
msgid "Top Surface Skin Acceleration"
msgstr "Akcelerace tisku horního povrchu"

#: fdmprinter.def.json
msgctxt "roofing_extruder_nr label"
msgid "Top Surface Skin Extruder"
msgstr "Nejvyšší povrchový extrudér"

#: fdmprinter.def.json
msgctxt "roofing_material_flow label"
msgid "Top Surface Skin Flow"
msgstr "Nejlepší horní povrchový tok"

#: fdmprinter.def.json
msgctxt "jerk_roofing label"
msgid "Top Surface Skin Jerk"
msgstr "Okamžitá rychlost při tisku horního povrchu"

#: fdmprinter.def.json
msgctxt "roofing_layer_count label"
msgid "Top Surface Skin Layers"
msgstr "Nejvyšší povrchová vrstva"

#: fdmprinter.def.json
msgctxt "roofing_angles label"
msgid "Top Surface Skin Line Directions"
msgstr "Pokyny pro horní povrchovou linii"

#: fdmprinter.def.json
msgctxt "roofing_line_width label"
msgid "Top Surface Skin Line Width"
msgstr "Nejvyšší šířka linie povrchu"

#: fdmprinter.def.json
msgctxt "roofing_pattern label"
msgid "Top Surface Skin Pattern"
msgstr "Vzor horního povrchu"

#: fdmprinter.def.json
msgctxt "speed_roofing label"
msgid "Top Surface Skin Speed"
msgstr "Rychlost tisku horního povrchu"

#: fdmprinter.def.json
msgctxt "top_thickness label"
msgid "Top Thickness"
msgstr "Vrchní tloušťka"

#: fdmprinter.def.json
msgctxt "max_skin_angle_for_expansion description"
msgid "Top and/or bottom surfaces of your object with an angle larger than this setting, won't have their top/bottom skin expanded. This avoids expanding the narrow skin areas that are created when the model surface has a near vertical slope. An angle of 0° is horizontal and will cause no skin to be expanded, while an angle of 90° is vertical and will cause all skin to be expanded."
msgstr "Horní a/nebo dolní povrchy objektu s větším úhlem, než je toto nastavení, nebudou mít své horní/spodní povrchy rozšířeny. Tím se zabrání rozšíření úzkých oblastí, které jsou vytvořeny, když má povrch modelu téměř svislý sklon. Úhel 0° je vodorovný a způsobí, že žádný povrch nebude rozšířen, zatímco úhel 90° je svislý a způsobí, že všechny povrchy budou rozšířeny."

#: fdmprinter.def.json
msgctxt "top_bottom description"
msgid "Top/Bottom"
msgstr "Vrch/spodek"

#: fdmprinter.def.json
msgctxt "top_bottom label"
msgid "Top/Bottom"
msgstr "Vrch/spodek"

#: fdmprinter.def.json
msgctxt "acceleration_topbottom label"
msgid "Top/Bottom Acceleration"
msgstr "Akcelerace tisku nahoře/dole"

#: fdmprinter.def.json
msgctxt "top_bottom_extruder_nr label"
msgid "Top/Bottom Extruder"
msgstr "Vrchní/spodní extruder"

#: fdmprinter.def.json
msgctxt "skin_material_flow label"
msgid "Top/Bottom Flow"
msgstr "Horní/spodní průtok"

#: fdmprinter.def.json
msgctxt "jerk_topbottom label"
msgid "Top/Bottom Jerk"
msgstr "Okamžitá rychlost při tisku vršku/spodku"

#: fdmprinter.def.json
msgctxt "skin_angles label"
msgid "Top/Bottom Line Directions"
msgstr "Pokyny pro horní a dolní řádek"

#: fdmprinter.def.json
msgctxt "skin_line_width label"
msgid "Top/Bottom Line Width"
msgstr "Horní/dolní šířka čáry"

#: fdmprinter.def.json
msgctxt "top_bottom_pattern label"
msgid "Top/Bottom Pattern"
msgstr "Vrchní/spodní vzor"

#: fdmprinter.def.json
msgctxt "speed_topbottom label"
msgid "Top/Bottom Speed"
msgstr "Rychlost tisku horní/spodní vrstvy"

#: fdmprinter.def.json
msgctxt "top_bottom_thickness label"
msgid "Top/Bottom Thickness"
msgstr "Vrchní/spodní tloušťka"

#: fdmprinter.def.json
msgctxt "support_type option buildplate"
msgid "Touching Buildplate"
msgstr "Dotýká se podložky"

#: fdmprinter.def.json
msgctxt "support_tower_diameter label"
msgid "Tower Diameter"
msgstr "Průměr věže"

#: fdmprinter.def.json
msgctxt "support_tower_roof_angle label"
msgid "Tower Roof Angle"
msgstr "Úhel střechy věže"

#: fdmprinter.def.json
msgctxt "mesh_rotation_matrix description"
msgid "Transformation matrix to be applied to the model when loading it from file."
msgstr "Transformační matice, která se použije na model při načítání ze souboru."

#: fdmprinter.def.json
msgctxt "travel label"
msgid "Travel"
msgstr "Pohyb"

#: fdmprinter.def.json
msgctxt "acceleration_travel label"
msgid "Travel Acceleration"
msgstr "Cestovní akcelerace"

#: fdmprinter.def.json
msgctxt "travel_avoid_distance label"
msgid "Travel Avoid Distance"
msgstr "Vzdálenost vyhnutí se při pohybu"

#: fdmprinter.def.json
msgctxt "jerk_travel label"
msgid "Travel Jerk"
msgstr "Okamžitá rychlost při cestování"

#: fdmprinter.def.json
msgctxt "speed_travel label"
msgid "Travel Speed"
msgstr "Cestovní rychlost"

#: fdmprinter.def.json
msgctxt "magic_mesh_surface_mode description"
msgid "Treat the model as a surface only, a volume, or volumes with loose surfaces. The normal print mode only prints enclosed volumes. \"Surface\" prints a single wall tracing the mesh surface with no infill and no top/bottom skin. \"Both\" prints enclosed volumes like normal and any remaining polygons as surfaces."
msgstr "S modelem zacházejte pouze jako s povrchem, objemem nebo objemy s volnými povrchy. Normální režim tisku tiskne pouze uzavřené svazky. „Povrch“ vytiskne jedinou stěnu, která sleduje povrch oka bez výplně a bez horní / dolní povrch. „Oba“ tiskne uzavřené svazky jako normální a všechny zbývající polygony jako povrchy."

#: fdmprinter.def.json
msgctxt "support_structure option tree"
msgid "Tree"
msgstr "Strom"

#: fdmprinter.def.json
msgctxt "support_tree_angle label"
msgid "Tree Support Branch Angle"
msgstr "Úhel větve stromové podpory"

#: fdmprinter.def.json
msgctxt "support_tree_top_rate label"
msgid "Tree Support Branch Density"
msgstr ""

#: fdmprinter.def.json
msgctxt "support_tree_branch_diameter label"
msgid "Tree Support Branch Diameter"
msgstr "Průměr větve podpěry stromu"

#: fdmprinter.def.json
msgctxt "support_tree_branch_diameter_angle label"
msgid "Tree Support Branch Diameter Angle"
msgstr "Průměr úhlu větve podpěry stromu"

#: fdmprinter.def.json
msgctxt "support_tree_branch_distance label"
msgid "Tree Support Branch Distance"
msgstr "Vzdálenost větví stromu"

#: fdmprinter.def.json
msgctxt "support_tree_collision_resolution label"
msgid "Tree Support Collision Resolution"
msgstr "Stromová podpora - rozlišení kolize"

#: fdmprinter.def.json
msgctxt "support_tree_max_diameter_increase_by_merges_when_support_to_model label"
msgid "Tree Support Diameter Increase To Model"
msgstr ""

#: fdmprinter.def.json
msgctxt "support_tree_bp_diameter label"
msgid "Tree Support Inital Layer Diameter"
msgstr ""

#: fdmprinter.def.json
msgctxt "support_tree_limit_branch_reach label"
msgid "Tree Support Limit Branch Reach"
msgstr ""

#: fdmprinter.def.json
msgctxt "support_tree_min_height_to_model label"
msgid "Tree Support Minimum Height To Model"
msgstr ""

#: fdmprinter.def.json
msgctxt "support_tree_branch_reach_limit label"
msgid "Tree Support Optimal Branch Range"
msgstr ""

#: fdmprinter.def.json
msgctxt "support_tree_angle_slow label"
msgid "Tree Support Preferred Branch Angle"
msgstr ""

#: fdmprinter.def.json
msgctxt "support_tree_rest_preference label"
msgid "Tree Support Rest Preference"
msgstr ""

#: fdmprinter.def.json
msgctxt "support_tree_tip_diameter label"
msgid "Tree Support Tip Diameter"
msgstr ""

#: fdmprinter.def.json
msgctxt "support_tree_max_diameter label"
msgid "Tree Support Trunk Diameter"
msgstr "Průměr kmene stromové podpory"

#: fdmprinter.def.json
msgctxt "infill_pattern option trihexagon"
msgid "Tri-Hexagon"
msgstr "Tri-Hexagony"

#: fdmprinter.def.json
msgctxt "infill_pattern option triangles"
msgid "Triangles"
msgstr "Trojúhelníky"

#: fdmprinter.def.json
msgctxt "support_bottom_pattern option triangles"
msgid "Triangles"
msgstr "Trojúhelníky"

#: fdmprinter.def.json
msgctxt "support_interface_pattern option triangles"
msgid "Triangles"
msgstr "Trojúhelníky"

#: fdmprinter.def.json
msgctxt "support_pattern option triangles"
msgid "Triangles"
msgstr "Trojúhelníky"

#: fdmprinter.def.json
msgctxt "support_roof_pattern option triangles"
msgid "Triangles"
msgstr "Trojúhelníky"

#: fdmprinter.def.json
msgctxt "machine_gcode_flavor option UltiGCode"
msgid "Ultimaker 2"
msgstr "Ultimaker 2"

#: fdmprinter.def.json
msgctxt "meshfix_union_all label"
msgid "Union Overlapping Volumes"
msgstr "Spojit překrývající se objekty"

#: fdmprinter.def.json
msgctxt "bridge_wall_min_length description"
msgid "Unsupported walls shorter than this will be printed using the normal wall settings. Longer unsupported walls will be printed using the bridge wall settings."
msgstr "Nepodporované stěny kratší než tato budou vytištěny pomocí běžného nastavení zdi. Delší nepodporované stěny budou vytištěny pomocí nastavení mostní zdi."

#: fdmprinter.def.json
msgctxt "adaptive_layer_height_enabled label"
msgid "Use Adaptive Layers"
msgstr "Použít adaptivní vrstvy"

#: fdmprinter.def.json
msgctxt "support_use_towers label"
msgid "Use Towers"
msgstr "Používat věže"

#: fdmprinter.def.json
msgctxt "acceleration_travel_enabled description"
msgid "Use a separate acceleration rate for travel moves. If disabled, travel moves will use the acceleration value of the printed line at their destination."
msgstr "Použít jiné samostatné akcelerace pro cestovní pohyby. Pokud je vypnuto, pak budou cestovní pohyby používat hodnotu akcelerace podle tištěné čáry v cíli pohybu."

#: fdmprinter.def.json
msgctxt "jerk_travel_enabled description"
msgid "Use a separate jerk rate for travel moves. If disabled, travel moves will use the jerk value of the printed line at their destination."
msgstr "Použít samostatné nastavení okamžité rychlosti pro cestovní pohyby. Pokud je vypnuto, pak budou cestovní pohyby používat hodnotu okamžité rychlosti podle tištěné čáry v cíli pohybu."

#: fdmprinter.def.json
msgctxt "relative_extrusion description"
msgid "Use relative extrusion rather than absolute extrusion. Using relative E-steps makes for easier post-processing of the g-code. However, it's not supported by all printers and it may produce very slight deviations in the amount of deposited material compared to absolute E-steps. Irrespective of this setting, the extrusion mode will always be set to absolute before any g-code script is output."
msgstr "Použijte spíše relativní extruzi než absolutní extruzi. Použití relativních E-kroků usnadňuje následné zpracování g-kódu. Není však podporována všemi tiskárnami a může vést k velmi malým odchylkám v množství ukládaného materiálu ve srovnání s absolutními kroky E. Bez ohledu na toto nastavení bude režim vytlačování vždy nastaven na absolutní před výstupem jakéhokoli skriptu g-kódu."

#: fdmprinter.def.json
msgctxt "support_use_towers description"
msgid "Use specialized towers to support tiny overhang areas. These towers have a larger diameter than the region they support. Near the overhang the towers' diameter decreases, forming a roof."
msgstr "K podpoře malých převislých oblastí použijte specializované věže. Tyto věže mají větší průměr než oblast, kterou podporují. V blízkosti převisu se průměr věží zmenšuje a vytváří střechu."

#: fdmprinter.def.json
msgctxt "infill_mesh description"
msgid "Use this mesh to modify the infill of other meshes with which it overlaps. Replaces infill regions of other meshes with regions for this mesh. It's suggested to only print one Wall and no Top/Bottom Skin for this mesh."
msgstr "Pomocí této mřížky můžete upravit výplň dalších sítí, s nimiž se překrývá. Nahrazuje výplňové oblasti jiných sítí oblastmi pro tuto síť. Pro tuto mřížku se doporučuje tisknout pouze jednu zeď a žádnou horní / dolní vrstvu."

#: fdmprinter.def.json
msgctxt "support_mesh description"
msgid "Use this mesh to specify support areas. This can be used to generate support structure."
msgstr "Pomocí této sítě můžete určit oblasti podpory. To lze použít ke generování podpůrné struktury."

#: fdmprinter.def.json
msgctxt "anti_overhang_mesh description"
msgid "Use this mesh to specify where no part of the model should be detected as overhang. This can be used to remove unwanted support structure."
msgstr "Pomocí této mřížky určete, kde by žádná část modelu neměla být detekována jako převis. To lze použít k odstranění nežádoucí podpůrné struktury."

#: fdmprinter.def.json
msgctxt "z_seam_type option back"
msgid "User Specified"
msgstr "Uživatelem specifikováno"

#: fdmprinter.def.json
msgctxt "material_shrinkage_percentage_z label"
msgid "Vertical Scaling Factor Shrinkage Compensation"
msgstr "Vertikální faktor zvětšení pro kompenzaci smrštění"

#: fdmprinter.def.json
msgctxt "slicing_tolerance description"
msgid "Vertical tolerance in the sliced layers. The contours of a layer are normally generated by taking cross sections through the middle of each layer's thickness (Middle). Alternatively each layer can have the areas which fall inside of the volume throughout the entire thickness of the layer (Exclusive) or a layer has the areas which fall inside anywhere within the layer (Inclusive). Inclusive retains the most details, Exclusive makes for the best fit and Middle stays closest to the original surface."
msgstr "Vertikální tolerance ve slicovaných vrstvách. Obrysy vrstvy jsou obvykle vytvářeny průřezy středem tloušťky každé vrstvy (uprostřed). Alternativně každá vrstva může mít oblasti, které spadají dovnitř objemu po celé tloušťce vrstvy (Exkluzivní), nebo vrstva má oblasti, které padají dovnitř kdekoli v rámci vrstvy (Inkluzivní). Inclusive si zachovává nejpodrobnější detaily, Exclusive dělá to nejlepší a Middle zůstává co nejblíže původnímu povrchu."

#: fdmprinter.def.json
msgctxt "material_bed_temp_wait label"
msgid "Wait for Build Plate Heatup"
msgstr "Čekat na zahřátí desky"

#: fdmprinter.def.json
msgctxt "material_print_temp_wait label"
msgid "Wait for Nozzle Heatup"
msgstr "Čekat na zahřátí trysek"

#: fdmprinter.def.json
msgctxt "acceleration_wall label"
msgid "Wall Acceleration"
msgstr "Akcelerace tisku zdi"

#: fdmprinter.def.json
msgctxt "wall_distribution_count label"
msgid "Wall Distribution Count"
msgstr "Počet čar zdí měnících šířku"

#: fdmprinter.def.json
msgctxt "wall_extruder_nr label"
msgid "Wall Extruder"
msgstr "Extruder zdi"

#: fdmprinter.def.json
msgctxt "wall_material_flow label"
msgid "Wall Flow"
msgstr "Průtok u zdi"

#: fdmprinter.def.json
msgctxt "jerk_wall label"
msgid "Wall Jerk"
msgstr "Okamžitá rychlost při tisku zdi"

#: fdmprinter.def.json
msgctxt "wall_line_count label"
msgid "Wall Line Count"
msgstr "Počet čar zdi"

#: fdmprinter.def.json
msgctxt "wall_line_width label"
msgid "Wall Line Width"
msgstr "Šířka čáry stěny"

#: fdmprinter.def.json
msgctxt "inset_direction label"
msgid "Wall Ordering"
msgstr "Pořadí tisku zdí"

#: fdmprinter.def.json
msgctxt "speed_wall label"
msgid "Wall Speed"
msgstr "Rychlost tisku zdi"

#: fdmprinter.def.json
msgctxt "wall_thickness label"
msgid "Wall Thickness"
msgstr "Tloušťka stěny"

#: fdmprinter.def.json
msgctxt "wall_transition_length label"
msgid "Wall Transition Length"
msgstr "Délka změny počtu čar zdí"

#: fdmprinter.def.json
msgctxt "wall_transition_filter_distance label"
msgid "Wall Transitioning Filter Distance"
msgstr "Minimální vzdálenost změny počtu čar zdí"

#: fdmprinter.def.json
msgctxt "wall_transition_filter_deviation label"
msgid "Wall Transitioning Filter Margin"
msgstr "Rezerva pro změnu počtu čar zdí"

#: fdmprinter.def.json
msgctxt "wall_transition_angle label"
msgid "Wall Transitioning Threshold Angle"
msgstr "Prahový úhel pro změnu počtu čar zdí"

#: fdmprinter.def.json
msgctxt "shell label"
msgid "Walls"
msgstr "Stěny"

#: fdmprinter.def.json
msgctxt "wall_overhang_angle description"
msgid "Walls that overhang more than this angle will be printed using overhanging wall settings. When the value is 90, no walls will be treated as overhanging. Overhang that gets supported by support will not be treated as overhang either."
msgstr "Stěny, které přesahují více než tento úhel, budou vytištěny pomocí nastavení převislých stěn. Pokud je hodnota 90, nebudou se žádné stěny považovat za převislé. Převis, který je podporován podporou, nebude považován ani za převis."

#: fdmprinter.def.json
msgctxt "support_interface_skip_height description"
msgid "When checking where there's model above and below the support, take steps of the given height. Lower values will slice slower, while higher values may cause normal support to be printed in some places where there should have been support interface."
msgstr "Při kontrole, kde je model nad a pod podpěrou, proveďte kroky dané výšky. Nižší hodnoty se budou řezat pomaleji, zatímco vyšší hodnoty mohou způsobit tisk normální podpory na místech, kde mělo být rozhraní podpory."

#: fdmprinter.def.json
msgctxt "infill_enable_travel_optimization description"
msgid "When enabled, the order in which the infill lines are printed is optimized to reduce the distance travelled. The reduction in travel time achieved very much depends on the model being sliced, infill pattern, density, etc. Note that, for some models that have many small areas of infill, the time to slice the model may be greatly increased."
msgstr "Je-li tato funkce povolena, je pořadí, ve kterém jsou vyplněny řádky výplně, optimalizováno, aby se snížila ujetá vzdálenost. Zkrácení doby cestování dosažené velmi záleží na modelu, který je nakrájen, vzor výplně, hustota atd. U některých modelů, které mají mnoho malých oblastí výplně, může být doba krájení modelu značně prodloužena."

#: fdmprinter.def.json
msgctxt "support_fan_enable description"
msgid "When enabled, the print cooling fan speed is altered for the skin regions immediately above the support."
msgstr "Je-li tato funkce povolena, mění se rychlost ventilátoru chlazení tisku pro oblasti kůže bezprostředně nad podporou."

#: fdmprinter.def.json
msgctxt "z_seam_relative description"
msgid "When enabled, the z seam coordinates are relative to each part's centre. When disabled, the coordinates define an absolute position on the build plate."
msgstr "Pokud je tato možnost povolena, jsou souřadnice z švu vztaženy ke středu každé součásti. Pokud je zakázána, souřadnice definují absolutní polohu na sestavovací desce."

#: fdmprinter.def.json
msgctxt "retraction_combing_max_distance description"
msgid "When greater than zero, combing travel moves that are longer than this distance will use retraction. If set to zero, there is no maximum and combing moves will not use retraction."
msgstr "Pokud je větší než nula, combingové pohyby delší než tato vzdálenost budou používat retrakci. Nula znamená, že se při combingových pohybech retrakce provádět nebudou."

#: fdmprinter.def.json
msgctxt "hole_xy_offset_max_diameter description"
msgid "When greater than zero, the Hole Horizontal Expansion is gradually applied on small holes (small holes are expanded more). When set to zero the Hole Horizontal Expansion will be applied to all holes. Holes larger than the Hole Horizontal Expansion Max Diameter are not expanded."
msgstr ""

#: fdmprinter.def.json
msgctxt "bridge_skin_material_flow description"
msgid "When printing bridge skin regions, the amount of material extruded is multiplied by this value."
msgstr "Při tisku oblastí povrchu můstku je množství vytlačovaného materiálu násobeno touto hodnotou."

#: fdmprinter.def.json
msgctxt "bridge_wall_material_flow description"
msgid "When printing bridge walls, the amount of material extruded is multiplied by this value."
msgstr "Při tisku stěn můstku je množství vytlačovaného materiálu násobeno touto hodnotou."

#: fdmprinter.def.json
msgctxt "bridge_skin_material_flow_2 description"
msgid "When printing the second bridge skin layer, the amount of material extruded is multiplied by this value."
msgstr "Při tisku druhé vrstvy potahu se množství vytlačovaného materiálu násobí touto hodnotou."

#: fdmprinter.def.json
msgctxt "bridge_skin_material_flow_3 description"
msgid "When printing the third bridge skin layer, the amount of material extruded is multiplied by this value."
msgstr "Při tisku třetí vrstvy potahu se množství vytlačovaného materiálu násobí touto hodnotou."

#: fdmprinter.def.json
msgctxt "cool_lift_head description"
msgid "When the minimum speed is hit because of minimum layer time, lift the head away from the print and wait the extra time until the minimum layer time is reached."
msgstr "Pokud je minimální rychlost zasažena z důvodu minimálního času vrstvy, zvedněte hlavu z tisku a vyčkejte další čas, dokud není dosaženo minimálního času vrstvy."

#: fdmprinter.def.json
msgctxt "skin_no_small_gaps_heuristic description"
msgid "When the model has small vertical gaps of only a few layers, there should normally be skin around those layers in the narrow space. Enable this setting to not generate skin if the vertical gap is very small. This improves printing time and slicing time, but technically leaves infill exposed to the air."
msgstr "Pokud má model malé svislé mezery pouze v několika vrstvách, měla by být kolem těchto vrstev v úzkém prostoru normální povrch. Povolte toto nastavení, abyste nevytvořili vzhled, pokud je vertikální mezera velmi malá. To zlepšuje dobu tisku a slicování, ale technicky zůstává výplň vystavena vzduchu."

#: fdmprinter.def.json
msgctxt "wall_transition_angle description"
msgid "When to create transitions between even and odd numbers of walls. A wedge shape with an angle greater than this setting will not have transitions and no walls will be printed in the center to fill the remaining space. Reducing this setting reduces the number and length of these center walls, but may leave gaps or overextrude."
msgstr "Určuje, kdy se bude měnit počet čar zdí. Pokud se v modelu vyskytuje tvar klínu s úhlem přesahujícím hodnotu tohoto nastavení, nebudou se pro vyplnění prostoru uprostřed používat sbíhající se čáry zdí s proměnlivou šířkou. Snížením této hodnoty se snižuje počet a délka těchto prostředních zdí, ale může zůstávat více mezer nebo nadměrná extruze."

#: fdmprinter.def.json
msgctxt "wall_transition_length description"
msgid "When transitioning between different numbers of walls as the part becomes thinner, a certain amount of space is allotted to split or join the wall lines."
msgstr "Když dochází k přechodu mezi různými počty čar zdí v místě, kde se část stává užší, je určitý prostor vyhrazen pro rozdělení nebo spojení čar zdí."

#: fdmprinter.def.json
msgctxt "wipe_hop_enable description"
msgid "When wiping, the build plate is lowered to create clearance between the nozzle and the print. It prevents the nozzle from hitting the print during travel moves, reducing the chance to knock the print from the build plate."
msgstr "Při stírání se podložka spustí, aby se vytvořila vůle mezi tryskou a tiskem. Zabraňuje tomu, aby tryska narazila na tisk během pohybů, což snižuje šanci vyrazit tisk z montážní desky."

#: fdmprinter.def.json
msgctxt "retraction_hop_enabled description"
msgid "Whenever a retraction is done, the build plate is lowered to create clearance between the nozzle and the print. It prevents the nozzle from hitting the print during travel moves, reducing the chance to knock the print from the build plate."
msgstr "Kdykoli je provedeno zasunutí, sestavovací deska se spustí, aby se vytvořila vůle mezi tryskou a tiskem. Zabraňuje tomu, aby tryska narazila na tisk během pohybů, což snižuje šanci vyrazit tisk z montážní desky."

#: fdmprinter.def.json
msgctxt "support_xy_overrides_z description"
msgid "Whether the Support X/Y Distance overrides the Support Z Distance or vice versa. When X/Y overrides Z the X/Y distance can push away the support from the model, influencing the actual Z distance to the overhang. We can disable this by not applying the X/Y distance around overhangs."
msgstr "Zda podpůrná vzdálenost X / Y přepíše podpůrnou vzdálenost Z nebo naopak. Když X / Y přepíše Z, X / Y vzdálenost může vytlačit podporu z modelu, což ovlivňuje skutečnou Z vzdálenost k převisu. Můžeme to zakázat tím, že nepoužijeme vzdálenost X / Y kolem převisů."

#: fdmprinter.def.json
msgctxt "machine_center_is_zero description"
msgid "Whether the X/Y coordinates of the zero position of the printer is at the center of the printable area."
msgstr "Zda jsou souřadnice X / Y nulové polohy tiskárny ve středu tisknutelné oblasti."

#: fdmprinter.def.json
msgctxt "machine_endstop_positive_direction_x description"
msgid "Whether the endstop of the X axis is in the positive direction (high X coordinate) or negative (low X coordinate)."
msgstr "Zda koncový doraz osy X je v kladném směru (vysoká souřadnice X) nebo záporný (souřadnice nízké X)."

#: fdmprinter.def.json
msgctxt "machine_endstop_positive_direction_y description"
msgid "Whether the endstop of the Y axis is in the positive direction (high Y coordinate) or negative (low Y coordinate)."
msgstr "Zda koncový doraz osy X je v kladném směru (vysoká souřadnice X) nebo záporný (souřadnice nízké X)...."

#: fdmprinter.def.json
msgctxt "machine_endstop_positive_direction_z description"
msgid "Whether the endstop of the Z axis is in the positive direction (high Z coordinate) or negative (low Z coordinate)."
msgstr "Zda je koncová zarážka osy Z v kladném směru (vysoká souřadnice Z) nebo záporná (souřadnice nízké Z)."

#: fdmprinter.def.json
msgctxt "machine_extruders_share_heater description"
msgid "Whether the extruders share a single heater rather than each extruder having its own heater."
msgstr "Zda extrudéry sdílejí jeden ohřívač spíše než každý extrudér mající svůj vlastní ohřívač."

#: fdmprinter.def.json
msgctxt "machine_extruders_share_nozzle description"
msgid "Whether the extruders share a single nozzle rather than each extruder having its own nozzle. When set to true, it is expected that the printer-start gcode script properly sets up all extruders in an initial retraction state that is known and mutually compatible (either zero or one filament not retracted); in that case the initial retraction status is described, per extruder, by the 'machine_extruders_shared_nozzle_initial_retraction' parameter."
msgstr "Určuje, zda extrudery sdílí jednu trysku namísto, aby měl každý extruder svou vlastní trysku. Pokud je zvoleno, předpokládá se, že počáteční G kód tiskárny správně nastaví všechny extrudery do známého stavu, který je vzájemně kompatibilní (všechny filamenty jsou zatažené nebo jen jeden je nezatažený). V tomto případě je počáteční stav zatažení určen pro každý extruder parametrem 'machine_extruders_shared_nozzle_initial_retraction'."

#: fdmprinter.def.json
msgctxt "machine_heated_bed description"
msgid "Whether the machine has a heated build plate present."
msgstr "Zda má stroj vyhřívanou podložku."

#: fdmprinter.def.json
msgctxt "machine_heated_build_volume description"
msgid "Whether the machine is able to stabilize the build volume temperature."
msgstr "Zda je zařízení schopno stabilizovat teplotu podložky."

#: fdmprinter.def.json
msgctxt "center_object description"
msgid "Whether to center the object on the middle of the build platform (0,0), instead of using the coordinate system in which the object was saved."
msgstr "Zda centrovat objekt uprostřed podložky (0,0), místo použití souřadnicového systému, ve kterém byl objekt uložen."

#: fdmprinter.def.json
msgctxt "machine_nozzle_temp_enabled description"
msgid "Whether to control temperature from Cura. Turn this off to control nozzle temperature from outside of Cura."
msgstr "Zda ovládat teplotu z Cury. Vypnutím této funkce můžete regulovat teplotu trysek z vnějšku Cury."

#: fdmprinter.def.json
msgctxt "material_bed_temp_prepend description"
msgid "Whether to include build plate temperature commands at the start of the gcode. When the start_gcode already contains build plate temperature commands Cura frontend will automatically disable this setting."
msgstr "Zda zahrnout příkazy pro sestavení teploty desky na začátku gcode. Pokud start_gcode již obsahuje příkazy teploty desky, Cura frontend toto nastavení automaticky deaktivuje."

#: fdmprinter.def.json
msgctxt "material_print_temp_prepend description"
msgid "Whether to include nozzle temperature commands at the start of the gcode. When the start_gcode already contains nozzle temperature commands Cura frontend will automatically disable this setting."
msgstr "Zda zahrnout příkazy teploty trysek na začátku gcode. Pokud start_gcode již obsahuje příkazy teploty trysek, Cura frontend toto nastavení automaticky deaktivuje."

#: fdmprinter.def.json
msgctxt "clean_between_layers description"
msgid "Whether to include nozzle wipe G-Code between layers (maximum 1 per layer). Enabling this setting could influence behavior of retract at layer change. Please use Wipe Retraction settings to control retraction at layers where the wipe script will be working."
msgstr "Zda se má G-kód stírat tryskou mezi vrstvami (maximálně 1 na vrstvu). Povolení tohoto nastavení by mohlo ovlivnit chování zatahování při změně vrstvy. Použijte nastavení retrakce čištění pro kontrolu stažení ve vrstvách, kde bude fungovat skript."

#: fdmprinter.def.json
msgctxt "material_bed_temp_wait description"
msgid "Whether to insert a command to wait until the build plate temperature is reached at the start."
msgstr "Zda se má vložit příkaz k čekání, až se dosáhne teploty podložky na začátku."

#: fdmprinter.def.json
msgctxt "prime_blob_enable description"
msgid "Whether to prime the filament with a blob before printing. Turning this setting on will ensure that the extruder will have material ready at the nozzle before printing. Printing Brim or Skirt can act like priming too, in which case turning this setting off saves some time."
msgstr "Zda se vlákno před tiskem připraví blobem. Zapnutím tohoto nastavení zajistíte, že extrudér bude mít před tiskem materiál připravený v trysce. Tisk límce nebo Sukně může také fungovat jako základní nátěr, takže vypnutí tohoto nastavení ušetří čas."

#: fdmprinter.def.json
msgctxt "print_sequence description"
msgid "Whether to print all models one layer at a time or to wait for one model to finish, before moving on to the next. One at a time mode is possible if a) only one extruder is enabled and b) all models are separated in such a way that the whole print head can move in between and all models are lower than the distance between the nozzle and the X/Y axes."
msgstr "Zda tisknout všechny modely po jedné vrstvě najednou, nebo počkat na dokončení jednoho modelu, než se přesunete k další. Jeden za časovým režimem je možný, pokud a) je povolen pouze jeden extrudér a b) všechny modely jsou odděleny tak, že celá tisková hlava se může pohybovat mezi a všechny modely jsou menší než vzdálenost mezi tryskou a X / Osy Y."

#: fdmprinter.def.json
msgctxt "machine_show_variants description"
msgid "Whether to show the different variants of this machine, which are described in separate json files."
msgstr "Zda se mají zobrazit různé varianty tohoto zařízení, které jsou popsány v samostatných souborech json."

#: fdmprinter.def.json
msgctxt "machine_firmware_retract description"
msgid "Whether to use firmware retract commands (G10/G11) instead of using the E property in G1 commands to retract the material."
msgstr "Zda se mají použít příkazy pro retrakci firmwaru (G10 / G11) namísto použití vlastnosti E v příkazech G1 pro stažení materiálu."

#: fdmprinter.def.json
msgctxt "material_print_temp_wait description"
msgid "Whether to wait until the nozzle temperature is reached at the start."
msgstr "Zda čekat na dosažení teploty trysky na začátku."

#: fdmprinter.def.json
msgctxt "infill_line_width description"
msgid "Width of a single infill line."
msgstr "Šířka jedné výplně."

#: fdmprinter.def.json
msgctxt "support_interface_line_width description"
msgid "Width of a single line of support roof or floor."
msgstr "Šířka jedné řady nosných střech nebo podlah."

#: fdmprinter.def.json
msgctxt "roofing_line_width description"
msgid "Width of a single line of the areas at the top of the print."
msgstr "Šířka jedné řady oblastí v horní části tisku."

#: fdmprinter.def.json
msgctxt "line_width description"
msgid "Width of a single line. Generally, the width of each line should correspond to the width of the nozzle. However, slightly reducing this value could produce better prints."
msgstr "Šířka jedné řádky. Obecně by šířka každé linie měla odpovídat šířce trysky. Avšak mírné snížení této hodnoty by mohlo vést k lepším výtiskům."

#: fdmprinter.def.json
msgctxt "prime_tower_line_width description"
msgid "Width of a single prime tower line."
msgstr "Šířka jedné hlavní věže."

#: fdmprinter.def.json
msgctxt "skirt_brim_line_width description"
msgid "Width of a single skirt or brim line."
msgstr "Šířka čáry límce nebo okraje linie."

#: fdmprinter.def.json
msgctxt "support_bottom_line_width description"
msgid "Width of a single support floor line."
msgstr "Šířka jedné podpůrné podlahové linie."

#: fdmprinter.def.json
msgctxt "support_roof_line_width description"
msgid "Width of a single support roof line."
msgstr "Šířka jedné podpůrné linie střechy."

#: fdmprinter.def.json
msgctxt "support_line_width description"
msgid "Width of a single support structure line."
msgstr "Šířka jedné linie podpůrné struktury."

#: fdmprinter.def.json
msgctxt "skin_line_width description"
msgid "Width of a single top/bottom line."
msgstr "Šířka jedné horní/spodní čáry."

#: fdmprinter.def.json
msgctxt "wall_line_width_x description"
msgid "Width of a single wall line for all wall lines except the outermost one."
msgstr "Šířka jedné linie stěny pro všechny linie stěny kromě té nejvíce venkovní."

#: fdmprinter.def.json
msgctxt "wall_line_width description"
msgid "Width of a single wall line."
msgstr "Šířka jedné stěny."

#: fdmprinter.def.json
msgctxt "raft_base_line_width description"
msgid "Width of the lines in the base raft layer. These should be thick lines to assist in build plate adhesion."
msgstr "Šířka čar v základní vrstvě raftu. Měly by to být silné čáry, které napomáhají při přilnutí desky."

#: fdmprinter.def.json
msgctxt "raft_interface_line_width description"
msgid "Width of the lines in the middle raft layer. Making the second layer extrude more causes the lines to stick to the build plate."
msgstr "Šířka čar ve střední vrstvě raftu. Další vytlačování druhé vrstvy způsobí, že se linie přilepí na podložku."

#: fdmprinter.def.json
msgctxt "raft_surface_line_width description"
msgid "Width of the lines in the top surface of the raft. These can be thin lines so that the top of the raft becomes smooth."
msgstr "Šířka čar v horním povrchu raftu. Mohou to být tenké čáry, takže horní část raftu je hladká."

#: fdmprinter.def.json
msgctxt "wall_line_width_0 description"
msgid "Width of the outermost wall line. By lowering this value, higher levels of detail can be printed."
msgstr "Šířka čáry nejkrajnější stěny. Snížením této hodnoty lze vytisknout vyšší úrovně detailů."

#: fdmprinter.def.json
msgctxt "min_bead_width description"
msgid "Width of the wall that will replace thin features (according to the Minimum Feature Size) of the model. If the Minimum Wall Line Width is thinner than the thickness of the feature, the wall will become as thick as the feature itself."
msgstr "Šířka zdi, která nahradí tenké části modelu (v souladu s nastavením Minimální velikost částí). Pokud je Minimální šířka tenkých stěn nižší, než část určitá modelu, bude zeď tištěna skutečnou tloušťkou této části."

#: fdmprinter.def.json
msgctxt "wipe_brush_pos_x label"
msgid "Wipe Brush X Position"
msgstr "Pozice X stěrače"

#: fdmprinter.def.json
msgctxt "wipe_hop_speed label"
msgid "Wipe Hop Speed"
msgstr "Rychlost čištění Hopu"

#: fdmprinter.def.json
msgctxt "prime_tower_wipe_enabled label"
msgid "Wipe Inactive Nozzle on Prime Tower"
msgstr "Otřete neaktivní trysku na Prime Tower"

#: fdmprinter.def.json
msgctxt "wipe_move_distance label"
msgid "Wipe Move Distance"
msgstr "Velikost pohybu při čištění"

#: fdmprinter.def.json
msgctxt "clean_between_layers label"
msgid "Wipe Nozzle Between Layers"
msgstr "Čistit trysku mezi vrstvami"

#: fdmprinter.def.json
msgctxt "wipe_pause label"
msgid "Wipe Pause"
msgstr "Pozastavit čištění"

#: fdmprinter.def.json
msgctxt "wipe_repeat_count label"
msgid "Wipe Repeat Count"
msgstr "Počet opakování čištění"

#: fdmprinter.def.json
msgctxt "wipe_retraction_amount label"
msgid "Wipe Retraction Distance"
msgstr "Vzdálenost retrakce při čištění"

#: fdmprinter.def.json
msgctxt "wipe_retraction_enable label"
msgid "Wipe Retraction Enable"
msgstr "Povolit retrakci při čištění"

#: fdmprinter.def.json
msgctxt "wipe_retraction_extra_prime_amount label"
msgid "Wipe Retraction Extra Prime Amount"
msgstr "Množství zasunutí filamentu při prvotním čištění"

#: fdmprinter.def.json
msgctxt "wipe_retraction_prime_speed label"
msgid "Wipe Retraction Prime Speed"
msgstr "Primární rychlost retrakce při čištění"

#: fdmprinter.def.json
msgctxt "wipe_retraction_retract_speed label"
msgid "Wipe Retraction Retract Speed"
msgstr "Rychlost navíjení stírání"

#: fdmprinter.def.json
msgctxt "wipe_retraction_speed label"
msgid "Wipe Retraction Speed"
msgstr "Rychlost retrakce při čištění"

#: fdmprinter.def.json
msgctxt "wipe_hop_enable label"
msgid "Wipe Z Hop"
msgstr "Čistit Z Hop"

#: fdmprinter.def.json
msgctxt "wipe_hop_amount label"
msgid "Wipe Z Hop Height"
msgstr "Výška čištění Z Hopu"

#: fdmprinter.def.json
msgctxt "retraction_combing option infill"
msgid "Within Infill"
msgstr "V rámci výplně"

#: fdmprinter.def.json
msgctxt "machine_always_write_active_tool description"
msgid "Write active tool after sending temp commands to inactive tool. Required for Dual Extruder printing with Smoothie or other firmware with modal tool commands."
msgstr "Zapisování aktivního nástroje po odeslání dočasných příkazů neaktivnímu nástroji. Vyžadováno pro tisk s dvojitým extruderem se Smoothie, či jiným firmwarem s modálními příkazy nástrojů."

#: fdmprinter.def.json
msgctxt "machine_endstop_positive_direction_x label"
msgid "X Endstop in Positive Direction"
msgstr "Endstop X v kladném směru"

#: fdmprinter.def.json
msgctxt "wipe_brush_pos_x description"
msgid "X location where wipe script will start."
msgstr "X místo, kde bude spuštěn čistící skript."

#: fdmprinter.def.json
msgctxt "support_xy_overrides_z option xy_overrides_z"
msgid "X/Y overrides Z"
msgstr "X/Y přepisuje Z"

#: fdmprinter.def.json
msgctxt "machine_endstop_positive_direction_y label"
msgid "Y Endstop in Positive Direction"
msgstr "Endstop Y v kladném směru"

#: fdmprinter.def.json
msgctxt "machine_endstop_positive_direction_z label"
msgid "Z Endstop in Positive Direction"
msgstr "Endstop Z v kladném směru"

#: fdmprinter.def.json
msgctxt "retraction_hop_after_extruder_switch label"
msgid "Z Hop After Extruder Switch"
msgstr "Z Hop po přepnutí extruderu"

#: fdmprinter.def.json
msgctxt "retraction_hop_after_extruder_switch_height label"
msgid "Z Hop After Extruder Switch Height"
msgstr "Výška Z Hopu po přepnutí extruderu"

#: fdmprinter.def.json
msgctxt "retraction_hop label"
msgid "Z Hop Height"
msgstr "Výška Z Hopu"

#: fdmprinter.def.json
msgctxt "retraction_hop_only_when_collides label"
msgid "Z Hop Only Over Printed Parts"
msgstr "Z Hop pouze přes tištěné díly"

#: fdmprinter.def.json
msgctxt "speed_z_hop label"
msgid "Z Hop Speed"
msgstr "Rychlost Z Hopu"

#: fdmprinter.def.json
msgctxt "retraction_hop_enabled label"
msgid "Z Hop When Retracted"
msgstr "Z Hop po zatažení"

#: fdmprinter.def.json
msgctxt "z_seam_type label"
msgid "Z Seam Alignment"
msgstr "Vyrovnávní spojů na ose Z"

#: fdmprinter.def.json
msgctxt "z_seam_position label"
msgid "Z Seam Position"
msgstr "Z pozice švu"

#: fdmprinter.def.json
msgctxt "z_seam_relative label"
msgid "Z Seam Relative"
msgstr "Relativní Z šev"

#: fdmprinter.def.json
msgctxt "z_seam_x label"
msgid "Z Seam X"
msgstr "Z šev X"

#: fdmprinter.def.json
msgctxt "z_seam_y label"
msgid "Z Seam Y"
msgstr "Z šev Y"

#: fdmprinter.def.json
msgctxt "support_xy_overrides_z option z_overrides_xy"
msgid "Z overrides X/Y"
msgstr "Z přepisuje X/Y"

#: fdmprinter.def.json
msgctxt "infill_pattern option zigzag"
msgid "Zig Zag"
msgstr "Cik-cak"

#: fdmprinter.def.json
msgctxt "ironing_pattern option zigzag"
msgid "Zig Zag"
msgstr "Zig Zag"

#: fdmprinter.def.json
msgctxt "roofing_pattern option zigzag"
msgid "Zig Zag"
msgstr "Zig Zag"

#: fdmprinter.def.json
msgctxt "support_bottom_pattern option zigzag"
msgid "Zig Zag"
msgstr "Zig Zag"

#: fdmprinter.def.json
msgctxt "support_interface_pattern option zigzag"
msgid "Zig Zag"
msgstr "Zig Zag"

#: fdmprinter.def.json
msgctxt "support_pattern option zigzag"
msgid "Zig Zag"
msgstr "Zig Zag"

#: fdmprinter.def.json
msgctxt "support_roof_pattern option zigzag"
msgid "Zig Zag"
msgstr "Zig Zag"

#: fdmprinter.def.json
msgctxt "top_bottom_pattern option zigzag"
msgid "Zig Zag"
msgstr "Zig Zag"

#: fdmprinter.def.json
msgctxt "top_bottom_pattern_0 option zigzag"
msgid "Zig Zag"
msgstr "Zig Zag"

#: fdmprinter.def.json
msgctxt "travel description"
msgid "travel"
msgstr "cestování"

#~ msgctxt "machine_head_with_fans_polygon description"
#~ msgid "A 2D silhouette of the print head (fan caps included)."
#~ msgstr "2D silueta tiskové hlavy (včetně krytů ventilátoru)."

#~ msgctxt "spaghetti_infill_extra_volume description"
#~ msgid "A correction term to adjust the total volume being extruded each time when filling spaghetti."
#~ msgstr "Korekční termín pro úpravu celkového objemu, který se vytlačuje pokaždé, když se plní špagety."

#~ msgctxt "wall_add_middle_threshold label"
#~ msgid "Add Middle Line Threshold"
#~ msgstr "Mez pro přidání prostřední čáry"

#~ msgctxt "spaghetti_flow description"
#~ msgid "Adjusts the density of the spaghetti infill. Note that the Infill Density only controls the line spacing of the filling pattern, not the amount of extrusion for spaghetti infill."
#~ msgstr "Upravuje hustotu výplně špaget. Mějte na paměti, že hustota výplně řídí pouze rozteč linií výplňového vzoru, nikoli velikost výtluku pro výplň špaget."

#~ msgctxt "machine_use_extruder_offset_to_offset_coords description"
#~ msgid "Apply the extruder offset to the coordinate system."
#~ msgstr "Naneste odsazení extrudéru na souřadnicový systém."

#~ msgctxt "material_flow_dependent_temperature label"
#~ msgid "Auto Temperature"
#~ msgstr "Automatická teplota"

#~ msgctxt "material_flow_dependent_temperature description"
#~ msgid "Change the temperature for each layer automatically with the average flow speed of that layer."
#~ msgstr "Změňte teplotu pro každou vrstvu automaticky s průměrnou rychlostí průtoku této vrstvy."

#~ msgctxt "wireframe_strategy option compensate"
#~ msgid "Compensate"
#~ msgstr "Kompenzovat"

#~ msgctxt "travel_compensate_overlapping_walls_x_enabled label"
#~ msgid "Compensate Inner Wall Overlaps"
#~ msgstr "Kompenzujte překrytí vnitřní stěny"

#~ msgctxt "travel_compensate_overlapping_walls_0_enabled label"
#~ msgid "Compensate Outer Wall Overlaps"
#~ msgstr "Kompenzujte překrytí vnější stěny"

#~ msgctxt "travel_compensate_overlapping_walls_enabled label"
#~ msgid "Compensate Wall Overlaps"
#~ msgstr "Kompenzujte překrytí stěn"

#~ msgctxt "travel_compensate_overlapping_walls_enabled description"
#~ msgid "Compensate the flow for parts of a wall being printed where there is already a wall in place."
#~ msgstr "Vykompenzujte tok částí tisku, které se tisknou tam, kde je již zeď na místě."

#~ msgctxt "travel_compensate_overlapping_walls_x_enabled description"
#~ msgid "Compensate the flow for parts of an inner wall being printed where there is already a wall in place."
#~ msgstr "Kompenzujte tok částí tisknuté vnitřní stěny, kde již je zeď na místě."

#~ msgctxt "travel_compensate_overlapping_walls_0_enabled description"
#~ msgid "Compensate the flow for parts of an outer wall being printed where there is already a wall in place."
#~ msgstr "Vykompenzujte tok částí tisknuté vnější stěny, kde již je zeď na místě."

#~ msgctxt "wireframe_top_jump description"
#~ msgid "Creates a small knot at the top of an upward line, so that the consecutive horizontal layer has a better chance to connect to it. Only applies to Wire Printing."
#~ msgstr "Vytvoří malý uzel v horní části vzestupné linie, takže po sobě jdoucí vodorovná vrstva má lepší šanci se k němu připojit. Platí pouze pro drátový tisk."

#~ msgctxt "wireframe_bottom_delay description"
#~ msgid "Delay time after a downward move. Only applies to Wire Printing."
#~ msgstr "Zpoždění po pohybu dolů. Platí pouze pro drátový tisk."

#~ msgctxt "wireframe_top_delay description"
#~ msgid "Delay time after an upward move, so that the upward line can harden. Only applies to Wire Printing."
#~ msgstr "Zpoždění po pohybu vzhůru, aby mohla stoupající čára ztvrdnout. Platí pouze pro drátový tisk."

#~ msgctxt "wireframe_flat_delay description"
#~ msgid "Delay time between two horizontal segments. Introducing such a delay can cause better adhesion to previous layers at the connection points, while too long delays cause sagging. Only applies to Wire Printing."
#~ msgstr "Doba zpoždění mezi dvěma vodorovnými segmenty. Zavedení takového zpoždění může způsobit lepší přilnavost k předchozím vrstvám ve spojovacích bodech, zatímco příliš dlouhé zpoždění může způsobit ochabnutí. Platí pouze pro drátový tisk."

#~ msgctxt "inset_direction description"
#~ msgid "Determines the order in which walls are printed. Printing outer walls earlier helps with dimensional accuracy, as faults from inner walls cannot propagate to the outside. However printing them later allows them to stack better when overhangs are printed."
#~ msgstr "Určuje pořadí, v jakém budou tištěny zdi. Tištění vnějších zdí jako prvních pomáhá s rozměrovou přesností, jelikož se vady z vnitřních stěn nemohou přenášet na vnějšek. Naproti tomu tištění vnějších zdí nakonec dovoluje jejich lepší vrstvení při tištění převisů."

#~ msgctxt "infill_mesh_order description"
#~ msgid "Determines the priority of this mesh when considering multiple overlapping infill meshes. Areas where multiple infill meshes overlap will take on the settings of the mesh with the lowest rank. An infill mesh with a higher order will modify the infill of infill meshes with lower order and normal meshes."
#~ msgstr "Určuje prioritu této sítě, když se překrývá více sítí výplně. U oblastí, kde se překrývá více sítí výplně, se nastavení přebírá ze sítě s nejnižším pořadím. Síť výplně s vyšším pořadím bude modifikovat výplň sítě výplně s nižším pořadím a běžné sítě."

#~ msgctxt "infill_mesh_order description"
#~ msgid "Determines the priority of this mesh when considering overlapping volumes. Areas where multiple meshes reside will be won by the lower rank mesh. An infill mesh with a higher order will modify the infill of infill meshes with lower order and normal meshes."
#~ msgstr "Určuje prioritu této sítě při zvažování překrývajících se objemů. Oblasti, kde je umístěno více sítí, budou vyhrány sítí s nižším hodnocením. Výplňová síť s vyšším pořádkem upraví výplň síťových výplní s nižším řádem a běžnými oky."

#~ msgctxt "infill_mesh_order description"
#~ msgid "Determines which infill mesh is inside the infill of another infill mesh. An infill mesh with a higher order will modify the infill of infill meshes with lower order and normal meshes."
#~ msgstr "Určuje, která výplň je uvnitř výplně jiné výplně. Výplňová síť s vyšším pořádkem upraví výplň síťových výplní s nižším řádem a normálními oky."

#~ msgctxt "wireframe_nozzle_clearance description"
#~ msgid "Distance between the nozzle and horizontally downward lines. Larger clearance results in diagonally downward lines with a less steep angle, which in turn results in less upward connections with the next layer. Only applies to Wire Printing."
#~ msgstr "Vzdálenost mezi tryskou a vodorovnými liniemi dolů. Větší vůle vede k diagonálně dolů směřujícím liniím s menším strmým úhlem, což zase vede k menšímu spojení nahoru s další vrstvou. Platí pouze pro drátový tisk."

#~ msgctxt "wireframe_up_half_speed description"
#~ msgid ""
#~ "Distance of an upward move which is extruded with half speed.\n"
#~ "This can cause better adhesion to previous layers, while not heating the material in those layers too much. Only applies to Wire Printing."
#~ msgstr ""
#~ "Vzdálenost pohybu nahoru, který je vytlačován poloviční rychlostí.\n"
#~ "To může způsobit lepší přilnavost k předchozím vrstvám, aniž by se materiál v těchto vrstvách příliš zahříval. Platí pouze pro drátový tisk."

#~ msgctxt "support_xy_distance_overhang description"
#~ msgid "Distance of the support structure from the overhang in the X/Y directions. "
#~ msgstr "Vzdálenost podpor od převisu ve směru X / Y. "

#~ msgctxt "wireframe_fall_down description"
#~ msgid "Distance with which the material falls down after an upward extrusion. This distance is compensated for. Only applies to Wire Printing."
#~ msgstr "Vzdálenost, se kterou materiál padá po vytlačení směrem nahoru. Tato vzdálenost je kompenzována. Platí pouze pro drátový tisk."

#~ msgctxt "wireframe_drag_along description"
#~ msgid "Distance with which the material of an upward extrusion is dragged along with the diagonally downward extrusion. This distance is compensated for. Only applies to Wire Printing."
#~ msgstr "Vzdálenost, se kterou je materiál vytlačování směrem vzhůru tažen spolu s diagonálně směrem dolů vytlačováním. Tato vzdálenost je kompenzována. Platí pouze pro drátový tisk."

#~ msgctxt "material_end_of_filament_purge_length label"
#~ msgid "End Of Filament Purge Length"
#~ msgstr "Délka proplachování konce filamentu"

#~ msgctxt "material_end_of_filament_purge_speed label"
#~ msgid "End Of Filament Purge Speed"
#~ msgstr "Rychlost proplachování konce filamentu"

#~ msgctxt "speed_equalize_flow_enabled label"
#~ msgid "Equalize Filament Flow"
#~ msgstr "Vyrovnat tok vlákna"

#~ msgctxt "fill_perimeter_gaps option everywhere"
#~ msgid "Everywhere"
#~ msgstr "Všude"

#~ msgctxt "machine_filament_park_distance label"
#~ msgid "Filament Park Distance"
#~ msgstr "Vzdálenost filamentového parkingu"

#~ msgctxt "fill_perimeter_gaps label"
#~ msgid "Fill Gaps Between Walls"
#~ msgstr "Vyplnit mezery mezi stěnami"

#~ msgctxt "fill_perimeter_gaps description"
#~ msgid "Fills the gaps between walls where no walls fit."
#~ msgstr "Vyplní mezery mezi stěnami, kde se žádné stěny nehodí."

#~ msgctxt "filter_out_tiny_gaps label"
#~ msgid "Filter Out Tiny Gaps"
#~ msgstr "Vyfiltrujte drobné mezery"

#~ msgctxt "filter_out_tiny_gaps description"
#~ msgid "Filter out tiny gaps to reduce blobs on outside of model."
#~ msgstr "Filtrujte drobné mezery, abyste zmenšili kuličky na vnější straně modelu."

#~ msgctxt "wireframe_flow_connection description"
#~ msgid "Flow compensation when going up or down. Only applies to Wire Printing."
#~ msgstr "Kompenzace toku při stoupání nebo klesání. Platí pouze pro drátový tisk."

#~ msgctxt "wireframe_flow_flat description"
#~ msgid "Flow compensation when printing flat lines. Only applies to Wire Printing."
#~ msgstr "Kompenzace toku při tisku rovných čar. Platí pouze pro drátový tisk."

#~ msgctxt "wireframe_flow description"
#~ msgid "Flow compensation: the amount of material extruded is multiplied by this value. Only applies to Wire Printing."
#~ msgstr "Kompenzace toku: množství vytlačovaného materiálu se vynásobí touto hodnotou. Platí pouze pro drátový tisk."

#~ msgctxt "material_guid description"
#~ msgid "GUID of the material. This is set automatically. "
#~ msgstr "GUID materiálu. Toto je nastaveno automaticky. "

#~ msgctxt "support_tree_enable description"
#~ msgid "Generate a tree-like support with branches that support your print. This may reduce material usage and print time, but greatly increases slicing time."
#~ msgstr "Vygenerujte stromovou podporu s větvemi, které podporují váš tisk. To může snížit spotřebu materiálu a dobu tisku, ale výrazně prodlužuje dobu slicování."

#~ msgctxt "machine_steps_per_mm_e description"
#~ msgid "How many steps of the stepper motors will result in one millimeter of extrusion."
#~ msgstr "Kolik kroků krokových motorů vyústí v jeden milimetr vytlačování."

#~ msgctxt "slicing_tolerance description"
#~ msgid "How to slice layers with diagonal surfaces. The areas of a layer can be generated based on where the middle of the layer intersects the surface (Middle). Alternatively each layer can have the areas which fall inside of the volume throughout the height of the layer (Exclusive) or a layer has the areas which fall inside anywhere within the layer (Inclusive). Exclusive retains the most details, Inclusive makes for the best fit and Middle takes the least time to process."
#~ msgstr "Jak krájet vrstvy s diagonálními povrchy. Oblasti vrstvy mohou být generovány na základě toho, kde střed vrstvy protíná povrch (Střední). Alternativně každá vrstva může mít oblasti, které padají uvnitř objemu po celé výšce vrstvy (Exkluzivní), nebo vrstva má oblasti, které padají dovnitř kdekoli v rámci vrstvy (Inkluzivní). Exkluzivní zachovává co nejvíce podrobností, Inkluzivní dělá to nejlepší a Střední trvá zpracování nejméně času."

#~ msgctxt "wall_min_flow_retract description"
#~ msgid "If enabled, retraction is used rather than combing for travel moves that replace walls whose flow is below the minimum flow threshold."
#~ msgstr "Je-li tato funkce povolena, je pro retrakční pohyby, které nahrazují stěny, jejichž průtok je pod prahem minimálního průtoku, používáno spíše zatahování."

#~ msgctxt "infill_mesh_order label"
#~ msgid "Infill Mesh Order"
#~ msgstr "Pořadí sítě výplně"

#~ msgctxt "wireframe_strategy option knot"
#~ msgid "Knot"
#~ msgstr "Uzel"

#~ msgctxt "limit_support_retractions label"
#~ msgid "Limit Support Retractions"
#~ msgstr "Omezení retrakce podpor"

#~ msgctxt "material_end_of_filament_purge_length description"
#~ msgid "Material Station internal value"
#~ msgstr "Interní hodnota stanice materiálu"

#~ msgctxt "material_end_of_filament_purge_speed description"
#~ msgid "Material Station internal value"
#~ msgstr "Interní hodnota stanice materiálu"

#~ msgctxt "material_flush_purge_length description"
#~ msgid "Material Station internal value"
#~ msgstr "Interní hodnota stanice materiálu"

#~ msgctxt "material_flush_purge_speed description"
#~ msgid "Material Station internal value"
#~ msgstr "Interní hodnota stanice materiálu"

#~ msgctxt "material_maximum_park_duration description"
#~ msgid "Material Station internal value"
#~ msgstr "Interní hodnota stanice materiálu"

#~ msgctxt "material_no_load_move_factor description"
#~ msgid "Material Station internal value"
#~ msgstr "Interní hodnota stanice materiálu"

#~ msgctxt "machine_max_feedrate_e label"
#~ msgid "Maximum Feedrate"
#~ msgstr "Maximální feedrate"

#~ msgctxt "speed_equalize_flow_max label"
#~ msgid "Maximum Speed for Flow Equalization"
#~ msgstr "Maximální rychlost pro vyrovnávání průtoku"

#~ msgctxt "speed_equalize_flow_max description"
#~ msgid "Maximum print speed when adjusting the print speed in order to equalize flow."
#~ msgstr "Maximální rychlost tisku při úpravě rychlosti tisku za účelem vyrovnání toku."

#~ msgctxt "wall_min_flow label"
#~ msgid "Minimum Wall Flow"
#~ msgstr "Minimální průtok zdi"

#~ msgctxt "wall_min_flow description"
#~ msgid "Minimum allowed percentage flow for a wall line. The wall overlap compensation reduces a wall's flow when it lies close to an existing wall. Walls whose flow is less than this value will be replaced with a travel move. When using this setting, you must enable the wall overlap compensation and print the outer wall before inner walls."
#~ msgstr "Minimální povolený procentuální průtok pro linii stěny. Kompenzace překrytí stěny snižuje průtok stěny, když leží blízko ke stávající zdi. Stěny, jejichž průtok je menší než tato hodnota, budou nahrazeny pohybem. Při použití tohoto nastavení musíte povolit kompenzaci překrytí stěny a vnější stěnu vytisknout před vnitřními stěnami."

#~ msgctxt "fill_perimeter_gaps option nowhere"
#~ msgid "Nowhere"
#~ msgstr "Nikde"

#~ msgctxt "limit_support_retractions description"
#~ msgid "Omit retraction when moving from support to support in a straight line. Enabling this setting saves print time, but can lead to excessive stringing within the support structure."
#~ msgstr "Při přechodu od podpory k podpoře v přímé linii vynechejte stažení. Povolením tohoto nastavení se šetří čas tisku, ale může to vést k nadměrnému strunění uvnitř podpůrné struktury."

#~ msgctxt "outer_inset_first label"
#~ msgid "Outer Before Inner Walls"
#~ msgstr "Vnější stěny před vnitřními"

#~ msgctxt "wireframe_straight_before_down description"
#~ msgid "Percentage of a diagonally downward line which is covered by a horizontal line piece. This can prevent sagging of the top most point of upward lines. Only applies to Wire Printing."
#~ msgstr "Procento diagonálně sestupné linie, která je zakryta vodorovnou čárou. To může zabránit ochabnutí nejvyššího bodu vzhůru. Platí pouze pro drátový tisk."

#~ msgctxt "wall_min_flow_retract label"
#~ msgid "Prefer Retract"
#~ msgstr "Preferovat retrakci"

#~ msgctxt "wireframe_enabled description"
#~ msgid "Print only the outside surface with a sparse webbed structure, printing 'in thin air'. This is realized by horizontally printing the contours of the model at given Z intervals which are connected via upward and diagonally downward lines."
#~ msgstr "Tiskněte pouze vnější povrch s řídkou strukturou struktury a tiskněte „na vzduchu“. To je realizováno horizontálním tiskem kontur modelu v daných intervalech Z, které jsou spojeny pomocí linií nahoru a diagonálně dolů."

#~ msgctxt "spaghetti_infill_enabled description"
#~ msgid "Print the infill every so often, so that the filament will curl up chaotically inside the object. This reduces print time, but the behaviour is rather unpredictable."
#~ msgstr "Výplň tiskněte tak často, aby se vlákno chaoticky stočilo uvnitř objektu. To zkracuje dobu tisku, ale chování je spíše nepředvídatelné."

#~ msgctxt "speed_equalize_flow_enabled description"
#~ msgid "Print thinner than normal lines faster so that the amount of material extruded per second remains the same. Thin pieces in your model might require lines printed with smaller line width than provided in the settings. This setting controls the speed changes for such lines."
#~ msgstr "Tiskněte tenčí než normální čáry rychleji, takže množství materiálu vytlačovaného za sekundu zůstává stejné. Tenké kousky ve vašem modelu mohou vyžadovat čáry vytištěné s menší šířkou čáry, než je uvedeno v nastavení. Toto nastavení řídí změny rychlosti těchto linek."

#~ msgctxt "outer_inset_first description"
#~ msgid "Prints walls in order of outside to inside when enabled. This can help improve dimensional accuracy in X and Y when using a high viscosity plastic like ABS; however it can decrease outer surface print quality, especially on overhangs."
#~ msgstr "Když je povoleno, tiskne stěny v pořadí od vnějšku dovnitř. To může pomoci zlepšit rozměrovou přesnost v X a Y při použití plastu s vysokou viskozitou, jako je ABS; může však snížit kvalitu tisku vnějšího povrchu, zejména na převisy."

#~ msgctxt "wireframe_strategy option retract"
#~ msgid "Retract"
#~ msgstr "Retrakce"

#~ msgctxt "retraction_enable description"
#~ msgid "Retract the filament when the nozzle is moving over a non-printed area. "
#~ msgstr "Zasuňte vlákno, když se tryska pohybuje po netisknuté oblasti. "

#~ msgctxt "shell label"
#~ msgid "Shell"
#~ msgstr "Shell"

#~ msgctxt "material_shrinkage_percentage label"
#~ msgid "Shrinkage Ratio"
#~ msgstr "Poměr smrštění"

#~ msgctxt "material_shrinkage_percentage description"
#~ msgid "Shrinkage ratio in percentage."
#~ msgstr "Poměr smrštění v procentech."

#~ msgctxt "spaghetti_flow label"
#~ msgid "Spaghetti Flow"
#~ msgstr "Průtok při špagetové výplni"

#~ msgctxt "spaghetti_infill_enabled label"
#~ msgid "Spaghetti Infill"
#~ msgstr "Špagetová výplň"

#~ msgctxt "spaghetti_infill_extra_volume label"
#~ msgid "Spaghetti Infill Extra Volume"
#~ msgstr "Objem navíc při špagetové výplni"

#~ msgctxt "spaghetti_max_height label"
#~ msgid "Spaghetti Infill Maximum Height"
#~ msgstr "Maximální výška špagetové výplně"

#~ msgctxt "spaghetti_infill_stepped label"
#~ msgid "Spaghetti Infill Stepping"
#~ msgstr "Krokování při špagetové výplni"

#~ msgctxt "spaghetti_inset label"
#~ msgid "Spaghetti Inset"
#~ msgstr "Špagetová výplň"

#~ msgctxt "spaghetti_max_infill_angle label"
#~ msgid "Spaghetti Maximum Infill Angle"
#~ msgstr "Maximální úhel špagetové výplně"

#~ msgctxt "wireframe_printspeed description"
#~ msgid "Speed at which the nozzle moves when extruding material. Only applies to Wire Printing."
#~ msgstr "Rychlost, jakou se tryska pohybuje při vytlačování materiálu. Platí pouze pro drátový tisk."

#~ msgctxt "wireframe_printspeed_down description"
#~ msgid "Speed of printing a line diagonally downward. Only applies to Wire Printing."
#~ msgstr "Rychlost tisku linie šikmo dolů. Platí pouze pro drátový tisk."

#~ msgctxt "wireframe_printspeed_up description"
#~ msgid "Speed of printing a line upward 'in thin air'. Only applies to Wire Printing."
#~ msgstr "Rychlost tisku řádku nahoru „na vzduchu“. Platí pouze pro drátový tisk."

#~ msgctxt "wireframe_printspeed_bottom description"
#~ msgid "Speed of printing the first layer, which is the only layer touching the build platform. Only applies to Wire Printing."
#~ msgstr "Rychlost tisku první vrstvy, která je jedinou vrstvou dotýkající se platformy sestavení. Platí pouze pro drátový tisk."

#~ msgctxt "wireframe_printspeed_flat description"
#~ msgid "Speed of printing the horizontal contours of the model. Only applies to Wire Printing."
#~ msgstr "Rychlost tisku vodorovných obrysů modelu. Platí pouze pro drátový tisk."

#~ msgctxt "wall_split_middle_threshold label"
#~ msgid "Split Middle Line Threshold"
#~ msgstr "Mez pro rozdělení prostřední čáry"

#~ msgctxt "wireframe_strategy description"
#~ msgid "Strategy for making sure two consecutive layers connect at each connection point. Retraction lets the upward lines harden in the right position, but may cause filament grinding. A knot can be made at the end of an upward line to heighten the chance of connecting to it and to let the line cool; however, it may require slow printing speeds. Another strategy is to compensate for the sagging of the top of an upward line; however, the lines won't always fall down as predicted."
#~ msgstr "Strategie pro zajištění toho, aby se v každém místě připojení připojily dvě po sobě následující vrstvy. Zpětné zasunutí umožní, aby linie vzhůru ztvrdly ve správné poloze, ale mohou způsobit broušení vlákna. Uzel může být vytvořen na konci vzestupné linie, aby se zvýšila šance na připojení k ní a aby se linka ochladila; to však může vyžadovat nízké rychlosti tisku. Další strategií je kompenzovat prohnutý vrchol horní linie; čáry však nebudou vždy klesat, jak bylo předpovězeno."

#~ msgctxt "lightning_infill_prune_angle description"
#~ msgid "The difference a lightning infill layer can have with the one immediately above w.r.t the pruning of the outer extremities of trees. Measured in the angle given the thickness."
#~ msgstr "Určuje, pod jakým úhlem mezi jednotlivými vrstvami se větve bleskové výplně zkracují."

#~ msgctxt "lightning_infill_straightening_angle description"
#~ msgid "The difference a lightning infill layer can have with the one immediately above w.r.t the smoothing of trees. Measured in the angle given the thickness."
#~ msgstr "Určuje, pod jakým úhlem mezi jednotlivými vrstvami může docházet k vyrovnávání větví bleskové výplně."

#~ msgctxt "wireframe_roof_inset description"
#~ msgid "The distance covered when making a connection from a roof outline inward. Only applies to Wire Printing."
#~ msgstr "Vzdálenost ujetá při vytváření spojení od obrysu střechy dovnitř. Platí pouze pro drátový tisk."

#~ msgctxt "wireframe_roof_drag_along description"
#~ msgid "The distance of the end piece of an inward line which gets dragged along when going back to the outer outline of the roof. This distance is compensated for. Only applies to Wire Printing."
#~ msgstr "Vzdálenost koncového kusu vnitřní linie, která se táhne, když se vrací zpět k vnějšímu obrysu střechy. Tato vzdálenost je kompenzována. Platí pouze pro drátový tisk."

#~ msgctxt "wireframe_roof_fall_down description"
#~ msgid "The distance which horizontal roof lines printed 'in thin air' fall down when being printed. This distance is compensated for. Only applies to Wire Printing."
#~ msgstr "Vzdálenost, kterou vodorovné linie střechy vytištěné „na vzduchu“ klesají při tisku. Tato vzdálenost je kompenzována. Platí pouze pro drátový tisk."

#~ msgctxt "wireframe_height description"
#~ msgid "The height of the upward and diagonally downward lines between two horizontal parts. This determines the overall density of the net structure. Only applies to Wire Printing."
#~ msgstr "Výška nahoru a diagonálně dolů směřujících čar mezi dvěma vodorovnými částmi. To určuje celkovou hustotu struktury sítě. Platí pouze pro drátový tisk."

#~ msgctxt "spaghetti_max_infill_angle description"
#~ msgid "The maximum angle w.r.t. the Z axis of the inside of the print for areas which are to be filled with spaghetti infill afterwards. Lowering this value causes more angled parts in your model to be filled on each layer."
#~ msgstr "Maximální úhel osy Z uvnitř tisku pro oblasti, které mají být poté vyplněny špagetovou výplní. Snížení této hodnoty způsobí, že se na každé vrstvě vyplní více šikmých částí modelu."

#~ msgctxt "spaghetti_max_height description"
#~ msgid "The maximum height of inside space which can be combined and filled from the top."
#~ msgstr "Maximální výška vnitřního prostoru, kterou lze kombinovat a naplnit shora."

#~ msgctxt "mold_width description"
#~ msgid "The minimal distance between the ouside of the mold and the outside of the model."
#~ msgstr "Minimální vzdálenost mezi vnější stranou formy a vnější stranou modelu."

#~ msgctxt "min_odd_wall_line_width description"
#~ msgid "The minimum line width for middle line gap filler polyline walls. This setting determines at which model thickness we switch from printing two wall lines, to printing two outer walls and a single central wall in the middle. A higher Minimum Odd Wall Line Width leads to a higher maximum even wall line width. The maximum odd wall line width is calculated as 2 * Minimum Even Wall Line Width,"
#~ msgstr "Minimální šířka čáry použité jako výplň mezi párovými čárami zdi. Toto nastavení určuje tloušťku modelu, při které se přepíná z tisku dvou čar zdi na tisk dvou vnějších čar zdi a jedné centrální čáry zdi mezi nimi. Vyšší hodnota Minimální šířky nepárové čáry zdi vede k vyšší maximální šířce párové čáry zdi. Maximální šířka nepárové čáry zdi je vypočtena jako 2 * Minimální šířka párové čáry zdi,"

#~ msgctxt "spaghetti_inset description"
#~ msgid "The offset from the walls from where the spaghetti infill will be printed."
#~ msgstr "Odsazení od stěn, odkud bude vytištěna výplň špaget."

#~ msgctxt "infill_pattern description"
#~ msgid "The pattern of the infill material of the print. The line and zig zag infill swap direction on alternate layers, reducing material cost. The grid, triangle, tri-hexagon, cubic, octet, quarter cubic, cross and concentric patterns are fully printed every layer. Gyroid, cubic, quarter cubic and octet infill change with every layer to provide a more equal distribution of strength over each direction."
#~ msgstr "Vzor výplňového materiálu tisku. Směr a cik-cak vyplňují směr výměny na alternativních vrstvách, čímž se snižují náklady na materiál. Mřížka, trojúhelník, tri-hexagon, krychlový, oktet, čtvrtý krychlový, křížový a soustředný obrazec jsou plně vytištěny v každé vrstvě. Výplň Gyroid, krychlový, kvartální a oktet se mění s každou vrstvou, aby se zajistilo rovnoměrnější rozložení síly v každém směru."

#~ msgctxt "infill_pattern description"
#~ msgid "The pattern of the infill material of the print. The line and zig zag infill swap direction on alternate layers, reducing material cost. The grid, triangle, tri-hexagon, cubic, octet, quarter cubic, cross and concentric patterns are fully printed every layer. Gyroid, cubic, quarter cubic and octet infill change with every layer to provide a more equal distribution of strength over each direction. Lightning infill tries to minimize the infill, by only supporting the (internal) roofs of the object. As such, the infill percentage is only 'valid' one layer below whatever it needs to support of the model."
#~ msgstr "Vzor výplňového materiálu tisku. Čáry a cik-cak s každou vrstvou obracejí směr výplně, čímž se snižují náklady na materiál. Mřížka, trojúhelník, tri-hexagon, krychle, oktet, čtvrtinově krychlový, křížový a soustředný vzor jsou plně vytištěny v každé vrstvě. Vzory gyroid, krychlový, čtvrtinově krychlový a oktet se mění s každou vrstvou, aby se zajistilo rovnoměrnější rozložení síly v každém směru. Bleskový vzor se snaží minimalizovat množství výplně tím, že podporuje pouze horní povrchy objektu. U bleskového vzoru má procento význam pouze v první vrstvě pod každým povrchem."

#~ msgctxt "wall_add_middle_threshold description"
#~ msgid "The smallest line width, as a factor of the normal line width, above which a middle line (if there wasn't one already) will be added. Reduce this setting to use more, thinner lines. Increase to use fewer, wider lines. Note that this applies -as if- the entire shape should be filled with wall, so the middle here refers to the middle of the object between two outer edges of the shape, even if there actually is fill or (other) skin in the print instead of wall."
#~ msgstr "Nejnižší šířka čáry, zadaná jako procento běžné šířky čáry, nad kterou bude přidána prostřední nepárová čára mezi dvě párové čáry (pokud mezi nimi ještě nebyla). Snižte toto nastavení, aby se používalo více tenkých čar. Zvyšte toto nastavení pro použití méně a širších čar. Je třeba si uvědomit, že toto nastavení se použije, jako kdyby byl celý tvar vyplněn zdmi. Takže termín prostřední zde znamená prostředek objektu mezi dvěma vnějšími hranami tvaru, a to i v případě, že se namísto zdi tiskne výplň nebo jiný povrch."

#~ msgctxt "wall_split_middle_threshold description"
#~ msgid "The smallest line width, as a factor of the normal line width, above which the middle line (if there is one) will be split into two. Reduce this setting to use more, thinner lines. Increase to use fewer, wider lines. Note that this applies -as if- the entire shape should be filled with wall, so the middle here refers to the middle of the object between two outer edges of the shape, even if there actually is fill or (other) skin in the print instead of wall."
#~ msgstr "Nejnižší šířka čáry, zadaná jako procento běžné šířky čáry, nad kterou bude prostřední nepárová čára (pokud nějaká je) rozdělena na dvě párové čáry. Snižte toto nastavení, aby se používalo více tenkých čar. Zvyšte toto nastavení pro použití méně a širších čar. Je třeba si uvědomit, že toto nastavení se použije, jako kdyby byl celý tvar vyplněn zdmi. Takže termín prostřední zde znamená prostředek objektu mezi dvěma vnějšími hranami tvaru, a to i v případě, že se namísto zdi tiskne výplň nebo jiný povrch."

#~ msgctxt "speed_layer_0 description"
#~ msgid "The speed for the initial layer. A lower value is advised to improve adhesion to the build plate."
#~ msgstr "Rychlost počáteční vrstvy. Doporučuje se nižší hodnota pro zlepšení přilnavosti k montážní desce."

#~ msgctxt "material_bed_temperature_layer_0 description"
#~ msgid "The temperature used for the heated build plate at the first layer."
#~ msgstr "Teplota použitá pro vyhřívanou podložku v první vrstvě."

#~ msgctxt "material_bed_temperature description"
#~ msgid "The temperature used for the heated build plate. If this is 0, the bed temperature will not be adjusted."
#~ msgstr "Teplota použitá pro vyhřívanou podložku. Pokud je to 0, teplota podložky nebude upravena."

#~ msgctxt "wireframe_roof_outer_delay description"
#~ msgid "Time spent at the outer perimeters of hole which is to become a roof. Longer times can ensure a better connection. Only applies to Wire Printing."
#~ msgstr "Čas strávený na vnějším obvodu díry, která se má stát střechou. Delší časy mohou zajistit lepší spojení. Platí pouze pro drátový tisk."

#~ msgctxt "max_skin_angle_for_expansion description"
#~ msgid "Top and/or bottom surfaces of your object with an angle larger than this setting, won't have their top/bottom skin expanded. This avoids expanding the narrow skin areas that are created when the model surface has a near vertical slope. An angle of 0° is horizontal, while an angle of 90° is vertical."
#~ msgstr "Horní a/nebo dolní povrch objektu s větším úhlem, než je toto nastavení, nebudou mít rozbalenou horní/dolní plochu. Tím se zabrání rozšíření úzkých oblastí vzhledu, které jsou vytvořeny, když má povrch modelu téměř svislý sklon. Úhel 0° je vodorovný, zatímco úhel 90° je svislý."

#~ msgctxt "support_tree_enable label"
#~ msgid "Tree Support"
#~ msgstr "Stromová podpora"

#~ msgctxt "wireframe_bottom_delay label"
#~ msgid "WP Bottom Delay"
#~ msgstr "Zpoždení pohybu dole při tisku DT"

#~ msgctxt "wireframe_printspeed_bottom label"
#~ msgid "WP Bottom Printing Speed"
#~ msgstr "Rychlost tisku spodního DT"

#~ msgctxt "wireframe_flow_connection label"
#~ msgid "WP Connection Flow"
#~ msgstr "Průtok při spojování DT"

#~ msgctxt "wireframe_height label"
#~ msgid "WP Connection Height"
#~ msgstr "Výška připojení DT"

#~ msgctxt "wireframe_printspeed_down label"
#~ msgid "WP Downward Printing Speed"
#~ msgstr "Rychlost tisku směrem dolů u DT"

#~ msgctxt "wireframe_drag_along label"
#~ msgid "WP Drag Along"
#~ msgstr "Tah DT"

#~ msgctxt "wireframe_up_half_speed label"
#~ msgid "WP Ease Upward"
#~ msgstr "Poloviční rychlost DT"

#~ msgctxt "wireframe_fall_down label"
#~ msgid "WP Fall Down"
#~ msgstr "Pád materiálu DT"

#~ msgctxt "wireframe_flat_delay label"
#~ msgid "WP Flat Delay"
#~ msgstr "Zpoždění při tisku plochých segmentů DT"

#~ msgctxt "wireframe_flow_flat label"
#~ msgid "WP Flat Flow"
#~ msgstr "Průtok při plochém DT"

#~ msgctxt "wireframe_flow label"
#~ msgid "WP Flow"
#~ msgstr "Průtok při DT"

#~ msgctxt "wireframe_printspeed_flat label"
#~ msgid "WP Horizontal Printing Speed"
#~ msgstr "Rychlost horizontálního tisku DT"

#~ msgctxt "wireframe_top_jump label"
#~ msgid "WP Knot Size"
#~ msgstr "Velikost uzlu DT"

#~ msgctxt "wireframe_nozzle_clearance label"
#~ msgid "WP Nozzle Clearance"
#~ msgstr "Vyčištění trysky DT"

#~ msgctxt "wireframe_roof_drag_along label"
#~ msgid "WP Roof Drag Along"
#~ msgstr "Tah střechy DT"

#~ msgctxt "wireframe_roof_fall_down label"
#~ msgid "WP Roof Fall Down"
#~ msgstr "Pád materiálu střechy DT"

#~ msgctxt "wireframe_roof_inset label"
#~ msgid "WP Roof Inset Distance"
#~ msgstr "Vzdálenost střechy DT"

#~ msgctxt "wireframe_roof_outer_delay label"
#~ msgid "WP Roof Outer Delay"
#~ msgstr "Vnější zpoždění střechy DT"

#~ msgctxt "wireframe_printspeed label"
#~ msgid "WP Speed"
#~ msgstr "Rychlost DT"

#~ msgctxt "wireframe_straight_before_down label"
#~ msgid "WP Straighten Downward Lines"
#~ msgstr "Vyrovnat spodní linky DT"

#~ msgctxt "wireframe_strategy label"
#~ msgid "WP Strategy"
#~ msgstr "Strategie DT"

#~ msgctxt "wireframe_top_delay label"
#~ msgid "WP Top Delay"
#~ msgstr "Zpoždení pohybu nahoře při tisku DT"

#~ msgctxt "wireframe_printspeed_up label"
#~ msgid "WP Upward Printing Speed"
#~ msgstr "Rychlost tisku nahoru u DT"

#~ msgctxt "retraction_combing_max_distance description"
#~ msgid "When non-zero, combing travel moves that are longer than this distance will use retraction."
#~ msgstr "Pokud nenulové, pohyby combingového pohybu, které jsou delší než tato vzdálenost, použijí zatažení."

#~ msgctxt "print_sequence description"
#~ msgid "Whether to print all models one layer at a time or to wait for one model to finish, before moving on to the next. One at a time mode is possible if a) only one extruder is enabled and b) all models are separated in such a way that the whole print head can move in between and all models are lower than the distance between the nozzle and the X/Y axes. "
#~ msgstr "Zda se mají tisknout všechny modely po jedné vrstvě najednou, nebo počkat na dokončení jednoho modelu, než se přesunete na další. Jeden za časovým režimem je možný, pokud a) je povolen pouze jeden extruder ab) všechny modely jsou odděleny tak, že celá tisková hlava se může pohybovat mezi a všechny modely jsou menší než vzdálenost mezi tryskou a X / Osy Y. "

#~ msgctxt "spaghetti_infill_stepped description"
#~ msgid "Whether to print spaghetti infill in steps or extrude all the infill filament at the end of the print."
#~ msgstr "Zda se má tisknout špagetová výplň po krocích, nebo se vytlačí veškeré výplňové vlákno na konci tisku."

#~ msgctxt "wireframe_enabled label"
#~ msgid "Wire Printing"
#~ msgstr "Drátový tisk"

#~ msgctxt "blackmagic description"
#~ msgid "category_blackmagic"
#~ msgstr "category_blackmagic"

#~ msgctxt "meshfix description"
#~ msgid "category_fixes"
#~ msgstr "category_fixes"

#~ msgctxt "experimental description"
#~ msgid "experimental!"
#~ msgstr "experimentální!"<|MERGE_RESOLUTION|>--- conflicted
+++ resolved
@@ -7,11 +7,7 @@
 msgstr ""
 "Project-Id-Version: Cura 5.1\n"
 "Report-Msgid-Bugs-To: plugins@ultimaker.com\n"
-<<<<<<< HEAD
-"POT-Creation-Date: 2023-03-23 11:03+0000\n"
-=======
 "POT-Creation-Date: 2023-03-28 11:57+0000\n"
->>>>>>> cf7bc063
 "PO-Revision-Date: 2023-02-16 20:35+0100\n"
 "Last-Translator: Miroslav Šustek <sustmidown@centrum.cz>\n"
 "Language-Team: DenyCZ <www.github.com/DenyCZ>\n"
@@ -82,11 +78,6 @@
 msgstr "Část plně obklopená jinou částí může generovat vnější límec, který se dotýká vnitřku obklopující části. Toto nastavení odstraní límec v dané vzdálenosti od vnitřních otvorů."
 
 #: fdmprinter.def.json
-msgctxt "support_tree_branch_reach_limit description"
-msgid "A recomendation to how far branches can move from the points they support. Branches can violate this value to reach their destination (buildplate or a flat part of the model). Lowering this value will make the support more sturdy, but increase the amount of branches (and because of that material usage/print time) "
-msgstr ""
-
-#: fdmprinter.def.json
 msgctxt "extruder_prime_pos_abs label"
 msgid "Absolute Extruder Prime Position"
 msgstr "Absolutní výchozí pozice extruderu"
@@ -151,11 +142,6 @@
 msgstr "Upravuje hustotu střech a podlah nosné konstrukce. Vyšší hodnota má za následek lepší přesahy, ale podpory je těžší odstranit."
 
 #: fdmprinter.def.json
-msgctxt "support_tree_top_rate description"
-msgid "Adjusts the density of the support structure used to generate the tips of the branches. A higher value results in better overhangs, but the supports are harder to remove. Use Support Roof for very high values or ensure support density is similarly high at the top."
-msgstr ""
-
-#: fdmprinter.def.json
 msgctxt "support_infill_rate description"
 msgid "Adjusts the density of the support structure. A higher value results in better overhangs, but the supports are harder to remove."
 msgstr "Nastavuje hustotu podpůrné struktury. Vyšší hodnota má za následek lepší přesahy, ale podpory je těžší odstranit."
@@ -336,11 +322,6 @@
 msgstr "Obojí"
 
 #: fdmprinter.def.json
-msgctxt "support_interface_priority option nothing"
-msgid "Both overlap"
-msgstr ""
-
-#: fdmprinter.def.json
 msgctxt "bottom_layers label"
 msgid "Bottom Layers"
 msgstr "Spodní vrstvy"
@@ -566,11 +547,6 @@
 msgstr "Teplota sestavení"
 
 #: fdmprinter.def.json
-msgctxt "support_tree_rest_preference option buildplate"
-msgid "Buildplate"
-msgstr ""
-
-#: fdmprinter.def.json
 msgctxt "center_object label"
 msgid "Center Object"
 msgstr "Centrovat objekt"
@@ -879,11 +855,6 @@
 msgctxt "material_diameter label"
 msgid "Diameter"
 msgstr "Průměr"
-
-#: fdmprinter.def.json
-msgctxt "support_tree_bp_diameter description"
-msgid "Diameter every branch tries to achieve when reaching the buildplate. Improves bed adhesion."
-msgstr ""
 
 #: fdmprinter.def.json
 msgctxt "adhesion_type description"
@@ -1712,16 +1683,6 @@
 msgstr "Jak daleko je zatažen filament každého extruderu sdílené trysky po dokončení počátečního G kódu tiskárny. Tato hodnota by se měla rovnat nebo být vyšší než je délka společné části vedení trysky."
 
 #: fdmprinter.def.json
-msgctxt "support_interface_priority description"
-msgid "How support interface and support will interact when they overlap. Currently only implemented for support roof."
-msgstr ""
-
-#: fdmprinter.def.json
-msgctxt "support_tree_min_height_to_model description"
-msgid "How tall a branch has to be if it is placed on the model. Prevents small blobs of support. This setting is ignored when a branch is supporting a support roof."
-msgstr ""
-
-#: fdmprinter.def.json
 msgctxt "bridge_skin_support_threshold description"
 msgid "If a skin region is supported for less than this percentage of its area, print it using the bridge settings. Otherwise it is printed using the normal skin settings."
 msgstr "Pokud je oblast povrchu podporována pro méně než toto procento její plochy, vytiskněte ji pomocí nastavení můstku. V opačném případě se vytiskne pomocí běžných nastavení vzhledu."
@@ -2027,16 +1988,6 @@
 msgstr "Zevnitř ven"
 
 #: fdmprinter.def.json
-msgctxt "support_interface_priority option interface_lines_overwrite_support_area"
-msgid "Interface lines preferred"
-msgstr ""
-
-#: fdmprinter.def.json
-msgctxt "support_interface_priority option interface_area_overwrite_support_area"
-msgid "Interface preferred"
-msgstr ""
-
-#: fdmprinter.def.json
 msgctxt "interlocking_beam_layer_count label"
 msgid "Interlocking Beam Layer Count"
 msgstr "Počet vrstev paprsků vzájemného propletení"
@@ -2192,11 +2143,6 @@
 msgstr "Úhel podpory bleskové výplně"
 
 #: fdmprinter.def.json
-msgctxt "support_tree_limit_branch_reach description"
-msgid "Limit how far each branch should travel from the point it supports. This can make the support more sturdy, but will increase the amount of branches (and because of that material usage/print time)"
-msgstr ""
-
-#: fdmprinter.def.json
 msgctxt "cutting_mesh description"
 msgid "Limit the volume of this mesh to within other meshes. You can use this to make certain areas of one mesh print with different settings and with a whole different extruder."
 msgstr "Objem této sítě omezte na jiné sítě. Můžete to použít k vytvoření určitých oblastí tisku jednoho oka s různým nastavením as úplně jiným extruderem."
@@ -2882,11 +2828,6 @@
 msgstr "Offset s extrudérem"
 
 #: fdmprinter.def.json
-msgctxt "support_tree_rest_preference option graceful"
-msgid "On any flat surface"
-msgstr ""
-
-#: fdmprinter.def.json
 msgctxt "print_sequence option one_at_a_time"
 msgid "One at a Time"
 msgstr "Pouze jedna"
@@ -4047,11 +3988,6 @@
 msgstr "Vzor rozhraní podpor"
 
 #: fdmprinter.def.json
-msgctxt "support_interface_priority label"
-msgid "Support Interface Priority"
-msgstr ""
-
-#: fdmprinter.def.json
 msgctxt "support_interface_skip_height label"
 msgid "Support Interface Resolution"
 msgstr "Rozlišení rozhraní podpor"
@@ -4222,16 +4158,6 @@
 msgstr "Vzdálenost Z podor"
 
 #: fdmprinter.def.json
-msgctxt "support_interface_priority option support_lines_overwrite_interface_area"
-msgid "Support lines preferred"
-msgstr ""
-
-#: fdmprinter.def.json
-msgctxt "support_interface_priority option support_area_overwrite_interface_area"
-msgid "Support preferred"
-msgstr ""
-
-#: fdmprinter.def.json
 msgctxt "support_supported_skin_fan_speed label"
 msgid "Supported Skin Fan Speed"
 msgstr "Rychlost ventilátoru při tisku podpor povrch"
@@ -4545,11 +4471,6 @@
 msgctxt "support_tree_branch_diameter description"
 msgid "The diameter of the thinnest branches of tree support. Thicker branches are more sturdy. Branches towards the base will be thicker than this."
 msgstr "Průměr větve stromu podpory Průměr nejtenčí větve stromu podpory. Silnější větve jsou odolnější. Větve směrem k základně budou silnější než tato."
-
-#: fdmprinter.def.json
-msgctxt "support_tree_tip_diameter description"
-msgid "The diameter of the top of the tip of the branches of tree support."
-msgstr ""
 
 #: fdmprinter.def.json
 msgctxt "machine_feeder_wheel_diameter description"
@@ -5161,11 +5082,6 @@
 msgstr "Minimální objem pro každou vrstvu hlavní věže, aby se propláchlo dost materiálu."
 
 #: fdmprinter.def.json
-msgctxt "support_tree_max_diameter_increase_by_merges_when_support_to_model description"
-msgid "The most the diameter of a branch that has to connect to the model may increase by merging with branches that could reach the buildplate. Increasing this reduces print time, but increases the area of support that rests on model"
-msgstr ""
-
-#: fdmprinter.def.json
 msgctxt "machine_name description"
 msgid "The name of your 3D printer model."
 msgstr "Název vašeho modelu 3D tiskárny."
@@ -5321,16 +5237,6 @@
 msgstr "Poloha poblíž místa, kde začít tisknout každou část ve vrstvě."
 
 #: fdmprinter.def.json
-msgctxt "support_tree_angle_slow description"
-msgid "The preferred angle of the branches, when they do not have to avoid the model. Use a lower angle to make them more vertical and more stable. Use a higher angle for branches to merge faster."
-msgstr ""
-
-#: fdmprinter.def.json
-msgctxt "support_tree_rest_preference description"
-msgid "The preferred placement of the support structures. If structures cant be placed at the prefered location, they will be place elsewhere"
-msgstr ""
-
-#: fdmprinter.def.json
 msgctxt "jerk_layer_0 description"
 msgid "The print maximum instantaneous velocity change for the initial layer."
 msgstr "Maximální okamžitá změna rychlosti tisku pro počáteční vrstvu."
@@ -5941,11 +5847,6 @@
 msgstr "Úhel větve stromové podpory"
 
 #: fdmprinter.def.json
-msgctxt "support_tree_top_rate label"
-msgid "Tree Support Branch Density"
-msgstr ""
-
-#: fdmprinter.def.json
 msgctxt "support_tree_branch_diameter label"
 msgid "Tree Support Branch Diameter"
 msgstr "Průměr větve podpěry stromu"
@@ -5964,46 +5865,6 @@
 msgctxt "support_tree_collision_resolution label"
 msgid "Tree Support Collision Resolution"
 msgstr "Stromová podpora - rozlišení kolize"
-
-#: fdmprinter.def.json
-msgctxt "support_tree_max_diameter_increase_by_merges_when_support_to_model label"
-msgid "Tree Support Diameter Increase To Model"
-msgstr ""
-
-#: fdmprinter.def.json
-msgctxt "support_tree_bp_diameter label"
-msgid "Tree Support Inital Layer Diameter"
-msgstr ""
-
-#: fdmprinter.def.json
-msgctxt "support_tree_limit_branch_reach label"
-msgid "Tree Support Limit Branch Reach"
-msgstr ""
-
-#: fdmprinter.def.json
-msgctxt "support_tree_min_height_to_model label"
-msgid "Tree Support Minimum Height To Model"
-msgstr ""
-
-#: fdmprinter.def.json
-msgctxt "support_tree_branch_reach_limit label"
-msgid "Tree Support Optimal Branch Range"
-msgstr ""
-
-#: fdmprinter.def.json
-msgctxt "support_tree_angle_slow label"
-msgid "Tree Support Preferred Branch Angle"
-msgstr ""
-
-#: fdmprinter.def.json
-msgctxt "support_tree_rest_preference label"
-msgid "Tree Support Rest Preference"
-msgstr ""
-
-#: fdmprinter.def.json
-msgctxt "support_tree_tip_diameter label"
-msgid "Tree Support Tip Diameter"
-msgstr ""
 
 #: fdmprinter.def.json
 msgctxt "support_tree_max_diameter label"
