--- conflicted
+++ resolved
@@ -8,11 +8,7 @@
 msgstr ""
 "Project-Id-Version: PACKAGE VERSION\n"
 "Report-Msgid-Bugs-To: \n"
-<<<<<<< HEAD
-"POT-Creation-Date: 2023-03-06 21:46+0100\n"
-=======
 "POT-Creation-Date: 2023-03-06 17:40+0100\n"
->>>>>>> 9b271950
 "PO-Revision-Date: YEAR-MO-DA HO:MI+ZONE\n"
 "Last-Translator: FULL NAME <EMAIL@ADDRESS>\n"
 "Language-Team: LANGUAGE <LL@li.org>\n"
@@ -813,8 +809,6 @@
 msgid "Unknown error."
 msgstr "Bilinmeyen hata."
 
-<<<<<<< HEAD
-=======
 #: plugin.json
 msgctxt "name"
 msgid "3MF Reader"
@@ -1455,7 +1449,6 @@
 msgid "X3D Reader"
 msgstr "X3D Okuyucu"
 
->>>>>>> 9b271950
 #: plugins/3MFReader/ThreeMFWorkspaceReader.py:547
 #, python-brace-format
 msgctxt "@info:status Don't translate the XML tags <filename> or <message>!"
@@ -1672,16 +1665,6 @@
 msgid "3MF File"
 msgstr "3MF Dosyası"
 
-#: plugins/3MFReader/plugin.json
-msgctxt "name"
-msgid "3MF Reader"
-msgstr "3MF Okuyucu"
-
-#: plugins/3MFReader/plugin.json
-msgctxt "description"
-msgid "Provides support for reading 3MF files."
-msgstr "3MF dosyalarının okunması için destek sağlar."
-
 #: plugins/3MFWriter/ThreeMFWorkspaceWriter.py:31
 msgctxt "@error:zip"
 msgid "3MF Writer plug-in is corrupt."
@@ -1718,40 +1701,10 @@
 msgid "Cura Project 3MF file"
 msgstr "Cura Projesi 3MF dosyası"
 
-#: plugins/3MFWriter/plugin.json
-msgctxt "name"
-msgid "3MF Writer"
-msgstr "3MF Yazıcı"
-
-#: plugins/3MFWriter/plugin.json
-msgctxt "description"
-msgid "Provides support for writing 3MF files."
-msgstr "3MF dosyalarının yazılması için destek sağlar."
-
 #: plugins/AMFReader/__init__.py:15
 msgctxt "@item:inlistbox"
 msgid "AMF File"
 msgstr "AMF Dosyası"
-
-#: plugins/AMFReader/plugin.json
-msgctxt "name"
-msgid "AMF Reader"
-msgstr "AMF Okuyucu"
-
-#: plugins/AMFReader/plugin.json
-msgctxt "description"
-msgid "Provides support for reading AMF files."
-msgstr "AMF dosyalarının okunması için destek sağlar."
-
-#: plugins/CuraDrive/plugin.json
-msgctxt "description"
-msgid "Backup and restore your configuration."
-msgstr "Yapılandırmanızı yedekleyin ve geri yükleyin."
-
-#: plugins/CuraDrive/plugin.json
-msgctxt "name"
-msgid "Cura Backups"
-msgstr "Cura Yedeklemeleri"
 
 #: plugins/CuraDrive/src/CreateBackupJob.py:25
 msgctxt "@info:title"
@@ -1984,52 +1937,12 @@
 msgid "Information"
 msgstr "Bilgi"
 
-#: plugins/CuraEngineBackend/plugin.json
-msgctxt "name"
-msgid "CuraEngine Backend"
-msgstr "CuraEngine Arka Uç"
-
-#: plugins/CuraEngineBackend/plugin.json
-msgctxt "description"
-msgid "Provides the link to the CuraEngine slicing backend."
-msgstr "CuraEngine arka dilimleme ucuna bağlantı sağlar."
-
 #: plugins/CuraProfileReader/__init__.py:14
 #: plugins/CuraProfileWriter/__init__.py:14
 msgctxt "@item:inlistbox"
 msgid "Cura Profile"
 msgstr "Cura Profili"
 
-#: plugins/CuraProfileReader/plugin.json
-msgctxt "name"
-msgid "Cura Profile Reader"
-msgstr "Cura Profil Okuyucu"
-
-#: plugins/CuraProfileReader/plugin.json
-msgctxt "description"
-msgid "Provides support for importing Cura profiles."
-msgstr "Cura profillerinin içe aktarılması için destek sağlar."
-
-#: plugins/CuraProfileWriter/plugin.json
-msgctxt "name"
-msgid "Cura Profile Writer"
-msgstr "Cura Profili Yazıcı"
-
-#: plugins/CuraProfileWriter/plugin.json
-msgctxt "description"
-msgid "Provides support for exporting Cura profiles."
-msgstr "Cura profillerinin dışa aktarılması için destek sağlar."
-
-#: plugins/DigitalLibrary/plugin.json
-msgctxt "description"
-msgid "Connects to the Digital Library, allowing Cura to open files from and save files to the Digital Library."
-msgstr "Digital Library'ye bağlanarak Cura'nın Digital Library'deki dosyaları açmasına ve kaydetmesine olanak tanır."
-
-#: plugins/DigitalLibrary/plugin.json
-msgctxt "name"
-msgid "Ultimaker Digital Library"
-msgstr "Ultimaker Digital Library"
-
 #: plugins/DigitalLibrary/resources/qml/SaveProjectFilesPage.qml:216
 msgctxt "@option"
 msgid "Save Cura project and print file"
@@ -2067,16 +1980,6 @@
 msgid "How to update"
 msgstr "Nasıl güncellenir"
 
-#: plugins/FirmwareUpdateChecker/plugin.json
-msgctxt "description"
-msgid "Checks for firmware updates."
-msgstr "Bellenim güncellemelerini denetler."
-
-#: plugins/FirmwareUpdateChecker/plugin.json
-msgctxt "name"
-msgid "Firmware Update Checker"
-msgstr "Bellenim Güncelleme Denetleyicisi"
-
 #: plugins/FirmwareUpdater/FirmwareUpdaterMachineAction.py:27
 msgctxt "@action"
 msgid "Update Firmware"
@@ -2157,45 +2060,15 @@
 msgid "Firmware update failed due to missing firmware."
 msgstr "Eksik aygıt yazılımı nedeniyle aygıt yazılımı güncellemesi başarısız oldu."
 
-#: plugins/FirmwareUpdater/plugin.json
-msgctxt "name"
-msgid "Firmware Updater"
-msgstr "Aygıt Yazılımı Güncelleyici"
-
-#: plugins/FirmwareUpdater/plugin.json
-msgctxt "description"
-msgid "Provides a machine actions for updating firmware."
-msgstr "Aygıt yazılımını güncellemeye yönelik makine eylemleri sağlar."
-
 #: plugins/GCodeGzReader/__init__.py:17 plugins/GCodeGzWriter/__init__.py:17
 msgctxt "@item:inlistbox"
 msgid "Compressed G-code File"
 msgstr "Sıkıştırılmış G-code Dosyası"
 
-#: plugins/GCodeGzReader/plugin.json
-msgctxt "name"
-msgid "Compressed G-code Reader"
-msgstr "Sıkıştırılmış G-code Okuyucusu"
-
-#: plugins/GCodeGzReader/plugin.json
-msgctxt "description"
-msgid "Reads g-code from a compressed archive."
-msgstr "Bir sıkıştırılmış arşivden g-code okur."
-
 #: plugins/GCodeGzWriter/GCodeGzWriter.py:43
 msgctxt "@error:not supported"
 msgid "GCodeGzWriter does not support text mode."
 msgstr "GCodeGzWriter yazı modunu desteklemez."
-
-#: plugins/GCodeGzWriter/plugin.json
-msgctxt "name"
-msgid "Compressed G-code Writer"
-msgstr "Sıkıştırılmış G-code Yazıcısı"
-
-#: plugins/GCodeGzWriter/plugin.json
-msgctxt "description"
-msgid "Writes g-code to a compressed archive."
-msgstr "G-code’u bir sıkıştırılmış arşive yazar."
 
 #: plugins/GCodeProfileReader/__init__.py:14 plugins/GCodeReader/__init__.py:14
 #: plugins/GCodeWriter/__init__.py:16
@@ -2203,16 +2076,6 @@
 msgid "G-code File"
 msgstr "G-code dosyası"
 
-#: plugins/GCodeProfileReader/plugin.json
-msgctxt "name"
-msgid "G-code Profile Reader"
-msgstr "G-code Profil Okuyucu"
-
-#: plugins/GCodeProfileReader/plugin.json
-msgctxt "description"
-msgid "Provides support for importing profiles from g-code files."
-msgstr "G-code dosyalarından profilleri içe aktarmak için destek sağlar."
-
 #: plugins/GCodeReader/FlavorParser.py:359
 msgctxt "@info:status"
 msgid "Parsing G-code"
@@ -2234,16 +2097,6 @@
 msgid "G File"
 msgstr "G Dosyası"
 
-#: plugins/GCodeReader/plugin.json
-msgctxt "description"
-msgid "Allows loading and displaying G-code files."
-msgstr "G-code dosyalarının yüklenmesine ve görüntülenmesine olanak tanır."
-
-#: plugins/GCodeReader/plugin.json
-msgctxt "name"
-msgid "G-code Reader"
-msgstr "G-code Okuyucu"
-
 #: plugins/GCodeWriter/GCodeWriter.py:75
 msgctxt "@error:not supported"
 msgid "GCodeWriter does not support non-text mode."
@@ -2253,16 +2106,6 @@
 msgctxt "@warning:status"
 msgid "Please prepare G-code before exporting."
 msgstr "Lütfen dışa aktarmadan önce G-code'u hazırlayın."
-
-#: plugins/GCodeWriter/plugin.json
-msgctxt "name"
-msgid "G-code Writer"
-msgstr "G-code Yazıcı"
-
-#: plugins/GCodeWriter/plugin.json
-msgctxt "description"
-msgid "Writes g-code to a file."
-msgstr "G-code’u bir dosyaya yazar."
 
 #: plugins/ImageReader/ConfigUI.qml:14
 msgctxt "@title:window"
@@ -2396,30 +2239,10 @@
 msgid "GIF Image"
 msgstr "GIF Resmi"
 
-#: plugins/ImageReader/plugin.json
-msgctxt "description"
-msgid "Enables ability to generate printable geometry from 2D image files."
-msgstr "2D resim dosyasından yazdırılabilir geometri oluşturulmasını sağlar."
-
-#: plugins/ImageReader/plugin.json
-msgctxt "name"
-msgid "Image Reader"
-msgstr "Resim Okuyucu"
-
 #: plugins/LegacyProfileReader/__init__.py:14
 msgctxt "@item:inlistbox"
 msgid "Cura 15.04 profiles"
 msgstr "Cura 15.04 profilleri"
-
-#: plugins/LegacyProfileReader/plugin.json
-msgctxt "name"
-msgid "Legacy Cura Profile Reader"
-msgstr "Eski Cura Profil Okuyucu"
-
-#: plugins/LegacyProfileReader/plugin.json
-msgctxt "description"
-msgid "Provides support for importing profiles from legacy Cura versions."
-msgstr "Eski Cura sürümlerinden profilleri içe aktarmak için destek sağlar."
 
 #: plugins/MachineSettingsAction/MachineSettingsAction.py:32
 msgctxt "@action"
@@ -2584,19 +2407,6 @@
 msgid "End G-code"
 msgstr "G-code’u Sonlandır"
 
-<<<<<<< HEAD
-#: plugins/MachineSettingsAction/plugin.json
-msgctxt "name"
-msgid "Machine Settings Action"
-msgstr "Makine Ayarları eylemi"
-
-#: plugins/MachineSettingsAction/plugin.json
-msgctxt "description"
-msgid "Provides a way to change machine settings (such as build volume, nozzle size, etc.)."
-msgstr "Makine ayarlarının değiştirilmesini sağlar (yapı hacmi, nozül boyutu vb.)"
-
-=======
->>>>>>> 9b271950
 #: plugins/Marketplace/CloudSync/CloudPackageChecker.py:144
 msgctxt "@info:generic"
 msgid "Do you want to sync material and software packages with your account?"
@@ -2694,16 +2504,6 @@
 msgctxt "@info:error"
 msgid "Could not reach Marketplace."
 msgstr "Pazar Yerine ulaşılamadı."
-
-#: plugins/Marketplace/plugin.json
-msgctxt "description"
-msgid "Manages extensions to the application and allows browsing extensions from the UltiMaker website."
-msgstr "Uygulamanın uzantılarını yönetir ve UltiMaker web sitesinden uzantıların incelenmesini sağlar."
-
-#: plugins/Marketplace/plugin.json
-msgctxt "name"
-msgid "Marketplace"
-msgstr "Mağaza"
 
 #: plugins/Marketplace/resources/qml/CompatibilityDialog.qml:15
 msgctxt "@title"
@@ -3025,16 +2825,6 @@
 "<p>En iyi kalite ve güvenilirliği nasıl elde edeceğinizi öğrenin.</p>\n"
 "<p><a href=\"https://ultimaker.com/3D-model-assistant\">Yazdırma kalitesi kılavuzunu görüntüleyin</a></p>"
 
-#: plugins/ModelChecker/plugin.json
-msgctxt "description"
-msgid "Checks models and print configuration for possible printing issues and give suggestions."
-msgstr "Olası yazdırma sorunlarına karşı modelleri ve yazdırma yapılandırmasını kontrol eder ve öneriler verir."
-
-#: plugins/ModelChecker/plugin.json
-msgctxt "name"
-msgid "Model Checker"
-msgstr "Model Kontrol Edici"
-
 #: plugins/MonitorStage/MonitorMain.qml:100
 msgctxt "@info"
 msgid ""
@@ -3068,16 +2858,6 @@
 msgid "Monitor"
 msgstr "Görüntüle"
 
-#: plugins/MonitorStage/plugin.json
-msgctxt "name"
-msgid "Monitor Stage"
-msgstr "Görüntüleme Aşaması"
-
-#: plugins/MonitorStage/plugin.json
-msgctxt "description"
-msgid "Provides a monitor stage in Cura."
-msgstr "Cura’da görüntüleme aşaması sunar."
-
 #: plugins/PerObjectSettingsTool/PerObjectSettingsPanel.qml:41
 msgctxt "@label"
 msgid "Mesh Type"
@@ -3143,16 +2923,6 @@
 msgctxt "@info:tooltip"
 msgid "Configure Per Model Settings"
 msgstr "Model Başına Ayarları Yapılandır"
-
-#: plugins/PerObjectSettingsTool/plugin.json
-msgctxt "name"
-msgid "Per Model Settings Tool"
-msgstr "Model Başına Ayarlar Aracı"
-
-#: plugins/PerObjectSettingsTool/plugin.json
-msgctxt "description"
-msgid "Provides the Per Model Settings."
-msgstr "Model Başına Ayarları sağlar."
 
 #: plugins/PostProcessingPlugin/PostProcessingPlugin.py:35
 msgctxt "@item:inmenu"
@@ -3196,16 +2966,6 @@
 msgstr[0] "Aşağıdaki komut dosyası etkin:"
 msgstr[1] "Aşağıdaki komut dosyaları etkin:"
 
-#: plugins/PostProcessingPlugin/plugin.json
-msgctxt "description"
-msgid "Extension that allows for user created scripts for post processing"
-msgstr "Kullanıcının oluşturduğu komut dosyalarına son işleme için izin veren uzantı"
-
-#: plugins/PostProcessingPlugin/plugin.json
-msgctxt "name"
-msgid "Post Processing"
-msgstr "Son İşleme"
-
 #: plugins/PrepareStage/PrepareMenu.qml:74
 msgctxt "@button"
 msgid "Add printer"
@@ -3221,30 +2981,10 @@
 msgid "Prepare"
 msgstr "Hazırla"
 
-#: plugins/PrepareStage/plugin.json
-msgctxt "name"
-msgid "Prepare Stage"
-msgstr "Hazırlık Aşaması"
-
-#: plugins/PrepareStage/plugin.json
-msgctxt "description"
-msgid "Provides a prepare stage in Cura."
-msgstr "Cura’da hazırlık aşaması sunar."
-
 #: plugins/PreviewStage/__init__.py:13
 msgctxt "@item:inmenu"
 msgid "Preview"
 msgstr "Önizleme"
-
-#: plugins/PreviewStage/plugin.json
-msgctxt "name"
-msgid "Preview Stage"
-msgstr "Öz İzleme Aşaması"
-
-#: plugins/PreviewStage/plugin.json
-msgctxt "description"
-msgid "Provides a preview stage in Cura."
-msgstr "Cura’da ön izleme aşaması sunar."
 
 #: plugins/RemovableDriveOutputDevice/RemovableDriveOutputDevice.py:23
 msgctxt "@action:button Preceded by 'Ready to'."
@@ -3338,26 +3078,6 @@
 msgid "Removable Drive"
 msgstr "Çıkarılabilir Sürücü"
 
-#: plugins/RemovableDriveOutputDevice/plugin.json
-msgctxt "description"
-msgid "Provides removable drive hotplugging and writing support."
-msgstr "Çıkarılabilir sürücünün takılıp çıkarılmasını ve yazma desteği sağlar."
-
-#: plugins/RemovableDriveOutputDevice/plugin.json
-msgctxt "name"
-msgid "Removable Drive Output Device Plugin"
-msgstr "Çıkarılabilir Sürücü Çıkış Cihazı Eklentisi"
-
-#: plugins/SentryLogger/plugin.json
-msgctxt "description"
-msgid "Logs certain events so that they can be used by the crash reporter"
-msgstr "Çökme raporlayıcının kullanabilmesi için belirli olayları günlüğe kaydeder"
-
-#: plugins/SentryLogger/plugin.json
-msgctxt "name"
-msgid "Sentry Logger"
-msgstr "Nöbetçi Günlükçü"
-
 #: plugins/SimulationView/SimulationView.py:129
 msgctxt "@info:status"
 msgid "Cura does not accurately display layers when Wire Printing is enabled."
@@ -3485,16 +3205,6 @@
 msgid "Layer view"
 msgstr "Katman görünümü"
 
-#: plugins/SimulationView/plugin.json
-msgctxt "description"
-msgid "Provides the preview of sliced layerdata."
-msgstr "Dilimlenen katman verilerinin önizlemesini sağlar."
-
-#: plugins/SimulationView/plugin.json
-msgctxt "name"
-msgid "Simulation View"
-msgstr "Simülasyon Görünümü"
-
 #: plugins/SliceInfoPlugin/MoreInfoWindow.qml:16
 msgctxt "@title:window"
 msgid "More information on anonymous data collection"
@@ -3520,16 +3230,6 @@
 msgid "Unable to read example data file."
 msgstr "Örnek veri dosyası okunamıyor."
 
-#: plugins/SliceInfoPlugin/plugin.json
-msgctxt "name"
-msgid "Slice info"
-msgstr "Dilim bilgisi"
-
-#: plugins/SliceInfoPlugin/plugin.json
-msgctxt "description"
-msgid "Submits anonymous slice info. Can be disabled through preferences."
-msgstr "Anonim dilim bilgisi gönderir. Tercihlerden devre dışı bırakılabilir."
-
 #: plugins/SolidView/SolidView.py:71
 msgctxt "@info:status"
 msgid "The highlighted areas indicate either missing or extraneous surfaces. Fix your model and open it again into Cura."
@@ -3545,16 +3245,6 @@
 msgid "Solid view"
 msgstr "Gerçek görünüm"
 
-#: plugins/SolidView/plugin.json
-msgctxt "description"
-msgid "Provides a normal solid mesh view."
-msgstr "Normal gerçek bir ağ görünümü sağlar."
-
-#: plugins/SolidView/plugin.json
-msgctxt "name"
-msgid "Solid View"
-msgstr "Gerçek Görünüm"
-
 #: plugins/SupportEraser/__init__.py:12
 msgctxt "@label"
 msgid "Support Blocker"
@@ -3565,16 +3255,6 @@
 msgid "Create a volume in which supports are not printed."
 msgstr "Desteklerin yazdırılmadığı bir hacim oluşturun."
 
-#: plugins/SupportEraser/plugin.json
-msgctxt "description"
-msgid "Creates an eraser mesh to block the printing of support in certain places"
-msgstr "Belirli yerlerde desteğin yazdırılmasını engellemek için bir silici yüzey oluşturur"
-
-#: plugins/SupportEraser/plugin.json
-msgctxt "name"
-msgid "Support Eraser"
-msgstr "Destek Silici"
-
 #: plugins/TrimeshReader/__init__.py:15
 msgctxt "@item:inlistbox 'Open' is part of the name of this file format."
 msgid "Open Compressed Triangle Mesh"
@@ -3605,30 +3285,10 @@
 msgid "Compressed COLLADA Digital Asset Exchange"
 msgstr "Compressed COLLADA Digital Asset Exchange"
 
-#: plugins/TrimeshReader/plugin.json
-msgctxt "description"
-msgid "Provides support for reading model files."
-msgstr "Model dosyalarını okuma desteği sağlar."
-
-#: plugins/TrimeshReader/plugin.json
-msgctxt "name"
-msgid "Trimesh Reader"
-msgstr "Trimesh Okuyucu"
-
 #: plugins/UFPReader/__init__.py:22 plugins/UFPWriter/__init__.py:28
 msgctxt "@item:inlistbox"
 msgid "UltiMaker Format Package"
 msgstr "Ultimaker Biçim Paketi"
-
-#: plugins/UFPReader/plugin.json
-msgctxt "description"
-msgid "Provides support for reading Ultimaker Format Packages."
-msgstr "UltiMaker Biçim Paketlerinin okunması için destek sağlar."
-
-#: plugins/UFPReader/plugin.json
-msgctxt "name"
-msgid "UFP Reader"
-msgstr "UFP Okuyucu"
 
 #: plugins/UFPWriter/UFPWriter.py:64 plugins/UFPWriter/UFPWriter.py:80
 #: plugins/UFPWriter/UFPWriter.py:93 plugins/UFPWriter/UFPWriter.py:115
@@ -3636,26 +3296,6 @@
 msgctxt "@info:error"
 msgid "Can't write to UFP file:"
 msgstr "UFP dosyasına yazamıyor:"
-
-#: plugins/UFPWriter/plugin.json
-msgctxt "description"
-msgid "Provides support for writing Ultimaker Format Packages."
-msgstr "UltiMaker Biçim Paketleri yazmak için destek sağlar."
-
-#: plugins/UFPWriter/plugin.json
-msgctxt "name"
-msgid "UFP Writer"
-msgstr "UPF Yazıcı"
-
-#: plugins/UM3NetworkPrinting/plugin.json
-msgctxt "description"
-msgid "Manages network connections to UltiMaker networked printers."
-msgstr "UltiMaker ağındaki yazıcılar için ağ bağlantılarını yönetir."
-
-#: plugins/UM3NetworkPrinting/plugin.json
-msgctxt "name"
-msgid "UltiMaker Network Connection"
-msgstr ""
 
 #: plugins/UM3NetworkPrinting/resources/qml/DiscoverUM3Action.qml:44
 msgctxt "@title:window"
@@ -4395,16 +4035,6 @@
 msgid "Print in Progress"
 msgstr "Baskı Sürüyor"
 
-#: plugins/USBPrinting/plugin.json
-msgctxt "description"
-msgid "Accepts G-Code and sends them to a printer. Plugin can also update firmware."
-msgstr "G-Code’ları kabul eder ve bir yazıcıya gönderir. Eklenti aynı zamanda üretici sürümünü güncelleyebilir."
-
-#: plugins/USBPrinting/plugin.json
-msgctxt "name"
-msgid "USB printing"
-msgstr "USB yazdırma"
-
 #: plugins/UltimakerMachineActions/BedLevelMachineAction.py:24
 msgctxt "@action"
 msgid "Level build plate"
@@ -4450,295 +4080,15 @@
 msgid "Heated Build Plate (official kit or self-built)"
 msgstr "Isıtılmış Yapı Levhası (orijinal donanım veya şahsen yapılan)"
 
-#: plugins/UltimakerMachineActions/plugin.json
-msgctxt "description"
-msgid "Provides machine actions for Ultimaker machines (such as bed leveling wizard, selecting upgrades, etc.)."
-msgstr "UltiMaker makineleri için makine eylemleri sunar (yatak dengeleme sihirbazı, yükseltme seçme vb.)"
-
-#: plugins/UltimakerMachineActions/plugin.json
-msgctxt "name"
-msgid "UltiMaker machine actions"
-msgstr ""
-
-#: plugins/VersionUpgrade/VersionUpgrade21to22/plugin.json
-msgctxt "description"
-msgid "Upgrades configurations from Cura 2.1 to Cura 2.2."
-msgstr "Yapılandırmaları Cura 2.1’den Cura 2.2’ye yükseltir."
-
-#: plugins/VersionUpgrade/VersionUpgrade21to22/plugin.json
-msgctxt "name"
-msgid "Version Upgrade 2.1 to 2.2"
-msgstr "2.1’den 2.2’ye Sürüm Yükseltme"
-
-#: plugins/VersionUpgrade/VersionUpgrade22to24/plugin.json
-msgctxt "description"
-msgid "Upgrades configurations from Cura 2.2 to Cura 2.4."
-msgstr "Yapılandırmaları Cura 2.2’den Cura 2.4’e yükseltir."
-
-#: plugins/VersionUpgrade/VersionUpgrade22to24/plugin.json
-msgctxt "name"
-msgid "Version Upgrade 2.2 to 2.4"
-msgstr "2.2’den 2.4’e Sürüm Yükseltme"
-
-#: plugins/VersionUpgrade/VersionUpgrade25to26/plugin.json
-msgctxt "description"
-msgid "Upgrades configurations from Cura 2.5 to Cura 2.6."
-msgstr "Yapılandırmaları Cura 2.5’ten Cura 2.6’ya yükseltir."
-
-#: plugins/VersionUpgrade/VersionUpgrade25to26/plugin.json
-msgctxt "name"
-msgid "Version Upgrade 2.5 to 2.6"
-msgstr "2.5’ten 2.6’ya Sürüm Yükseltme"
-
-#: plugins/VersionUpgrade/VersionUpgrade26to27/plugin.json
-msgctxt "description"
-msgid "Upgrades configurations from Cura 2.6 to Cura 2.7."
-msgstr "Yapılandırmaları Cura 2.6’dan Cura 2.7’ye yükseltir."
-
-#: plugins/VersionUpgrade/VersionUpgrade26to27/plugin.json
-msgctxt "name"
-msgid "Version Upgrade 2.6 to 2.7"
-msgstr "2.6’dan 2.7’ye Sürüm Yükseltme"
-
-#: plugins/VersionUpgrade/VersionUpgrade27to30/plugin.json
-msgctxt "description"
-msgid "Upgrades configurations from Cura 2.7 to Cura 3.0."
-msgstr "Yapılandırmaları Cura 2.7’den Cura 3.0’a yükseltir."
-
-#: plugins/VersionUpgrade/VersionUpgrade27to30/plugin.json
-msgctxt "name"
-msgid "Version Upgrade 2.7 to 3.0"
-msgstr "2.7’den 3.0’a Sürüm Yükseltme"
-
-#: plugins/VersionUpgrade/VersionUpgrade30to31/plugin.json
-msgctxt "description"
-msgid "Upgrades configurations from Cura 3.0 to Cura 3.1."
-msgstr "Yapılandırmaları Cura 3.0'dan Cura 3.1'e yükseltir."
-
-#: plugins/VersionUpgrade/VersionUpgrade30to31/plugin.json
-msgctxt "name"
-msgid "Version Upgrade 3.0 to 3.1"
-msgstr "3.0'dan 3.1'e Sürüm Yükseltme"
-
-#: plugins/VersionUpgrade/VersionUpgrade32to33/plugin.json
-msgctxt "description"
-msgid "Upgrades configurations from Cura 3.2 to Cura 3.3."
-msgstr "Yapılandırmaları Cura 3.2’ten Cura 3.3’ya yükseltir."
-
-#: plugins/VersionUpgrade/VersionUpgrade32to33/plugin.json
-msgctxt "name"
-msgid "Version Upgrade 3.2 to 3.3"
-msgstr "3.2'dan 3.3'e Sürüm Yükseltme"
-
-#: plugins/VersionUpgrade/VersionUpgrade33to34/plugin.json
-msgctxt "description"
-msgid "Upgrades configurations from Cura 3.3 to Cura 3.4."
-msgstr "Yapılandırmaları Cura 3.3’ten Cura 3.4’ya yükseltir."
-
-#: plugins/VersionUpgrade/VersionUpgrade33to34/plugin.json
-msgctxt "name"
-msgid "Version Upgrade 3.3 to 3.4"
-msgstr "3.3'dan 3.4'e Sürüm Yükseltme"
-
-#: plugins/VersionUpgrade/VersionUpgrade34to35/plugin.json
-msgctxt "description"
-msgid "Upgrades configurations from Cura 3.4 to Cura 3.5."
-msgstr "Yapılandırmaları Cura 3.4’ten Cura 3.5’e yükseltir."
-
-#: plugins/VersionUpgrade/VersionUpgrade34to35/plugin.json
-msgctxt "name"
-msgid "Version Upgrade 3.4 to 3.5"
-msgstr "3.4’ten 3.5’e Sürüm Yükseltme"
-
-#: plugins/VersionUpgrade/VersionUpgrade35to40/plugin.json
-msgctxt "description"
-msgid "Upgrades configurations from Cura 3.5 to Cura 4.0."
-msgstr "Yapılandırmaları Cura 3.5’ten Cura 4.0’a yükseltir."
-
-#: plugins/VersionUpgrade/VersionUpgrade35to40/plugin.json
-msgctxt "name"
-msgid "Version Upgrade 3.5 to 4.0"
-msgstr "3.5’ten 4.0’a Sürüm Yükseltme"
-
-#: plugins/VersionUpgrade/VersionUpgrade40to41/plugin.json
-msgctxt "description"
-msgid "Upgrades configurations from Cura 4.0 to Cura 4.1."
-msgstr "Yapılandırmaları Cura 4.0’dan Cura 4.1’e yükseltir."
-
-#: plugins/VersionUpgrade/VersionUpgrade40to41/plugin.json
-msgctxt "name"
-msgid "Version Upgrade 4.0 to 4.1"
-msgstr "4.0’dan 4.1’e Sürüm Yükseltme"
-
-#: plugins/VersionUpgrade/VersionUpgrade411to412/plugin.json
-msgctxt "description"
-msgid "Upgrades configurations from Cura 4.11 to Cura 4.12."
-msgstr "Yapılandırmaları Cura 4.11'den Cura 4.12'ye yükseltir."
-
-#: plugins/VersionUpgrade/VersionUpgrade411to412/plugin.json
-msgctxt "name"
-msgid "Version Upgrade 4.11 to 4.12"
-msgstr "4.11'den 4.12'ye Sürüm Yükseltme"
-
-#: plugins/VersionUpgrade/VersionUpgrade413to50/plugin.json
-msgctxt "description"
-msgid "Upgrades configurations from Cura 4.13 to Cura 5.0."
-msgstr "Yapılandırmaları Cura 4.13'ten Cura 5.0'a yükseltir."
-
-#: plugins/VersionUpgrade/VersionUpgrade413to50/plugin.json
-msgctxt "name"
-msgid "Version Upgrade 4.13 to 5.0"
-msgstr "4.13'ten 5.0'a Sürüm Yükseltme"
-
-#: plugins/VersionUpgrade/VersionUpgrade41to42/plugin.json
-msgctxt "description"
-msgid "Upgrades configurations from Cura 4.1 to Cura 4.2."
-msgstr "Yapılandırmaları Cura 4.1'den Cura 4.2'ye yükseltir."
-
-#: plugins/VersionUpgrade/VersionUpgrade41to42/plugin.json
-msgctxt "name"
-msgid "Version Upgrade 4.1 to 4.2"
-msgstr "Sürüm 4.1'den 4.2'ye Yükseltme"
-
-#: plugins/VersionUpgrade/VersionUpgrade42to43/plugin.json
-msgctxt "description"
-msgid "Upgrades configurations from Cura 4.2 to Cura 4.3."
-msgstr "Yapılandırmaları Cura 4.2'den Cura 4.3'e yükseltir."
-
-#: plugins/VersionUpgrade/VersionUpgrade42to43/plugin.json
-msgctxt "name"
-msgid "Version Upgrade 4.2 to 4.3"
-msgstr "4.2'den 4.3'e Sürüm Yükseltme"
-
-#: plugins/VersionUpgrade/VersionUpgrade43to44/plugin.json
-msgctxt "description"
-msgid "Upgrades configurations from Cura 4.3 to Cura 4.4."
-msgstr "Yapılandırmaları Cura 4.3'ten Cura 4.4'e yükseltir."
-
-#: plugins/VersionUpgrade/VersionUpgrade43to44/plugin.json
-msgctxt "name"
-msgid "Version Upgrade 4.3 to 4.4"
-msgstr "4.3'ten 4.4'e Sürüm Yükseltme"
-
-#: plugins/VersionUpgrade/VersionUpgrade44to45/plugin.json
-msgctxt "description"
-msgid "Upgrades configurations from Cura 4.4 to Cura 4.5."
-msgstr "Yapılandırmaları Cura 4.4'ten Cura 4.5'e yükseltir."
-
-#: plugins/VersionUpgrade/VersionUpgrade44to45/plugin.json
-msgctxt "name"
-msgid "Version Upgrade 4.4 to 4.5"
-msgstr "4.4'ten 4.5'e Sürüm Yükseltme"
-
-#: plugins/VersionUpgrade/VersionUpgrade45to46/plugin.json
-msgctxt "description"
-msgid "Upgrades configurations from Cura 4.5 to Cura 4.6."
-msgstr "Yapılandırmaları Cura 4.5'ten Cura 4.6'ya yükseltir."
-
-#: plugins/VersionUpgrade/VersionUpgrade45to46/plugin.json
-msgctxt "name"
-msgid "Version Upgrade 4.5 to 4.6"
-msgstr "4.5'ten 4.6'ya Sürüm Yükseltme"
-
-#: plugins/VersionUpgrade/VersionUpgrade460to462/plugin.json
-msgctxt "description"
-msgid "Upgrades configurations from Cura 4.6.0 to Cura 4.6.2."
-msgstr "Yapılandırmaları Cura 4.6.0'dan Cura 4.6.2'ye yükseltir."
-
-#: plugins/VersionUpgrade/VersionUpgrade460to462/plugin.json
-msgctxt "name"
-msgid "Version Upgrade 4.6.0 to 4.6.2"
-msgstr "4.6.0'dan 4.6.2'ye Sürüm Yükseltme"
-
-#: plugins/VersionUpgrade/VersionUpgrade462to47/plugin.json
-msgctxt "description"
-msgid "Upgrades configurations from Cura 4.6.2 to Cura 4.7."
-msgstr "Yapılandırmaları Cura 4.6.2'den Cura 4.7'ye yükseltir."
-
-#: plugins/VersionUpgrade/VersionUpgrade462to47/plugin.json
-msgctxt "name"
-msgid "Version Upgrade 4.6.2 to 4.7"
-msgstr "4.6.2'den 4.7'ye Sürüm Yükseltme"
-
-#: plugins/VersionUpgrade/VersionUpgrade47to48/plugin.json
-msgctxt "description"
-msgid "Upgrades configurations from Cura 4.7 to Cura 4.8."
-msgstr "Yapılandırmaları Cura 4.7'den Cura 4.8'e yükseltir."
-
-#: plugins/VersionUpgrade/VersionUpgrade47to48/plugin.json
-msgctxt "name"
-msgid "Version Upgrade 4.7 to 4.8"
-msgstr "4.7'den 4.8'e Sürüm Yükseltme"
-
-#: plugins/VersionUpgrade/VersionUpgrade48to49/plugin.json
-msgctxt "description"
-msgid "Upgrades configurations from Cura 4.8 to Cura 4.9."
-msgstr "Yapılandırmaları Cura 4.8'den Cura 4.9'a yükseltir."
-
-#: plugins/VersionUpgrade/VersionUpgrade48to49/plugin.json
-msgctxt "name"
-msgid "Version Upgrade 4.8 to 4.9"
-msgstr "4.8'den 4.9'a Sürüm Yükseltme"
-
-#: plugins/VersionUpgrade/VersionUpgrade49to410/plugin.json
-msgctxt "description"
-msgid "Upgrades configurations from Cura 4.9 to Cura 4.10."
-msgstr "Yapılandırmaları Cura 4.9'dan Cura 4.10'a yükseltir."
-
-#: plugins/VersionUpgrade/VersionUpgrade49to410/plugin.json
-msgctxt "name"
-msgid "Version Upgrade 4.9 to 4.10"
-msgstr "4.9'dan 4.10'a Sürüm Yükseltme"
-
-#: plugins/VersionUpgrade/VersionUpgrade52to53/plugin.json
-msgctxt "description"
-msgid "Upgrades configurations from Cura 5.2 to Cura 5.3."
-msgstr "Yapılandırmaları Cura 5.2’ten Cura 5.3’ya yükseltir."
-
-#: plugins/VersionUpgrade/VersionUpgrade52to53/plugin.json
-msgctxt "name"
-msgid "Version Upgrade 5.2 to 5.3"
-msgstr "5.2'dan 5.3'e Sürüm Yükseltme"
-
 #: plugins/X3DReader/__init__.py:13
 msgctxt "@item:inlistbox"
 msgid "X3D File"
 msgstr "X3D Dosyası"
 
-#: plugins/X3DReader/plugin.json
-msgctxt "description"
-msgid "Provides support for reading X3D files."
-msgstr "X3D dosyalarının okunması için destek sağlar."
-
-#: plugins/X3DReader/plugin.json
-msgctxt "name"
-msgid "X3D Reader"
-msgstr "X3D Okuyucu"
-
 #: plugins/XRayView/__init__.py:12
 msgctxt "@item:inlistbox"
 msgid "X-Ray view"
 msgstr "Röntgen Görüntüsü"
-
-#: plugins/XRayView/plugin.json
-msgctxt "description"
-msgid "Provides the X-Ray view."
-msgstr "Röntgen Görüntüsü sağlar."
-
-#: plugins/XRayView/plugin.json
-msgctxt "name"
-msgid "X-Ray View"
-msgstr "Röntgen Görüntüsü"
-
-#: plugins/XmlMaterialProfile/plugin.json
-msgctxt "name"
-msgid "Material Profiles"
-msgstr "Malzeme Profilleri"
-
-#: plugins/XmlMaterialProfile/plugin.json
-msgctxt "description"
-msgid "Provides capabilities to read and write XML-based material profiles."
-msgstr "XML tabanlı malzeme profillerini okuma ve yazma olanağı sağlar."
 
 #: resources/qml/Account/AccountWidget.qml:24
 msgctxt "@action:button"
