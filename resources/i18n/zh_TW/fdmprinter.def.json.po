# Cura JSON setting files
# Copyright (C) 2019 Ultimaker B.V.
# This file is distributed under the same license as the Cura package.
<<<<<<< HEAD
=======
# Ruben Dulek <r.dulek@ultimaker.com>, 2020.
>>>>>>> d521c245
#
msgid ""
msgstr ""
"Project-Id-Version: Cura 4.5\n"
"Report-Msgid-Bugs-To: r.dulek@ultimaker.com\n"
"POT-Creation-Date: 2020-02-07 14:19+0000\n"
"PO-Revision-Date: 2020-02-19 22:42+0800\n"
"Last-Translator: Zhang Heh Ji <dinowchang@gmail.com>\n"
"Language-Team: Zhang Heh Ji <dinowchang@gmail.com>\n"
"Language: zh_TW\n"
"MIME-Version: 1.0\n"
"Content-Type: text/plain; charset=UTF-8\n"
"Content-Transfer-Encoding: 8bit\n"
"X-Generator: Poedit 2.3\n"

#: fdmprinter.def.json
msgctxt "machine_settings label"
msgid "Machine"
msgstr "機器"

#: fdmprinter.def.json
msgctxt "machine_settings description"
msgid "Machine specific settings"
msgstr "機器詳細設定"

#: fdmprinter.def.json
msgctxt "machine_name label"
msgid "Machine Type"
msgstr "機器類型"

#: fdmprinter.def.json
msgctxt "machine_name description"
msgid "The name of your 3D printer model."
msgstr "你的 3D 印表機型號的名稱。"

#: fdmprinter.def.json
msgctxt "machine_show_variants label"
msgid "Show Machine Variants"
msgstr "顯示印表機型號"

#: fdmprinter.def.json
msgctxt "machine_show_variants description"
msgid "Whether to show the different variants of this machine, which are described in separate json files."
msgstr "是否顯示這台印表機在不同的 JSON 檔案中所描述的型號。"

#: fdmprinter.def.json
msgctxt "machine_start_gcode label"
msgid "Start G-code"
msgstr "起始 G-code"

#: fdmprinter.def.json
msgctxt "machine_start_gcode description"
msgid ""
"G-code commands to be executed at the very start - separated by \n"
"."
msgstr ""
"開始時最先執行的 G-code 命令 - 使用 \n"
"隔開。"

#: fdmprinter.def.json
msgctxt "machine_end_gcode label"
msgid "End G-code"
msgstr "結束 G-code"

#: fdmprinter.def.json
msgctxt "machine_end_gcode description"
msgid ""
"G-code commands to be executed at the very end - separated by \n"
"."
msgstr ""
"結束前最後執行的 G-code 命令 - 使用 \n"
" 隔開。"

#: fdmprinter.def.json
msgctxt "material_guid label"
msgid "Material GUID"
msgstr "耗材 GUID"

#: fdmprinter.def.json
msgctxt "material_guid description"
msgid "GUID of the material. This is set automatically. "
msgstr "耗材 GUID，此項為自動設定。 "

#: fdmprinter.def.json
msgctxt "material_diameter label"
msgid "Diameter"
msgstr "直徑"

#: fdmprinter.def.json
msgctxt "material_diameter description"
msgid "Adjusts the diameter of the filament used. Match this value with the diameter of the used filament."
msgstr "調整所使用耗材的直徑。這個數值要等同於所使用耗材的直徑。"

#: fdmprinter.def.json
msgctxt "material_bed_temp_wait label"
msgid "Wait for Build Plate Heatup"
msgstr "等待列印平台加熱"

#: fdmprinter.def.json
msgctxt "material_bed_temp_wait description"
msgid "Whether to insert a command to wait until the build plate temperature is reached at the start."
msgstr "是否插入一條命令，在開始時等待列印平台達到設定溫度。"

#: fdmprinter.def.json
msgctxt "material_print_temp_wait label"
msgid "Wait for Nozzle Heatup"
msgstr "等待噴頭加熱"

#: fdmprinter.def.json
msgctxt "material_print_temp_wait description"
msgid "Whether to wait until the nozzle temperature is reached at the start."
msgstr "是否在開始時等待噴頭達到設定溫度。"

#: fdmprinter.def.json
msgctxt "material_print_temp_prepend label"
msgid "Include Material Temperatures"
msgstr "插入耗材溫度"

#: fdmprinter.def.json
msgctxt "material_print_temp_prepend description"
msgid "Whether to include nozzle temperature commands at the start of the gcode. When the start_gcode already contains nozzle temperature commands Cura frontend will automatically disable this setting."
msgstr "是否在 G-code 開始部分插入噴頭溫度命令。當起始 G-code 已包含噴頭溫度命令時，Cura 前端將自動關閉此設定。"

#: fdmprinter.def.json
msgctxt "material_bed_temp_prepend label"
msgid "Include Build Plate Temperature"
msgstr "插入熱床溫度"

#: fdmprinter.def.json
msgctxt "material_bed_temp_prepend description"
msgid "Whether to include build plate temperature commands at the start of the gcode. When the start_gcode already contains build plate temperature commands Cura frontend will automatically disable this setting."
msgstr "是否需要在 G-code 開始部分插入熱床溫度的命令。當起始 G-code 包含熱床溫度命令時，Cura 前端將自動關閉此設定。"

#: fdmprinter.def.json
msgctxt "machine_width label"
msgid "Machine Width"
msgstr "機器寬度"

#: fdmprinter.def.json
msgctxt "machine_width description"
msgid "The width (X-direction) of the printable area."
msgstr "機器可列印區域寬度（X 座標）"

#: fdmprinter.def.json
msgctxt "machine_depth label"
msgid "Machine Depth"
msgstr "機器深度"

#: fdmprinter.def.json
msgctxt "machine_depth description"
msgid "The depth (Y-direction) of the printable area."
msgstr "機器可列印區域深度（Y 座標）"

#: fdmprinter.def.json
msgctxt "machine_shape label"
msgid "Build Plate Shape"
msgstr "列印平台形狀"

#: fdmprinter.def.json
msgctxt "machine_shape description"
msgid "The shape of the build plate without taking unprintable areas into account."
msgstr "列印平台形狀（不計算不可列印區域）。"

#: fdmprinter.def.json
msgctxt "machine_shape option rectangular"
msgid "Rectangular"
msgstr "矩形"

#: fdmprinter.def.json
msgctxt "machine_shape option elliptic"
msgid "Elliptic"
msgstr "類圓形"

#: fdmprinter.def.json
msgctxt "machine_buildplate_type label"
msgid "Build Plate Material"
msgstr "列印平台材質"

#: fdmprinter.def.json
msgctxt "machine_buildplate_type description"
msgid "The material of the build plate installed on the printer."
msgstr "印表機上列印平台的材質。"

#: fdmprinter.def.json
msgctxt "machine_buildplate_type option glass"
msgid "Glass"
msgstr "玻璃"

#: fdmprinter.def.json
msgctxt "machine_buildplate_type option aluminum"
msgid "Aluminum"
msgstr "鋁"

#: fdmprinter.def.json
msgctxt "machine_height label"
msgid "Machine Height"
msgstr "機器高度"

#: fdmprinter.def.json
msgctxt "machine_height description"
msgid "The height (Z-direction) of the printable area."
msgstr "機器可列印區域高度（Z 座標）"

#: fdmprinter.def.json
msgctxt "machine_heated_bed label"
msgid "Has Heated Build Plate"
msgstr "有熱床"

#: fdmprinter.def.json
msgctxt "machine_heated_bed description"
msgid "Whether the machine has a heated build plate present."
msgstr "機器是否有熱床。"

#: fdmprinter.def.json
msgctxt "machine_heated_build_volume label"
msgid "Has Build Volume Temperature Stabilization"
msgstr "具有列印空間溫度穩定性"

#: fdmprinter.def.json
msgctxt "machine_heated_build_volume description"
msgid "Whether the machine is able to stabilize the build volume temperature."
msgstr "機器是否能夠穩定列印空間溫度。"

#: fdmprinter.def.json
msgctxt "machine_center_is_zero label"
msgid "Is Center Origin"
msgstr "原點是否位於中心"

#: fdmprinter.def.json
msgctxt "machine_center_is_zero description"
msgid "Whether the X/Y coordinates of the zero position of the printer is at the center of the printable area."
msgstr "印表機的 X/Y 座標原點是否位於可列印區域的中心。"

#: fdmprinter.def.json
msgctxt "machine_extruder_count label"
msgid "Number of Extruders"
msgstr "擠出機數目"

#: fdmprinter.def.json
msgctxt "machine_extruder_count description"
msgid "Number of extruder trains. An extruder train is the combination of a feeder, bowden tube, and nozzle."
msgstr "擠出機組數目。擠出機組是指進料裝置、喉管和噴頭的組合。"

#: fdmprinter.def.json
msgctxt "extruders_enabled_count label"
msgid "Number of Extruders That Are Enabled"
msgstr "已啟用擠出機的數量"

#: fdmprinter.def.json
msgctxt "extruders_enabled_count description"
msgid "Number of extruder trains that are enabled; automatically set in software"
msgstr "啟用擠出機的數量；軟體自動設定"

#: fdmprinter.def.json
msgctxt "machine_nozzle_tip_outer_diameter label"
msgid "Outer Nozzle Diameter"
msgstr "噴頭外徑"

#: fdmprinter.def.json
msgctxt "machine_nozzle_tip_outer_diameter description"
msgid "The outer diameter of the tip of the nozzle."
msgstr "噴頭尖端的外徑。"

#: fdmprinter.def.json
msgctxt "machine_nozzle_head_distance label"
msgid "Nozzle Length"
msgstr "噴頭長度"

#: fdmprinter.def.json
msgctxt "machine_nozzle_head_distance description"
msgid "The height difference between the tip of the nozzle and the lowest part of the print head."
msgstr "噴頭尖端與列印頭最低部分之間的高度差。"

#: fdmprinter.def.json
msgctxt "machine_nozzle_expansion_angle label"
msgid "Nozzle Angle"
msgstr "噴頭角度"

#: fdmprinter.def.json
msgctxt "machine_nozzle_expansion_angle description"
msgid "The angle between the horizontal plane and the conical part right above the tip of the nozzle."
msgstr "水平面與噴頭尖端上部圓錐形之間的角度。"

#: fdmprinter.def.json
msgctxt "machine_heat_zone_length label"
msgid "Heat Zone Length"
msgstr "加熱區長度"

#: fdmprinter.def.json
msgctxt "machine_heat_zone_length description"
msgid "The distance from the tip of the nozzle in which heat from the nozzle is transferred to the filament."
msgstr "與噴頭尖端的距離，噴頭產生的熱量在這段距離內傳遞到耗材中。"

#: fdmprinter.def.json
msgctxt "machine_filament_park_distance label"
msgid "Filament Park Distance"
msgstr "耗材停放距離"

#: fdmprinter.def.json
msgctxt "machine_filament_park_distance description"
msgid "The distance from the tip of the nozzle where to park the filament when an extruder is no longer used."
msgstr "與噴頭尖端的距離，當不再使用擠出機時會將耗材停放在此區域。"

#: fdmprinter.def.json
msgctxt "machine_nozzle_temp_enabled label"
msgid "Enable Nozzle Temperature Control"
msgstr "啟用噴頭溫度控制"

#: fdmprinter.def.json
msgctxt "machine_nozzle_temp_enabled description"
msgid "Whether to control temperature from Cura. Turn this off to control nozzle temperature from outside of Cura."
msgstr "是否從 Cura 控制溫度。若要從 Cura 外部控制噴頭溫度，關閉此選項。"

#: fdmprinter.def.json
msgctxt "machine_nozzle_heat_up_speed label"
msgid "Heat Up Speed"
msgstr "加熱速度"

#: fdmprinter.def.json
msgctxt "machine_nozzle_heat_up_speed description"
msgid "The speed (°C/s) by which the nozzle heats up averaged over the window of normal printing temperatures and the standby temperature."
msgstr "噴頭從待機溫度加熱到列印溫度的平均速度（℃/ s）。"

#: fdmprinter.def.json
msgctxt "machine_nozzle_cool_down_speed label"
msgid "Cool Down Speed"
msgstr "冷卻速度"

#: fdmprinter.def.json
msgctxt "machine_nozzle_cool_down_speed description"
msgid "The speed (°C/s) by which the nozzle cools down averaged over the window of normal printing temperatures and the standby temperature."
msgstr "噴頭從列印溫度冷卻到待機溫度的平均速度（℃/ s）。"

#: fdmprinter.def.json
msgctxt "machine_min_cool_heat_time_window label"
msgid "Minimal Time Standby Temperature"
msgstr "待機溫度最短時間"

#: fdmprinter.def.json
msgctxt "machine_min_cool_heat_time_window description"
msgid "The minimal time an extruder has to be inactive before the nozzle is cooled. Only when an extruder is not used for longer than this time will it be allowed to cool down to the standby temperature."
msgstr "擠出機必須保持不活動以便噴頭冷卻的最短時間。擠出機必須停用超過此時間，才可以冷卻到待機溫度。"

#: fdmprinter.def.json
msgctxt "machine_gcode_flavor label"
msgid "G-code Flavor"
msgstr "G-code 類型"

#: fdmprinter.def.json
msgctxt "machine_gcode_flavor description"
msgid "The type of g-code to be generated."
msgstr "產生 G-code 的類型。"

#: fdmprinter.def.json
msgctxt "machine_gcode_flavor option RepRap (Marlin/Sprinter)"
msgid "Marlin"
msgstr "Marlin"

#: fdmprinter.def.json
msgctxt "machine_gcode_flavor option RepRap (Volumetric)"
msgid "Marlin (Volumetric)"
msgstr "Marlin（容積）"

#: fdmprinter.def.json
msgctxt "machine_gcode_flavor option RepRap (RepRap)"
msgid "RepRap"
msgstr "RepRap"

#: fdmprinter.def.json
msgctxt "machine_gcode_flavor option UltiGCode"
msgid "Ultimaker 2"
msgstr "Ultimaker 2"

#: fdmprinter.def.json
msgctxt "machine_gcode_flavor option Griffin"
msgid "Griffin"
msgstr "Griffin"

#: fdmprinter.def.json
msgctxt "machine_gcode_flavor option Makerbot"
msgid "Makerbot"
msgstr "Makerbot"

#: fdmprinter.def.json
msgctxt "machine_gcode_flavor option BFB"
msgid "Bits from Bytes"
msgstr "Bits from Bytes"

#: fdmprinter.def.json
msgctxt "machine_gcode_flavor option MACH3"
msgid "Mach3"
msgstr "Mach3"

#: fdmprinter.def.json
msgctxt "machine_gcode_flavor option Repetier"
msgid "Repetier"
msgstr "Repetier"

#: fdmprinter.def.json
msgctxt "machine_firmware_retract label"
msgid "Firmware Retraction"
msgstr "韌體回抽"

#: fdmprinter.def.json
msgctxt "machine_firmware_retract description"
msgid "Whether to use firmware retract commands (G10/G11) instead of using the E property in G1 commands to retract the material."
msgstr "是否使用韌體回抽命令（G10/G11）取代 G1 命令的 E 參數來回抽線材。"

#: fdmprinter.def.json
msgctxt "machine_extruders_share_heater label"
msgid "Extruders Share Heater"
msgstr "擠出機共用加熱器"

#: fdmprinter.def.json
msgctxt "machine_extruders_share_heater description"
msgid "Whether the extruders share a single heater rather than each extruder having its own heater."
msgstr "擠出機共用一個加熱器，而不是每個擠出機都有獨立的加熱器。"

#: fdmprinter.def.json
msgctxt "machine_disallowed_areas label"
msgid "Disallowed Areas"
msgstr "禁入區域"

#: fdmprinter.def.json
msgctxt "machine_disallowed_areas description"
msgid "A list of polygons with areas the print head is not allowed to enter."
msgstr "禁止列印頭進入區域的多邊形清單。"

#: fdmprinter.def.json
msgctxt "nozzle_disallowed_areas label"
msgid "Nozzle Disallowed Areas"
msgstr "噴頭禁入區域"

#: fdmprinter.def.json
msgctxt "nozzle_disallowed_areas description"
msgid "A list of polygons with areas the nozzle is not allowed to enter."
msgstr "禁止噴頭進入區域的多邊形清單。"

#: fdmprinter.def.json
msgctxt "machine_head_with_fans_polygon label"
msgid "Machine Head & Fan Polygon"
msgstr "機器頭和風扇多邊形"

#: fdmprinter.def.json
msgctxt "machine_head_with_fans_polygon description"
msgid "A 2D silhouette of the print head (fan caps included)."
msgstr "列印頭 2D 輪廓圖（包含風扇蓋）。"

#: fdmprinter.def.json
msgctxt "gantry_height label"
msgid "Gantry Height"
msgstr "吊車高度"

#: fdmprinter.def.json
msgctxt "gantry_height description"
msgid "The height difference between the tip of the nozzle and the gantry system (X and Y axes)."
msgstr "噴頭尖端與吊車之間的高度差。"

#: fdmprinter.def.json
msgctxt "machine_nozzle_id label"
msgid "Nozzle ID"
msgstr "噴頭 ID"

#: fdmprinter.def.json
msgctxt "machine_nozzle_id description"
msgid "The nozzle ID for an extruder train, such as \"AA 0.4\" and \"BB 0.8\"."
msgstr "擠出機組的噴頭 ID，比如\"AA 0.4\"和\"BB 0.8\"。"

#: fdmprinter.def.json
msgctxt "machine_nozzle_size label"
msgid "Nozzle Diameter"
msgstr "噴頭直徑"

#: fdmprinter.def.json
msgctxt "machine_nozzle_size description"
msgid "The inner diameter of the nozzle. Change this setting when using a non-standard nozzle size."
msgstr "噴頭內徑，在使用非標準噴頭尺寸時需更改此設定。"

#: fdmprinter.def.json
msgctxt "machine_use_extruder_offset_to_offset_coords label"
msgid "Offset with Extruder"
msgstr "擠出機偏移量"

#: fdmprinter.def.json
msgctxt "machine_use_extruder_offset_to_offset_coords description"
msgid "Apply the extruder offset to the coordinate system."
msgstr "將擠出機偏移量套用到座標軸系統。"

#: fdmprinter.def.json
msgctxt "extruder_prime_pos_z label"
msgid "Extruder Prime Z Position"
msgstr "擠出機初始 Z 軸位置"

#: fdmprinter.def.json
msgctxt "extruder_prime_pos_z description"
msgid "The Z coordinate of the position where the nozzle primes at the start of printing."
msgstr "列印開始時，噴頭在 Z 軸座標上的起始位置."

#: fdmprinter.def.json
msgctxt "extruder_prime_pos_abs label"
msgid "Absolute Extruder Prime Position"
msgstr "擠出機使用絕對位置"

#: fdmprinter.def.json
msgctxt "extruder_prime_pos_abs description"
msgid "Make the extruder prime position absolute rather than relative to the last-known location of the head."
msgstr "擠出機的控制參數使用絕對位置，而不是與前次位置的相對位移。"

#: fdmprinter.def.json
msgctxt "machine_max_feedrate_x label"
msgid "Maximum Speed X"
msgstr "X 軸最大速度"

#: fdmprinter.def.json
msgctxt "machine_max_feedrate_x description"
msgid "The maximum speed for the motor of the X-direction."
msgstr "X 軸方向馬達的最大速度。"

#: fdmprinter.def.json
msgctxt "machine_max_feedrate_y label"
msgid "Maximum Speed Y"
msgstr "Y 軸最大速度"

#: fdmprinter.def.json
msgctxt "machine_max_feedrate_y description"
msgid "The maximum speed for the motor of the Y-direction."
msgstr "Y 軸方向馬達的最大速度。"

#: fdmprinter.def.json
msgctxt "machine_max_feedrate_z label"
msgid "Maximum Speed Z"
msgstr "Z 軸最大速度"

#: fdmprinter.def.json
msgctxt "machine_max_feedrate_z description"
msgid "The maximum speed for the motor of the Z-direction."
msgstr "Z 軸方向馬達的最大速度。"

#: fdmprinter.def.json
msgctxt "machine_max_feedrate_e label"
msgid "Maximum Feedrate"
msgstr "最大進料速率"

#: fdmprinter.def.json
msgctxt "machine_max_feedrate_e description"
msgid "The maximum speed of the filament."
msgstr "耗材的最大速度。"

#: fdmprinter.def.json
msgctxt "machine_max_acceleration_x label"
msgid "Maximum Acceleration X"
msgstr "X 軸最大加速度"

#: fdmprinter.def.json
msgctxt "machine_max_acceleration_x description"
msgid "Maximum acceleration for the motor of the X-direction"
msgstr "X 軸方向馬達的最大加速度"

#: fdmprinter.def.json
msgctxt "machine_max_acceleration_y label"
msgid "Maximum Acceleration Y"
msgstr "Y 軸最大加速度"

#: fdmprinter.def.json
msgctxt "machine_max_acceleration_y description"
msgid "Maximum acceleration for the motor of the Y-direction."
msgstr "Y 軸方向馬達的最大加速度。"

#: fdmprinter.def.json
msgctxt "machine_max_acceleration_z label"
msgid "Maximum Acceleration Z"
msgstr "Z 軸最大加速度"

#: fdmprinter.def.json
msgctxt "machine_max_acceleration_z description"
msgid "Maximum acceleration for the motor of the Z-direction."
msgstr "Z 軸方向馬達的最大加速度。"

#: fdmprinter.def.json
msgctxt "machine_max_acceleration_e label"
msgid "Maximum Filament Acceleration"
msgstr "擠出馬達最大加速度"

#: fdmprinter.def.json
msgctxt "machine_max_acceleration_e description"
msgid "Maximum acceleration for the motor of the filament."
msgstr "擠出馬達的最大加速度。"

#: fdmprinter.def.json
msgctxt "machine_acceleration label"
msgid "Default Acceleration"
msgstr "預設加速度"

#: fdmprinter.def.json
msgctxt "machine_acceleration description"
msgid "The default acceleration of print head movement."
msgstr "列印頭移動的預設加速度。"

#: fdmprinter.def.json
msgctxt "machine_max_jerk_xy label"
msgid "Default X-Y Jerk"
msgstr "預設 X-Y 平面加加速度"

#: fdmprinter.def.json
msgctxt "machine_max_jerk_xy description"
msgid "Default jerk for movement in the horizontal plane."
msgstr "水平面移動的預設加加速度。"

#: fdmprinter.def.json
msgctxt "machine_max_jerk_z label"
msgid "Default Z Jerk"
msgstr "預設 Z 軸加加速度"

#: fdmprinter.def.json
msgctxt "machine_max_jerk_z description"
msgid "Default jerk for the motor of the Z-direction."
msgstr "Z 軸方向馬達的預設加加速度。"

#: fdmprinter.def.json
msgctxt "machine_max_jerk_e label"
msgid "Default Filament Jerk"
msgstr "預設擠出馬達加加速度"

#: fdmprinter.def.json
msgctxt "machine_max_jerk_e description"
msgid "Default jerk for the motor of the filament."
msgstr "擠出馬達的預設加加速度。"

#: fdmprinter.def.json
msgctxt "machine_steps_per_mm_x label"
msgid "Steps per Millimeter (X)"
msgstr "每毫米的步數（X）"

#: fdmprinter.def.json
msgctxt "machine_steps_per_mm_x description"
msgid "How many steps of the stepper motor will result in one millimeter of movement in the X direction."
msgstr "在 X 方向移動一毫米時，步進馬達所需移動的步數。"

#: fdmprinter.def.json
msgctxt "machine_steps_per_mm_y label"
msgid "Steps per Millimeter (Y)"
msgstr "每毫米的步數（Y）"

#: fdmprinter.def.json
msgctxt "machine_steps_per_mm_y description"
msgid "How many steps of the stepper motor will result in one millimeter of movement in the Y direction."
msgstr "在 Y 方向移動一毫米時，步進馬達所需移動的步數。"

#: fdmprinter.def.json
msgctxt "machine_steps_per_mm_z label"
msgid "Steps per Millimeter (Z)"
msgstr "每毫米的步數（Z）"

#: fdmprinter.def.json
msgctxt "machine_steps_per_mm_z description"
msgid "How many steps of the stepper motor will result in one millimeter of movement in the Z direction."
msgstr "在 Z 方向移動一毫米時，步進馬達所需移動的步數。"

#: fdmprinter.def.json
msgctxt "machine_steps_per_mm_e label"
msgid "Steps per Millimeter (E)"
msgstr "每毫米的步數（E）"

#: fdmprinter.def.json
msgctxt "machine_steps_per_mm_e description"
msgid "How many steps of the stepper motors will result in one millimeter of extrusion."
msgstr "擠出機移動一毫米時，步進馬達所需移動的步數。"

#: fdmprinter.def.json
msgctxt "machine_endstop_positive_direction_x label"
msgid "X Endstop in Positive Direction"
msgstr "X 限位開關位於正向"

#: fdmprinter.def.json
msgctxt "machine_endstop_positive_direction_x description"
msgid "Whether the endstop of the X axis is in the positive direction (high X coordinate) or negative (low X coordinate)."
msgstr "X 軸的限位開關位於正向（X 座標值大）還是負向（X 座標值小）。"

#: fdmprinter.def.json
msgctxt "machine_endstop_positive_direction_y label"
msgid "Y Endstop in Positive Direction"
msgstr "Y 限位開關位於正向"

#: fdmprinter.def.json
msgctxt "machine_endstop_positive_direction_y description"
msgid "Whether the endstop of the Y axis is in the positive direction (high Y coordinate) or negative (low Y coordinate)."
msgstr "Y 軸的限位開關位於正向（Y 座標值大）還是負向（Y 座標值小）。"

#: fdmprinter.def.json
msgctxt "machine_endstop_positive_direction_z label"
msgid "Z Endstop in Positive Direction"
msgstr "Z 限位開關位於正向"

#: fdmprinter.def.json
msgctxt "machine_endstop_positive_direction_z description"
msgid "Whether the endstop of the Z axis is in the positive direction (high Z coordinate) or negative (low Z coordinate)."
msgstr "Z 軸的限位開關位於正向（Z 座標值大）還是負向（Z 座標值小）。"

#: fdmprinter.def.json
msgctxt "machine_minimum_feedrate label"
msgid "Minimum Feedrate"
msgstr "最小進料速率"

#: fdmprinter.def.json
msgctxt "machine_minimum_feedrate description"
msgid "The minimal movement speed of the print head."
msgstr "列印頭的最低移動速度。"

#: fdmprinter.def.json
msgctxt "machine_feeder_wheel_diameter label"
msgid "Feeder Wheel Diameter"
msgstr "進料輪直徑"

#: fdmprinter.def.json
msgctxt "machine_feeder_wheel_diameter description"
msgid "The diameter of the wheel that drives the material in the feeder."
msgstr "帶動進料器中耗材的輪子的直徑。"

#: fdmprinter.def.json
msgctxt "resolution label"
msgid "Quality"
msgstr "品質"

#: fdmprinter.def.json
msgctxt "resolution description"
msgid "All settings that influence the resolution of the print. These settings have a large impact on the quality (and print time)"
msgstr "影響列印解析度的所有設定。這些設定會對品質（和列印時間）產生顯著影響"

#: fdmprinter.def.json
msgctxt "layer_height label"
msgid "Layer Height"
msgstr "層高"

#: fdmprinter.def.json
msgctxt "layer_height description"
msgid "The height of each layer in mm. Higher values produce faster prints in lower resolution, lower values produce slower prints in higher resolution."
msgstr "每層的高度（以毫米為單位）。值越高，則列印速度越快，解析度越低；值越低，則列印速度越慢，解析度越高。"

#: fdmprinter.def.json
msgctxt "layer_height_0 label"
msgid "Initial Layer Height"
msgstr "起始層高"

#: fdmprinter.def.json
msgctxt "layer_height_0 description"
msgid "The height of the initial layer in mm. A thicker initial layer makes adhesion to the build plate easier."
msgstr "起始層高（以毫米為單位）。起始層越厚，與列印平台的附著越輕鬆。"

#: fdmprinter.def.json
msgctxt "line_width label"
msgid "Line Width"
msgstr "線寬"

#: fdmprinter.def.json
msgctxt "line_width description"
msgid "Width of a single line. Generally, the width of each line should correspond to the width of the nozzle. However, slightly reducing this value could produce better prints."
msgstr "單一線寬。一般而言，每條線條的寬度應與噴頭的寬度對應。但是，稍微降低此值可以產生更好的列印成果。"

#: fdmprinter.def.json
msgctxt "wall_line_width label"
msgid "Wall Line Width"
msgstr "牆壁線寬"

#: fdmprinter.def.json
msgctxt "wall_line_width description"
msgid "Width of a single wall line."
msgstr "單層牆壁線寬。"

#: fdmprinter.def.json
msgctxt "wall_line_width_0 label"
msgid "Outer Wall Line Width"
msgstr "線寬（外壁）"

#: fdmprinter.def.json
msgctxt "wall_line_width_0 description"
msgid "Width of the outermost wall line. By lowering this value, higher levels of detail can be printed."
msgstr "最外側牆壁的線寬。降低此值，可列印出更高水準的細節。"

#: fdmprinter.def.json
msgctxt "wall_line_width_x label"
msgid "Inner Wall(s) Line Width"
msgstr "內壁線寬"

#: fdmprinter.def.json
msgctxt "wall_line_width_x description"
msgid "Width of a single wall line for all wall lines except the outermost one."
msgstr "除了外壁以外牆壁的線寬。"

#: fdmprinter.def.json
msgctxt "skin_line_width label"
msgid "Top/Bottom Line Width"
msgstr "頂部/底部線寬"

#: fdmprinter.def.json
msgctxt "skin_line_width description"
msgid "Width of a single top/bottom line."
msgstr "單一頂部/底部線寬。"

#: fdmprinter.def.json
msgctxt "infill_line_width label"
msgid "Infill Line Width"
msgstr "填充線寬"

#: fdmprinter.def.json
msgctxt "infill_line_width description"
msgid "Width of a single infill line."
msgstr "單一填充線寬。"

#: fdmprinter.def.json
msgctxt "skirt_brim_line_width label"
msgid "Skirt/Brim Line Width"
msgstr "外圍/邊緣線寬"

#: fdmprinter.def.json
msgctxt "skirt_brim_line_width description"
msgid "Width of a single skirt or brim line."
msgstr "單一外圍或邊緣的線寬。"

#: fdmprinter.def.json
msgctxt "support_line_width label"
msgid "Support Line Width"
msgstr "支撐線寬"

#: fdmprinter.def.json
msgctxt "support_line_width description"
msgid "Width of a single support structure line."
msgstr "單一支撐線寬。"

#: fdmprinter.def.json
msgctxt "support_interface_line_width label"
msgid "Support Interface Line Width"
msgstr "支撐介面線寬"

#: fdmprinter.def.json
msgctxt "support_interface_line_width description"
msgid "Width of a single line of support roof or floor."
msgstr "支撐頂板或底板單一線寬。"

#: fdmprinter.def.json
msgctxt "support_roof_line_width label"
msgid "Support Roof Line Width"
msgstr "支撐頂板線寬"

#: fdmprinter.def.json
msgctxt "support_roof_line_width description"
msgid "Width of a single support roof line."
msgstr "單一支撐頂板線寬。"

#: fdmprinter.def.json
msgctxt "support_bottom_line_width label"
msgid "Support Floor Line Width"
msgstr "支撐底板線寬"

#: fdmprinter.def.json
msgctxt "support_bottom_line_width description"
msgid "Width of a single support floor line."
msgstr "單一支撐底板線寬。"

#: fdmprinter.def.json
msgctxt "prime_tower_line_width label"
msgid "Prime Tower Line Width"
msgstr "換料塔線寬"

#: fdmprinter.def.json
msgctxt "prime_tower_line_width description"
msgid "Width of a single prime tower line."
msgstr "單一換料塔線寬。"

#: fdmprinter.def.json
msgctxt "initial_layer_line_width_factor label"
msgid "Initial Layer Line Width"
msgstr "起始層線寬"

#: fdmprinter.def.json
msgctxt "initial_layer_line_width_factor description"
msgid "Multiplier of the line width on the first layer. Increasing this could improve bed adhesion."
msgstr "第一層線寬倍數。增大此倍數可改善熱床附著。"

#: fdmprinter.def.json
msgctxt "shell label"
msgid "Shell"
msgstr "外殼"

#: fdmprinter.def.json
msgctxt "shell description"
msgid "Shell"
msgstr "外殼"

#: fdmprinter.def.json
msgctxt "wall_extruder_nr label"
msgid "Wall Extruder"
msgstr "牆壁擠出機"

#: fdmprinter.def.json
msgctxt "wall_extruder_nr description"
msgid "The extruder train used for printing the walls. This is used in multi-extrusion."
msgstr "用於列印牆壁的擠出機組。在多擠出機情況下適用。"

#: fdmprinter.def.json
msgctxt "wall_0_extruder_nr label"
msgid "Outer Wall Extruder"
msgstr "外壁擠出機"

#: fdmprinter.def.json
msgctxt "wall_0_extruder_nr description"
msgid "The extruder train used for printing the outer wall. This is used in multi-extrusion."
msgstr "用於列印外壁的擠出機組。在多擠出機情況下適用。"

#: fdmprinter.def.json
msgctxt "wall_x_extruder_nr label"
msgid "Inner Wall Extruder"
msgstr "內壁擠出機"

#: fdmprinter.def.json
msgctxt "wall_x_extruder_nr description"
msgid "The extruder train used for printing the inner walls. This is used in multi-extrusion."
msgstr "用於列印內壁的擠出機組。在多擠出機情況下適用。"

#: fdmprinter.def.json
msgctxt "wall_thickness label"
msgid "Wall Thickness"
msgstr "壁厚"

#: fdmprinter.def.json
msgctxt "wall_thickness description"
msgid "The thickness of the walls in the horizontal direction. This value divided by the wall line width defines the number of walls."
msgstr "水平方向的牆壁厚度。此值除以壁線寬度決定牆壁數量。"

#: fdmprinter.def.json
msgctxt "wall_line_count label"
msgid "Wall Line Count"
msgstr "牆壁線條圈數"

#: fdmprinter.def.json
msgctxt "wall_line_count description"
msgid "The number of walls. When calculated by the wall thickness, this value is rounded to a whole number."
msgstr "牆壁的線條圈數，如果由壁厚計算，會四捨五入為一個整數值。"

#: fdmprinter.def.json
msgctxt "wall_0_wipe_dist label"
msgid "Outer Wall Wipe Distance"
msgstr "外壁擦拭噴頭長度"

#: fdmprinter.def.json
msgctxt "wall_0_wipe_dist description"
msgid "Distance of a travel move inserted after the outer wall, to hide the Z seam better."
msgstr "在列印外壁後插入的空跑距離，以便消除隱藏 Z 縫的銜接痕跡。"

#: fdmprinter.def.json
msgctxt "roofing_extruder_nr label"
msgid "Top Surface Skin Extruder"
msgstr "頂部表層擠出機"

#: fdmprinter.def.json
msgctxt "roofing_extruder_nr description"
msgid "The extruder train used for printing the top most skin. This is used in multi-extrusion."
msgstr "用於列印最頂部表層的擠出機組。在多擠出機情況下適用。"

#: fdmprinter.def.json
msgctxt "roofing_layer_count label"
msgid "Top Surface Skin Layers"
msgstr "頂部表層"

#: fdmprinter.def.json
msgctxt "roofing_layer_count description"
msgid "The number of top most skin layers. Usually only one top most layer is sufficient to generate higher quality top surfaces."
msgstr "最頂部表層層數。通常只需一層最頂部就足以產生較高品質的頂部表面。"

#: fdmprinter.def.json
msgctxt "top_bottom_extruder_nr label"
msgid "Top/Bottom Extruder"
msgstr "頂部/底部擠出機"

#: fdmprinter.def.json
msgctxt "top_bottom_extruder_nr description"
msgid "The extruder train used for printing the top and bottom skin. This is used in multi-extrusion."
msgstr "用於列印頂部和底部表層的擠出機組。在多擠出機情況下適用。"

#: fdmprinter.def.json
msgctxt "top_bottom_thickness label"
msgid "Top/Bottom Thickness"
msgstr "頂部 / 底部厚度"

#: fdmprinter.def.json
msgctxt "top_bottom_thickness description"
msgid "The thickness of the top/bottom layers in the print. This value divided by the layer height defines the number of top/bottom layers."
msgstr "列印模型中頂部/底部的厚度。該值除以層高決定頂部/底部的層數。"

#: fdmprinter.def.json
msgctxt "top_thickness label"
msgid "Top Thickness"
msgstr "頂部厚度"

#: fdmprinter.def.json
msgctxt "top_thickness description"
msgid "The thickness of the top layers in the print. This value divided by the layer height defines the number of top layers."
msgstr "列印模型中頂部的厚度。該值除以層高決定頂部的層數。"

#: fdmprinter.def.json
msgctxt "top_layers label"
msgid "Top Layers"
msgstr "頂部層數"

#: fdmprinter.def.json
msgctxt "top_layers description"
msgid "The number of top layers. When calculated by the top thickness, this value is rounded to a whole number."
msgstr "頂部列印層數，當由頂部厚度來計算時層數時，會四捨五入為一個整數值。"

#: fdmprinter.def.json
msgctxt "bottom_thickness label"
msgid "Bottom Thickness"
msgstr "底部厚度"

#: fdmprinter.def.json
msgctxt "bottom_thickness description"
msgid "The thickness of the bottom layers in the print. This value divided by the layer height defines the number of bottom layers."
msgstr "列印模型中底部的厚度。此值除以層高決定底部的層數。"

#: fdmprinter.def.json
msgctxt "bottom_layers label"
msgid "Bottom Layers"
msgstr "底部層數"

#: fdmprinter.def.json
msgctxt "bottom_layers description"
msgid "The number of bottom layers. When calculated by the bottom thickness, this value is rounded to a whole number."
msgstr "底部列印層數，當由底部厚度來計算時層數時，會四捨五入為一個整數值。"

#: fdmprinter.def.json
msgctxt "initial_bottom_layers label"
msgid "Initial Bottom Layers"
msgstr "起始底部層數"

#: fdmprinter.def.json
msgctxt "initial_bottom_layers description"
msgid "The number of initial bottom layers, from the build-plate upwards. When calculated by the bottom thickness, this value is rounded to a whole number."
msgstr "從列印平台列印的起始底部列印層數，當由底部厚度來計算時層數時，會四捨五入為一個整數值。"

#: fdmprinter.def.json
msgctxt "top_bottom_pattern label"
msgid "Top/Bottom Pattern"
msgstr "頂部/底部填充樣式"

#: fdmprinter.def.json
msgctxt "top_bottom_pattern description"
msgid "The pattern of the top/bottom layers."
msgstr "頂部/底部的列印樣式。"

#: fdmprinter.def.json
msgctxt "top_bottom_pattern option lines"
msgid "Lines"
msgstr "直線"

#: fdmprinter.def.json
msgctxt "top_bottom_pattern option concentric"
msgid "Concentric"
msgstr "同心"

#: fdmprinter.def.json
msgctxt "top_bottom_pattern option zigzag"
msgid "Zig Zag"
msgstr "鋸齒狀"

#: fdmprinter.def.json
msgctxt "top_bottom_pattern_0 label"
msgid "Bottom Pattern Initial Layer"
msgstr "起始層列印樣式"

#: fdmprinter.def.json
msgctxt "top_bottom_pattern_0 description"
msgid "The pattern on the bottom of the print on the first layer."
msgstr "列印件底部第一層的列印樣式。"

#: fdmprinter.def.json
msgctxt "top_bottom_pattern_0 option lines"
msgid "Lines"
msgstr "直線"

#: fdmprinter.def.json
msgctxt "top_bottom_pattern_0 option concentric"
msgid "Concentric"
msgstr "同心"

#: fdmprinter.def.json
msgctxt "top_bottom_pattern_0 option zigzag"
msgid "Zig Zag"
msgstr "鋸齒狀"

#: fdmprinter.def.json
msgctxt "connect_skin_polygons label"
msgid "Connect Top/Bottom Polygons"
msgstr "連接頂部/底部多邊形"

#: fdmprinter.def.json
msgctxt "connect_skin_polygons description"
msgid "Connect top/bottom skin paths where they run next to each other. For the concentric pattern enabling this setting greatly reduces the travel time, but because the connections can happen midway over infill this feature can reduce the top surface quality."
msgstr "將頂部/底部表層路徑相鄰的位置連接。同心模式時啟用此設定，可以大大地減少移動時間。但因連接可能碰巧在途中跨越填充，所以此功能可能會降低頂部表層的品質。"

#: fdmprinter.def.json
msgctxt "skin_angles label"
msgid "Top/Bottom Line Directions"
msgstr "頂部/底部線條方向"

#: fdmprinter.def.json
msgctxt "skin_angles description"
msgid "A list of integer line directions to use when the top/bottom layers use the lines or zig zag pattern. Elements from the list are used sequentially as the layers progress and when the end of the list is reached, it starts at the beginning again. The list items are separated by commas and the whole list is contained in square brackets. Default is an empty list which means use the traditional default angles (45 and 135 degrees)."
msgstr "當頂部/底部採用線條或鋸齒狀的列印樣式時使用的整數線條方向的清單。清單中的元素隨層的進度依次使用，當達到清單末尾時，它將從頭開始。清單元素以逗號分隔，整個清單包含在方括號中。空的清單代表使用傳統的預設角度（45 和 135 度）。"

#: fdmprinter.def.json
msgctxt "wall_0_inset label"
msgid "Outer Wall Inset"
msgstr "外壁內嵌"

#: fdmprinter.def.json
msgctxt "wall_0_inset description"
msgid "Inset applied to the path of the outer wall. If the outer wall is smaller than the nozzle, and printed after the inner walls, use this offset to get the hole in the nozzle to overlap with the inner walls instead of the outside of the model."
msgstr "內嵌是套用在外壁路徑上的功能。如果外壁小於噴頭，並且在內壁之後列印，則此偏移量將使噴頭孔內移與內壁重疊而不是行走在模型外部。"

#: fdmprinter.def.json
msgctxt "optimize_wall_printing_order label"
msgid "Optimize Wall Printing Order"
msgstr "最佳化牆壁列印順序"

#: fdmprinter.def.json
msgctxt "optimize_wall_printing_order description"
msgid "Optimize the order in which walls are printed so as to reduce the number of retractions and the distance travelled. Most parts will benefit from this being enabled but some may actually take longer so please compare the print time estimates with and without optimization. First layer is not optimized when choosing brim as build plate adhesion type."
msgstr "最佳化列印牆壁的順序，以減少縮回次數和行進距離。啟用此功能對大多數的零件是有益的，但有些零件可能反而會更花時間，因此請比較列印時間的估計值評估是否進行最佳化。當列印平台附著類型設定為邊緣時，第一層不會進行最佳化。"

#: fdmprinter.def.json
msgctxt "outer_inset_first label"
msgid "Outer Before Inner Walls"
msgstr "先印外壁後印內壁"

#: fdmprinter.def.json
msgctxt "outer_inset_first description"
msgid "Prints walls in order of outside to inside when enabled. This can help improve dimensional accuracy in X and Y when using a high viscosity plastic like ABS; however it can decrease outer surface print quality, especially on overhangs."
msgstr "啟用時以從外向內的順序列印牆壁。當使用高黏度塑料如 ABS 時，這有助於提高 X 和 Y 的尺寸精度；但是，它可能會降低表面列印品質，尤其是在突出部分。"

#: fdmprinter.def.json
msgctxt "alternate_extra_perimeter label"
msgid "Alternate Extra Wall"
msgstr "交錯額外牆壁"

#: fdmprinter.def.json
msgctxt "alternate_extra_perimeter description"
msgid "Prints an extra wall at every other layer. This way infill gets caught between these extra walls, resulting in stronger prints."
msgstr "每兩層建立一個額外牆壁，這些額外的牆壁能更緊密地抓填充部分，產生較強壯的模型。"

#: fdmprinter.def.json
msgctxt "travel_compensate_overlapping_walls_enabled label"
msgid "Compensate Wall Overlaps"
msgstr "補償牆壁重疊"

#: fdmprinter.def.json
msgctxt "travel_compensate_overlapping_walls_enabled description"
msgid "Compensate the flow for parts of a wall being printed where there is already a wall in place."
msgstr "彌補牆壁重疊部分的流量。"

#: fdmprinter.def.json
msgctxt "travel_compensate_overlapping_walls_0_enabled label"
msgid "Compensate Outer Wall Overlaps"
msgstr "補償外壁重疊"

#: fdmprinter.def.json
msgctxt "travel_compensate_overlapping_walls_0_enabled description"
msgid "Compensate the flow for parts of an outer wall being printed where there is already a wall in place."
msgstr "列印外壁時如果該位置已經有牆壁存在，所進行的的流量補償。"

#: fdmprinter.def.json
msgctxt "travel_compensate_overlapping_walls_x_enabled label"
msgid "Compensate Inner Wall Overlaps"
msgstr "補償內壁重疊"

#: fdmprinter.def.json
msgctxt "travel_compensate_overlapping_walls_x_enabled description"
msgid "Compensate the flow for parts of an inner wall being printed where there is already a wall in place."
msgstr "列印內壁時如果該位置已經有牆壁存在，所進行的的流量補償。"

#: fdmprinter.def.json
msgctxt "wall_min_flow label"
msgid "Minimum Wall Flow"
msgstr "最小牆壁流量"

#: fdmprinter.def.json
msgctxt "wall_min_flow description"
msgid "Minimum allowed percentage flow for a wall line. The wall overlap compensation reduces a wall's flow when it lies close to an existing wall. Walls whose flow is less than this value will be replaced with a travel move. When using this setting, you must enable the wall overlap compensation and print the outer wall before inner walls."
msgstr "牆壁允許的最小流量百分比。當在已列印的牆壁旁列印牆壁時，「補償牆壁重疊」會減少耗材流量。小於此設定流量的牆壁會被空跑取代。當啟用此設定時，必需啟用「補償牆壁重疊」並設定先列印外壁再列印內壁。"

#: fdmprinter.def.json
msgctxt "wall_min_flow_retract label"
msgid "Prefer Retract"
msgstr "回抽優先"

#: fdmprinter.def.json
msgctxt "wall_min_flow_retract description"
msgid "If enabled, retraction is used rather than combing for travel moves that replace walls whose flow is below the minimum flow threshold."
msgstr "當此功能開啟時，對於低於最小流量門檻值的牆壁，使用回抽取代而非梳理模式空跑。"

#: fdmprinter.def.json
msgctxt "fill_perimeter_gaps label"
msgid "Fill Gaps Between Walls"
msgstr "填充牆壁之間空隙"

#: fdmprinter.def.json
msgctxt "fill_perimeter_gaps description"
msgid "Fills the gaps between walls where no walls fit."
msgstr "填充牆壁之間空隙。"

#: fdmprinter.def.json
msgctxt "fill_perimeter_gaps option nowhere"
msgid "Nowhere"
msgstr "都不填充"

#: fdmprinter.def.json
msgctxt "fill_perimeter_gaps option everywhere"
msgid "Everywhere"
msgstr "全部填充"

#: fdmprinter.def.json
msgctxt "filter_out_tiny_gaps label"
msgid "Filter Out Tiny Gaps"
msgstr "濾除微小間隙"

#: fdmprinter.def.json
msgctxt "filter_out_tiny_gaps description"
msgid "Filter out tiny gaps to reduce blobs on outside of model."
msgstr "濾除微小間隙以減少模型外側的斑點 。"

#: fdmprinter.def.json
msgctxt "fill_outline_gaps label"
msgid "Print Thin Walls"
msgstr "列印薄壁"

#: fdmprinter.def.json
msgctxt "fill_outline_gaps description"
msgid "Print pieces of the model which are horizontally thinner than the nozzle size."
msgstr "列印在水平面上比噴頭尺寸更薄的模型部件。"

#: fdmprinter.def.json
msgctxt "xy_offset label"
msgid "Horizontal Expansion"
msgstr "水平擴展"

#: fdmprinter.def.json
msgctxt "xy_offset description"
msgid "Amount of offset applied to all polygons in each layer. Positive values can compensate for too big holes; negative values can compensate for too small holes."
msgstr "如果模型有挖孔，以便用來組合、鑲嵌時，這個偏移量可以用來微調孔的大小，當設為正值時，模型外擴，孔會變小；若設為負值，模型內縮，孔會變大。"

#: fdmprinter.def.json
msgctxt "xy_offset_layer_0 label"
msgid "Initial Layer Horizontal Expansion"
msgstr "起始層水平擴展"

#: fdmprinter.def.json
msgctxt "xy_offset_layer_0 description"
msgid "Amount of offset applied to all polygons in the first layer. A negative value can compensate for squishing of the first layer known as \"elephant's foot\"."
msgstr "套用到第一層所有多邊形的偏移量。負數值可以補償第一層的壓扁量（被稱為“象脚”）。"

#: fdmprinter.def.json
msgctxt "z_seam_type label"
msgid "Z Seam Alignment"
msgstr "Z 接縫對齊"

#: fdmprinter.def.json
msgctxt "z_seam_type description"
msgid "Starting point of each path in a layer. When paths in consecutive layers start at the same point a vertical seam may show on the print. When aligning these near a user specified location, the seam is easiest to remove. When placed randomly the inaccuracies at the paths' start will be less noticeable. When taking the shortest path the print will be quicker."
msgstr "一層中每條路徑的起點。當連續多層的路徑從相同點開始時，則列印物上會顯示一條垂直縫隙。如果將這些路徑靠近一個使用者指定的位置對齊，則縫隙最容易移除。如果隨機放置，則路徑起點的不精準度將較不明顯。採用最短的路徑時，列印將更為快速。"

#: fdmprinter.def.json
msgctxt "z_seam_type option back"
msgid "User Specified"
msgstr "使用者指定"

#: fdmprinter.def.json
msgctxt "z_seam_type option shortest"
msgid "Shortest"
msgstr "最短"

#: fdmprinter.def.json
msgctxt "z_seam_type option random"
msgid "Random"
msgstr "隨機"

#: fdmprinter.def.json
msgctxt "z_seam_type option sharpest_corner"
msgid "Sharpest Corner"
msgstr "最尖銳的轉角"

#: fdmprinter.def.json
msgctxt "z_seam_position label"
msgid "Z Seam Position"
msgstr "Z 接縫位置"

#: fdmprinter.def.json
msgctxt "z_seam_position description"
msgid "The position near where to start printing each part in a layer."
msgstr "每一層開始列印位置要靠近哪個方向。"

#: fdmprinter.def.json
msgctxt "z_seam_position option backleft"
msgid "Back Left"
msgstr "左後方"

#: fdmprinter.def.json
msgctxt "z_seam_position option back"
msgid "Back"
msgstr "後方"

#: fdmprinter.def.json
msgctxt "z_seam_position option backright"
msgid "Back Right"
msgstr "右後方"

#: fdmprinter.def.json
msgctxt "z_seam_position option right"
msgid "Right"
msgstr "右方"

#: fdmprinter.def.json
msgctxt "z_seam_position option frontright"
msgid "Front Right"
msgstr "右前方"

#: fdmprinter.def.json
msgctxt "z_seam_position option front"
msgid "Front"
msgstr "前方"

#: fdmprinter.def.json
msgctxt "z_seam_position option frontleft"
msgid "Front Left"
msgstr "左前方"

#: fdmprinter.def.json
msgctxt "z_seam_position option left"
msgid "Left"
msgstr "左方"

#: fdmprinter.def.json
msgctxt "z_seam_x label"
msgid "Z Seam X"
msgstr "Z 接縫 X 座標"

#: fdmprinter.def.json
msgctxt "z_seam_x description"
msgid "The X coordinate of the position near where to start printing each part in a layer."
msgstr "位置的 X 軸座標，在該位置附近開始列印層中各個部分。"

#: fdmprinter.def.json
msgctxt "z_seam_y label"
msgid "Z Seam Y"
msgstr "Z 接縫 Y 座標"

#: fdmprinter.def.json
msgctxt "z_seam_y description"
msgid "The Y coordinate of the position near where to start printing each part in a layer."
msgstr "位置的 Y 軸座標，在該位置附近開始列印層中各個部分。"

#: fdmprinter.def.json
msgctxt "z_seam_corner label"
msgid "Seam Corner Preference"
msgstr "接縫偏好設定"

#: fdmprinter.def.json
msgctxt "z_seam_corner description"
msgid "Control whether corners on the model outline influence the position of the seam. None means that corners have no influence on the seam position. Hide Seam makes the seam more likely to occur on an inside corner. Expose Seam makes the seam more likely to occur on an outside corner. Hide or Expose Seam makes the seam more likely to occur at an inside or outside corner. Smart Hiding allows both inside and outside corners, but chooses inside corners more frequently, if appropriate."
msgstr "控制模型輪廓上的轉角是否影響接縫的位置。「無」表示轉角不影響接縫位置。「隱藏接縫」讓接縫盡量出現在凹角。「暴露接縫」讓接縫盡量出現在凸角。「隱藏或暴露接縫」讓接縫盡量出現在凹角或凸角。「智慧隱藏」允許使用凹角或凸角，但如果狀況合適，會盡可能地選擇凹角。"

#: fdmprinter.def.json
msgctxt "z_seam_corner option z_seam_corner_none"
msgid "None"
msgstr "無"

#: fdmprinter.def.json
msgctxt "z_seam_corner option z_seam_corner_inner"
msgid "Hide Seam"
msgstr "隱藏接縫"

#: fdmprinter.def.json
msgctxt "z_seam_corner option z_seam_corner_outer"
msgid "Expose Seam"
msgstr "暴露接縫"

#: fdmprinter.def.json
msgctxt "z_seam_corner option z_seam_corner_any"
msgid "Hide or Expose Seam"
msgstr "隱藏或暴露接縫"

#: fdmprinter.def.json
msgctxt "z_seam_corner option z_seam_corner_weighted"
msgid "Smart Hiding"
msgstr "智慧隱藏"

#: fdmprinter.def.json
msgctxt "z_seam_relative label"
msgid "Z Seam Relative"
msgstr "Z 接縫相對"

#: fdmprinter.def.json
msgctxt "z_seam_relative description"
msgid "When enabled, the z seam coordinates are relative to each part's centre. When disabled, the coordinates define an absolute position on the build plate."
msgstr "啟用時，Z 接縫座標為相對於各個部分中心的值。關閉時，座標固定在列印平台上的一個絕對位置。"

#: fdmprinter.def.json
msgctxt "skin_no_small_gaps_heuristic label"
msgid "No Skin in Z Gaps"
msgstr "Z 間隙無表層"

#: fdmprinter.def.json
msgctxt "skin_no_small_gaps_heuristic description"
msgid "When the model has small vertical gaps of only a few layers, there should normally be skin around those layers in the narrow space. Enable this setting to not generate skin if the vertical gap is very small. This improves printing time and slicing time, but technically leaves infill exposed to the air."
msgstr "當模型具有僅幾層的小垂直間隙時，通常在那些層周圍的狹窄空間中應該存在表層。如果垂直間隙非常小，啟用此設定會停止自動產生表層。這樣可以縮短列印時間和切片時間，但技術上會使填充暴露出來。"

#: fdmprinter.def.json
msgctxt "skin_outline_count label"
msgid "Extra Skin Wall Count"
msgstr "額外表層牆壁計數"

#: fdmprinter.def.json
msgctxt "skin_outline_count description"
msgid "Replaces the outermost part of the top/bottom pattern with a number of concentric lines. Using one or two lines improves roofs that start on infill material."
msgstr "用多個同心線代替頂部/底部列印樣式的最外面部分。使用一條或兩條線可以改善列印在填充上的頂板。"

#: fdmprinter.def.json
msgctxt "ironing_enabled label"
msgid "Enable Ironing"
msgstr "啟用燙平"

#: fdmprinter.def.json
msgctxt "ironing_enabled description"
msgid "Go over the top surface one additional time, but this time extruding very little material. This is meant to melt the plastic on top further, creating a smoother surface. The pressure in the nozzle chamber is kept high so that the creases in the surface are filled with material."
msgstr "噴頭額外跑過上表層一次，但這次擠出的材料非常少。這是為了進一步融化頂部的塑料，創造更平滑的表面。噴頭中的壓力會保持很高，將表面中的細縫中填滿材料。"

#: fdmprinter.def.json
msgctxt "ironing_only_highest_layer label"
msgid "Iron Only Highest Layer"
msgstr "只燙平最高層"

#: fdmprinter.def.json
msgctxt "ironing_only_highest_layer description"
msgid "Only perform ironing on the very last layer of the mesh. This saves time if the lower layers don't need a smooth surface finish."
msgstr "只在網格的最後一層進行燙平處理。 如果下層不需要光滑的表面，可啟用此選項以節省時間。"

#: fdmprinter.def.json
msgctxt "ironing_pattern label"
msgid "Ironing Pattern"
msgstr "燙平列印樣式"

#: fdmprinter.def.json
msgctxt "ironing_pattern description"
msgid "The pattern to use for ironing top surfaces."
msgstr "用於燙平頂部表面的列印樣式。"

#: fdmprinter.def.json
msgctxt "ironing_pattern option concentric"
msgid "Concentric"
msgstr "同心"

#: fdmprinter.def.json
msgctxt "ironing_pattern option zigzag"
msgid "Zig Zag"
msgstr "鋸齒狀"

#: fdmprinter.def.json
msgctxt "ironing_line_spacing label"
msgid "Ironing Line Spacing"
msgstr "燙平線條間距"

#: fdmprinter.def.json
msgctxt "ironing_line_spacing description"
msgid "The distance between the lines of ironing."
msgstr "燙平線條之間的距離。"

#: fdmprinter.def.json
msgctxt "ironing_flow label"
msgid "Ironing Flow"
msgstr "燙平流量"

#: fdmprinter.def.json
msgctxt "ironing_flow description"
msgid "The amount of material, relative to a normal skin line, to extrude during ironing. Keeping the nozzle filled helps filling some of the crevices of the top surface, but too much results in overextrusion and blips on the side of the surface."
msgstr "燙平期間相對於正常表層線條的擠出耗材量。保持噴頭填充狀态有助於填充頂部表面的一些縫隙，但如填充過多則會導致表面上過度擠出和光點。"

#: fdmprinter.def.json
msgctxt "ironing_inset label"
msgid "Ironing Inset"
msgstr "燙平內嵌"

#: fdmprinter.def.json
msgctxt "ironing_inset description"
msgid "A distance to keep from the edges of the model. Ironing all the way to the edge of the mesh may result in a jagged edge on your print."
msgstr "與模型邊緣保持的距離。一直燙平至網格的邊緣可能導致列印品出現鋸齒狀邊緣。"

#: fdmprinter.def.json
msgctxt "speed_ironing label"
msgid "Ironing Speed"
msgstr "燙平速度"

#: fdmprinter.def.json
msgctxt "speed_ironing description"
msgid "The speed at which to pass over the top surface."
msgstr "通過頂部表面的速度。"

#: fdmprinter.def.json
msgctxt "acceleration_ironing label"
msgid "Ironing Acceleration"
msgstr "燙平加速度"

#: fdmprinter.def.json
msgctxt "acceleration_ironing description"
msgid "The acceleration with which ironing is performed."
msgstr "執行燙平的加速度。"

#: fdmprinter.def.json
msgctxt "jerk_ironing label"
msgid "Ironing Jerk"
msgstr "燙平加加速度"

#: fdmprinter.def.json
msgctxt "jerk_ironing description"
msgid "The maximum instantaneous velocity change while performing ironing."
msgstr "執行燙平時的最大瞬時速度變化。"

#: fdmprinter.def.json
msgctxt "skin_overlap label"
msgid "Skin Overlap Percentage"
msgstr "表層重疊百分比"

#: fdmprinter.def.json
msgctxt "skin_overlap description"
msgid "Adjust the amount of overlap between the walls and (the endpoints of) the skin-centerlines, as a percentage of the line widths of the skin lines and the innermost wall. A slight overlap allows the walls to connect firmly to the skin. Note that, given an equal skin and wall line-width, any percentage over 50% may already cause any skin to go past the wall, because at that point the position of the nozzle of the skin-extruder may already reach past the middle of the wall."
msgstr "以表層線寬和最內壁線寬的百分比，調整內壁和表層中心線（的端點）之間的重疊量。輕微的重疊可以讓牆壁牢固地連接到表層。但要注意在表層和內壁線寬度相等的情形下, 超過 50% 的百分比可能導致表層越過內壁, 因為此時擠出機噴嘴的位置可能已經超過了內壁線條的中間。"

#: fdmprinter.def.json
msgctxt "skin_overlap_mm label"
msgid "Skin Overlap"
msgstr "表層重疊"

#: fdmprinter.def.json
msgctxt "skin_overlap_mm description"
msgid "Adjust the amount of overlap between the walls and (the endpoints of) the skin-centerlines. A slight overlap allows the walls to connect firmly to the skin. Note that, given an equal skin and wall line-width, any value over half the width of the wall may already cause any skin to go past the wall, because at that point the position of the nozzle of the skin-extruder may already reach past the middle of the wall."
msgstr "調整內壁和表層中心線（的端點）之間的重疊量。輕微的重疊可以讓牆壁牢固地連接到表層。但要注意在表層和內壁線寬度相等的情形下, 超過線寬一半的值可能導致表層越過內壁, 因為此時擠出機噴嘴的位置可能已經超過了內壁線條的中間。"

#: fdmprinter.def.json
msgctxt "infill label"
msgid "Infill"
msgstr "填充"

#: fdmprinter.def.json
msgctxt "infill description"
msgid "Infill"
msgstr "填充"

#: fdmprinter.def.json
msgctxt "infill_extruder_nr label"
msgid "Infill Extruder"
msgstr "填充擠出機"

#: fdmprinter.def.json
msgctxt "infill_extruder_nr description"
msgid "The extruder train used for printing infill. This is used in multi-extrusion."
msgstr "用於列印填充的擠出機組。在多擠出機情況下適用。"

#: fdmprinter.def.json
msgctxt "infill_sparse_density label"
msgid "Infill Density"
msgstr "填充密度"

#: fdmprinter.def.json
msgctxt "infill_sparse_density description"
msgid "Adjusts the density of infill of the print."
msgstr "調整列印填充的密度。"

#: fdmprinter.def.json
msgctxt "infill_line_distance label"
msgid "Infill Line Distance"
msgstr "填充線條距離"

#: fdmprinter.def.json
msgctxt "infill_line_distance description"
msgid "Distance between the printed infill lines. This setting is calculated by the infill density and the infill line width."
msgstr "列印填充線條之間的距離。該設定是通過填充密度和填充線寬度計算。"

#: fdmprinter.def.json
msgctxt "infill_pattern label"
msgid "Infill Pattern"
msgstr "填充列印樣式"

#: fdmprinter.def.json
msgctxt "infill_pattern description"
msgid "The pattern of the infill material of the print. The line and zig zag infill swap direction on alternate layers, reducing material cost. The grid, triangle, tri-hexagon, cubic, octet, quarter cubic, cross and concentric patterns are fully printed every layer. Gyroid, cubic, quarter cubic and octet infill change with every layer to provide a more equal distribution of strength over each direction."
msgstr "選擇填充耗材的樣式。直線和鋸齒狀填充輪流在每一層交換方向，以降低耗材成本。網格、三角形、三-六邊形、立方體、八面體、四分立方體、十字形和同心的列印樣式在每層完整列印。螺旋形、立方體、四分立方體和八面體填充隨每層變化，以在各個方向提供更均衡的强度分布。"

#: fdmprinter.def.json
msgctxt "infill_pattern option grid"
msgid "Grid"
msgstr "網格"

#: fdmprinter.def.json
msgctxt "infill_pattern option lines"
msgid "Lines"
msgstr "直線"

#: fdmprinter.def.json
msgctxt "infill_pattern option triangles"
msgid "Triangles"
msgstr "三角形"

#: fdmprinter.def.json
msgctxt "infill_pattern option trihexagon"
msgid "Tri-Hexagon"
msgstr "三-六邊形"

#: fdmprinter.def.json
msgctxt "infill_pattern option cubic"
msgid "Cubic"
msgstr "立方體"

#: fdmprinter.def.json
msgctxt "infill_pattern option cubicsubdiv"
msgid "Cubic Subdivision"
msgstr "立方體細分"

#: fdmprinter.def.json
msgctxt "infill_pattern option tetrahedral"
msgid "Octet"
msgstr "八面體"

#: fdmprinter.def.json
msgctxt "infill_pattern option quarter_cubic"
msgid "Quarter Cubic"
msgstr "四分立方體"

#: fdmprinter.def.json
msgctxt "infill_pattern option concentric"
msgid "Concentric"
msgstr "同心"

#: fdmprinter.def.json
msgctxt "infill_pattern option zigzag"
msgid "Zig Zag"
msgstr "鋸齒狀"

#: fdmprinter.def.json
msgctxt "infill_pattern option cross"
msgid "Cross"
msgstr "十字形"

#: fdmprinter.def.json
msgctxt "infill_pattern option cross_3d"
msgid "Cross 3D"
msgstr "立體十字形"

#: fdmprinter.def.json
msgctxt "infill_pattern option gyroid"
msgid "Gyroid"
msgstr "螺旋形"

#: fdmprinter.def.json
msgctxt "zig_zaggify_infill label"
msgid "Connect Infill Lines"
msgstr "連接填充線條"

#: fdmprinter.def.json
msgctxt "zig_zaggify_infill description"
msgid "Connect the ends where the infill pattern meets the inner wall using a line which follows the shape of the inner wall. Enabling this setting can make the infill adhere to the walls better and reduce the effects of infill on the quality of vertical surfaces. Disabling this setting reduces the amount of material used."
msgstr "使用一條線沿著內牆的形狀，連接填充線條與內牆交會的末端。啟用此設定可以使填充更好地附著在內牆上，並減少對垂直表面品質的影響。關閉此設定可降低材料的使用量。"

#: fdmprinter.def.json
msgctxt "connect_infill_polygons label"
msgid "Connect Infill Polygons"
msgstr "連接填充多邊形"

#: fdmprinter.def.json
msgctxt "connect_infill_polygons description"
msgid "Connect infill paths where they run next to each other. For infill patterns which consist of several closed polygons, enabling this setting greatly reduces the travel time."
msgstr "連接彼此相鄰的填充路徑。 對於由多個閉合多邊形組成的填充圖案，啟用此設定可大大縮短空跑時間。"

#: fdmprinter.def.json
msgctxt "infill_angles label"
msgid "Infill Line Directions"
msgstr "填充線條方向"

#: fdmprinter.def.json
msgctxt "infill_angles description"
msgid "A list of integer line directions to use. Elements from the list are used sequentially as the layers progress and when the end of the list is reached, it starts at the beginning again. The list items are separated by commas and the whole list is contained in square brackets. Default is an empty list which means use the traditional default angles (45 and 135 degrees for the lines and zig zag patterns and 45 degrees for all other patterns)."
msgstr "要使用的整數線條方向清單。清單中的元素隨層的進度依次使用，當達到清單末尾時，它將從頭開始。清單元素以逗號分隔，整個清單包含在方括號中。空的清單代表使用傳統的預設角度（線條和鋸齒狀的列印樣式為 45 和 135 度，其他所有的列印樣式為 45 度）。"

#: fdmprinter.def.json
msgctxt "infill_offset_x label"
msgid "Infill X Offset"
msgstr "填充 X 軸偏移"

#: fdmprinter.def.json
msgctxt "infill_offset_x description"
msgid "The infill pattern is moved this distance along the X axis."
msgstr "填充樣式在 X 軸方向平移此距離。"

#: fdmprinter.def.json
msgctxt "infill_offset_y label"
msgid "Infill Y Offset"
msgstr "填充 Y 軸偏移"

#: fdmprinter.def.json
msgctxt "infill_offset_y description"
msgid "The infill pattern is moved this distance along the Y axis."
msgstr "填充樣式在 Y 軸方向平移此距離。"

#: fdmprinter.def.json
msgctxt "infill_randomize_start_location label"
msgid "Randomize Infill Start"
msgstr "隨機填充起始位置"

#: fdmprinter.def.json
msgctxt "infill_randomize_start_location description"
msgid "Randomize which infill line is printed first. This prevents one segment becoming the strongest, but it does so at the cost of an additional travel move."
msgstr "隨機選擇第一條填充線列印。 這可以防止強度集中在某一個部分，但會花費額外的空跑。"

#: fdmprinter.def.json
msgctxt "infill_multiplier label"
msgid "Infill Line Multiplier"
msgstr "填充線倍增器"

#: fdmprinter.def.json
msgctxt "infill_multiplier description"
msgid "Convert each infill line to this many lines. The extra lines do not cross over each other, but avoid each other. This makes the infill stiffer, but increases print time and material usage."
msgstr "將每條填充線轉換為此數量。 額外的線條不會相互交叉，而是相互避開。 這會使填充更硬，但增加了列印時間和耗材使用。"

#: fdmprinter.def.json
msgctxt "infill_wall_line_count label"
msgid "Extra Infill Wall Count"
msgstr "額外填充牆壁數量"

#: fdmprinter.def.json
msgctxt "infill_wall_line_count description"
msgid ""
"Add extra walls around the infill area. Such walls can make top/bottom skin lines sag down less which means you need less top/bottom skin layers for the same quality at the cost of some extra material.\n"
"This feature can combine with the Connect Infill Polygons to connect all the infill into a single extrusion path without the need for travels or retractions if configured right."
msgstr ""
"在填充區域周圍添加額外的牆壁。這樣的牆壁可以使頂部/底部表層線條較不易下垂，這表示您只要花費一些額外的材料，就可用更少層的頂部/底部表層得到相同的品質。\n"
"此功能可與「連接填充多邊形」結合使用。如果設定正確，可將所有填充連接為單一擠出路徑，不需空跑或回抽。"

#: fdmprinter.def.json
msgctxt "sub_div_rad_add label"
msgid "Cubic Subdivision Shell"
msgstr "立方體細分外殼"

#: fdmprinter.def.json
msgctxt "sub_div_rad_add description"
msgid "An addition to the radius from the center of each cube to check for the boundary of the model, as to decide whether this cube should be subdivided. Larger values lead to a thicker shell of small cubes near the boundary of the model."
msgstr "每個立方體半徑的增加量，用來檢查模型的邊界，決定是否應該細分該立方體。值越大，靠近模型邊界附近的小立方體的殼越厚。"

#: fdmprinter.def.json
msgctxt "infill_overlap label"
msgid "Infill Overlap Percentage"
msgstr "填充重疊百分比"

#: fdmprinter.def.json
msgctxt "infill_overlap description"
msgid "The amount of overlap between the infill and the walls as a percentage of the infill line width. A slight overlap allows the walls to connect firmly to the infill."
msgstr "填充與牆壁的重疊量佔填充線寬的百分比。輕微的重疊能讓填充與牆壁牢固地連接。"

#: fdmprinter.def.json
msgctxt "infill_overlap_mm label"
msgid "Infill Overlap"
msgstr "填充重疊"

#: fdmprinter.def.json
msgctxt "infill_overlap_mm description"
msgid "The amount of overlap between the infill and the walls. A slight overlap allows the walls to connect firmly to the infill."
msgstr "填充和牆壁之間的重疊量。稍微重疊可讓各個壁與填充牢固連接。"

#: fdmprinter.def.json
msgctxt "infill_wipe_dist label"
msgid "Infill Wipe Distance"
msgstr "填充擦拭距離"

#: fdmprinter.def.json
msgctxt "infill_wipe_dist description"
msgid "Distance of a travel move inserted after every infill line, to make the infill stick to the walls better. This option is similar to infill overlap, but without extrusion and only on one end of the infill line."
msgstr "每條填充線條後插入的空跑距離，讓填充更好地附著到壁上。此選項與填充重疊類似，但没有擠出，且僅位於填充線條的一端。"

#: fdmprinter.def.json
msgctxt "infill_sparse_thickness label"
msgid "Infill Layer Thickness"
msgstr "填充層厚度"

#: fdmprinter.def.json
msgctxt "infill_sparse_thickness description"
msgid "The thickness per layer of infill material. This value should always be a multiple of the layer height and is otherwise rounded."
msgstr "每層填充的厚度。此值應該是層高度的倍數，並且否則會四捨五入。"

#: fdmprinter.def.json
msgctxt "gradual_infill_steps label"
msgid "Gradual Infill Steps"
msgstr "漸進填充步階數"

#: fdmprinter.def.json
msgctxt "gradual_infill_steps description"
msgid "Number of times to reduce the infill density by half when getting further below top surfaces. Areas which are closer to top surfaces get a higher density, up to the Infill Density."
msgstr "由模型頂部往下，填充密度減半的次數。愈接近頂部的填充密度愈高，直到所設定的填充密度。"

#: fdmprinter.def.json
msgctxt "gradual_infill_step_height label"
msgid "Gradual Infill Step Height"
msgstr "漸進填充步階高度"

#: fdmprinter.def.json
msgctxt "gradual_infill_step_height description"
msgid "The height of infill of a given density before switching to half the density."
msgstr "減半填充密度的高度。"

#: fdmprinter.def.json
msgctxt "infill_before_walls label"
msgid "Infill Before Walls"
msgstr "先印填充再印牆壁"

#: fdmprinter.def.json
msgctxt "infill_before_walls description"
msgid "Print the infill before printing the walls. Printing the walls first may lead to more accurate walls, but overhangs print worse. Printing the infill first leads to sturdier walls, but the infill pattern might sometimes show through the surface."
msgstr "列印牆壁前先列印填充。先列印牆壁可以產生更精確的牆壁，但突出部分列印品質會較差。先列印填充會產生更牢固的牆壁，但有時候填充的列印樣式會透過表面顯現出來。"

#: fdmprinter.def.json
msgctxt "min_infill_area label"
msgid "Minimum Infill Area"
msgstr "最小填充面積"

#: fdmprinter.def.json
msgctxt "min_infill_area description"
msgid "Don't generate areas of infill smaller than this (use skin instead)."
msgstr "不要產生小於此面積的填充區域（使用表層取代）。"

#: fdmprinter.def.json
msgctxt "infill_support_enabled label"
msgid "Infill Support"
msgstr "填充支撐"

#: fdmprinter.def.json
msgctxt "infill_support_enabled description"
msgid "Print infill structures only where tops of the model should be supported. Enabling this reduces print time and material usage, but leads to ununiform object strength."
msgstr "只在模型頂部需要支撐的地方才列印填充。啟用此功能可減少列印時間和耗材用量，但會導致物件強度不均勻。"

#: fdmprinter.def.json
msgctxt "infill_support_angle label"
msgid "Infill Overhang Angle"
msgstr "填充突出角度"

#: fdmprinter.def.json
msgctxt "infill_support_angle description"
msgid "The minimum angle of internal overhangs for which infill is added. At a value of 0° objects are totally filled with infill, 90° will not provide any infill."
msgstr "添加填充的最小向內突出角度。設為 0° 時，物件將完全填充，設為 90° 時，不提供任何填充。"

#: fdmprinter.def.json
msgctxt "skin_preshrink label"
msgid "Skin Removal Width"
msgstr "表層移除寬度"

#: fdmprinter.def.json
msgctxt "skin_preshrink description"
msgid "The largest width of skin areas which are to be removed. Every skin area smaller than this value will disappear. This can help in limiting the amount of time and material spent on printing top/bottom skin at slanted surfaces in the model."
msgstr "要移除表層區域的最大寬度。寬度小於此值的表層區域將會消失。這有助於減少在列印模型傾斜的頂部表層和底部表層所花費的時間和耗材。"

#: fdmprinter.def.json
msgctxt "top_skin_preshrink label"
msgid "Top Skin Removal Width"
msgstr "頂部表層移除寬度"

#: fdmprinter.def.json
msgctxt "top_skin_preshrink description"
msgid "The largest width of top skin areas which are to be removed. Every skin area smaller than this value will disappear. This can help in limiting the amount of time and material spent on printing top skin at slanted surfaces in the model."
msgstr "要移除頂部表層區域的最大寬度。寬度小於此值的頂部表層區域將會消失。這有助於減少在列印模型傾斜的頂部表層所花費的時間和耗材。"

#: fdmprinter.def.json
msgctxt "bottom_skin_preshrink label"
msgid "Bottom Skin Removal Width"
msgstr "底部表層移除寬度"

#: fdmprinter.def.json
msgctxt "bottom_skin_preshrink description"
msgid "The largest width of bottom skin areas which are to be removed. Every skin area smaller than this value will disappear. This can help in limiting the amount of time and material spent on printing bottom skin at slanted surfaces in the model."
msgstr "要移除底部表層區域的最大寬度。寬度小於此值的底部表層區域將會消失。這有助於減少在列印模型傾斜的底部表層所花費的時間和耗材。"

#: fdmprinter.def.json
msgctxt "expand_skins_expand_distance label"
msgid "Skin Expand Distance"
msgstr "表層延伸距離"

#: fdmprinter.def.json
msgctxt "expand_skins_expand_distance description"
msgid "The distance the skins are expanded into the infill. Higher values makes the skin attach better to the infill pattern and makes the walls on neighboring layers adhere better to the skin. Lower values save amount of material used."
msgstr "表層延伸進入填充的距離。值愈高表層與填充之間的附著愈好，並使相鄰層的牆壁與表層黏得更緊。而較低的值可以節省耗材的使用。"

#: fdmprinter.def.json
msgctxt "top_skin_expand_distance label"
msgid "Top Skin Expand Distance"
msgstr "頂部表層延伸距離"

#: fdmprinter.def.json
msgctxt "top_skin_expand_distance description"
msgid "The distance the top skins are expanded into the infill. Higher values makes the skin attach better to the infill pattern and makes the walls on the layer above adhere better to the skin. Lower values save amount of material used."
msgstr "頂部表層延伸進入填充的距離。值愈高表層與填充之間的附著愈好，並使上方的牆壁與表層黏得更緊。而較低的值可以節省耗材的使用。"

#: fdmprinter.def.json
msgctxt "bottom_skin_expand_distance label"
msgid "Bottom Skin Expand Distance"
msgstr "底部表層延伸距離"

#: fdmprinter.def.json
msgctxt "bottom_skin_expand_distance description"
msgid "The distance the bottom skins are expanded into the infill. Higher values makes the skin attach better to the infill pattern and makes the skin adhere better to the walls on the layer below. Lower values save amount of material used."
msgstr "底部表層延伸進入填充的距離。值愈高表層與填充之間的附著愈好，並使下方的牆壁與表層黏得更緊。而較低的值可以節省耗材的使用。"

#: fdmprinter.def.json
msgctxt "max_skin_angle_for_expansion label"
msgid "Maximum Skin Angle for Expansion"
msgstr "最大延伸表層角度"

#: fdmprinter.def.json
msgctxt "max_skin_angle_for_expansion description"
msgid "Top and/or bottom surfaces of your object with an angle larger than this setting, won't have their top/bottom skin expanded. This avoids expanding the narrow skin areas that are created when the model surface has a near vertical slope. An angle of 0° is horizontal, while an angle of 90° is vertical."
msgstr "如果模型的頂部和/或底部表面的角度大於此設定，則不要延伸其頂部/底部表層。這會避免延伸作用在模型表面有接近垂直的斜面時所形成的狹窄表層區域。0° 的角為水平，90° 的角為垂直。"

#: fdmprinter.def.json
msgctxt "min_skin_width_for_expansion label"
msgid "Minimum Skin Width for Expansion"
msgstr "最小延伸表層寬度"

#: fdmprinter.def.json
msgctxt "min_skin_width_for_expansion description"
msgid "Skin areas narrower than this are not expanded. This avoids expanding the narrow skin areas that are created when the model surface has a slope close to the vertical."
msgstr "如果表層區域寬度小於此值，則不會延伸。這會避免延伸在模型表面的斜度接近垂直時所形成的狹窄表層區域。"

#: fdmprinter.def.json
msgctxt "skin_edge_support_thickness label"
msgid "Skin Edge Support Thickness"
msgstr "表層邊緣支撐厚度"

#: fdmprinter.def.json
msgctxt "skin_edge_support_thickness description"
msgid "The thickness of the extra infill that supports skin edges."
msgstr "支撐表層邊緣的額外填充的厚度。"

#: fdmprinter.def.json
msgctxt "skin_edge_support_layers label"
msgid "Skin Edge Support Layers"
msgstr "表層邊緣支撐層數"

#: fdmprinter.def.json
msgctxt "skin_edge_support_layers description"
msgid "The number of infill layers that supports skin edges."
msgstr "支撐表層邊緣的額外填充的層數。"

#: fdmprinter.def.json
msgctxt "material label"
msgid "Material"
msgstr "耗材"

#: fdmprinter.def.json
msgctxt "material description"
msgid "Material"
msgstr "耗材"

#: fdmprinter.def.json
msgctxt "default_material_print_temperature label"
msgid "Default Printing Temperature"
msgstr "預設列印溫度"

#: fdmprinter.def.json
msgctxt "default_material_print_temperature description"
msgid "The default temperature used for printing. This should be the \"base\" temperature of a material. All other print temperatures should use offsets based on this value"
msgstr "用於列印的預設溫度。應為耗材的溫度\"基礎值\"。其他列印溫度將以此值為基準計算偏移"

#: fdmprinter.def.json
msgctxt "build_volume_temperature label"
msgid "Build Volume Temperature"
msgstr "列印空間溫度"

#: fdmprinter.def.json
msgctxt "build_volume_temperature description"
msgid "The temperature of the environment to print in. If this is 0, the build volume temperature will not be adjusted."
msgstr "列印的環境溫度。如果設為 0，則不會調整列印空間溫度。"

#: fdmprinter.def.json
msgctxt "material_print_temperature label"
msgid "Printing Temperature"
msgstr "列印溫度"

#: fdmprinter.def.json
msgctxt "material_print_temperature description"
msgid "The temperature used for printing."
msgstr "用於列印的溫度。"

#: fdmprinter.def.json
msgctxt "material_print_temperature_layer_0 label"
msgid "Printing Temperature Initial Layer"
msgstr "列印溫度起始層"

#: fdmprinter.def.json
msgctxt "material_print_temperature_layer_0 description"
msgid "The temperature used for printing the first layer. Set at 0 to disable special handling of the initial layer."
msgstr "用於列印第一層的溫度。設為 0 即關閉對起始層的特别處理。"

#: fdmprinter.def.json
msgctxt "material_initial_print_temperature label"
msgid "Initial Printing Temperature"
msgstr "起始列印溫度"

#: fdmprinter.def.json
msgctxt "material_initial_print_temperature description"
msgid "The minimal temperature while heating up to the Printing Temperature at which printing can already start."
msgstr "加熱到可以開始列印的列印溫度時的最低溫度。"

#: fdmprinter.def.json
msgctxt "material_final_print_temperature label"
msgid "Final Printing Temperature"
msgstr "最終列印溫度"

#: fdmprinter.def.json
msgctxt "material_final_print_temperature description"
msgid "The temperature to which to already start cooling down just before the end of printing."
msgstr "列印結束前開始冷卻的溫度。"

#: fdmprinter.def.json
msgctxt "material_extrusion_cool_down_speed label"
msgid "Extrusion Cool Down Speed Modifier"
msgstr "擠出降溫速度修正"

#: fdmprinter.def.json
msgctxt "material_extrusion_cool_down_speed description"
msgid "The extra speed by which the nozzle cools while extruding. The same value is used to signify the heat up speed lost when heating up while extruding."
msgstr "解決在擠料的同時因為噴頭冷卻所造成的影響的額外速度修正。相同的值被用於表示在擠壓時所失去的升溫速度。"

#: fdmprinter.def.json
msgctxt "default_material_bed_temperature label"
msgid "Default Build Plate Temperature"
msgstr "列印平台預設溫度"

#: fdmprinter.def.json
msgctxt "default_material_bed_temperature description"
msgid "The default temperature used for the heated build plate. This should be the \"base\" temperature of a build plate. All other print temperatures should use offsets based on this value"
msgstr "列印平台加熱的預設溫度。這會是列印平台的溫度\"基礎值\"。其他列印溫度將以此值為基準計算偏移"

#: fdmprinter.def.json
msgctxt "material_bed_temperature label"
msgid "Build Plate Temperature"
msgstr "列印平台溫度"

#: fdmprinter.def.json
msgctxt "material_bed_temperature description"
msgid "The temperature used for the heated build plate. If this is 0, the bed temperature will not be adjusted."
msgstr "設定列印平台的溫度。如果設定為 0，就不會加熱列印平台。"

#: fdmprinter.def.json
msgctxt "material_bed_temperature_layer_0 label"
msgid "Build Plate Temperature Initial Layer"
msgstr "列印平台溫度起始層"

#: fdmprinter.def.json
msgctxt "material_bed_temperature_layer_0 description"
msgid "The temperature used for the heated build plate at the first layer."
msgstr "用於第一層加熱列印平台的溫度。"

#: fdmprinter.def.json
msgctxt "material_adhesion_tendency label"
msgid "Adhesion Tendency"
msgstr "附著趨勢"

#: fdmprinter.def.json
msgctxt "material_adhesion_tendency description"
msgid "Surface adhesion tendency."
msgstr "表面附著趨勢。"

#: fdmprinter.def.json
msgctxt "material_surface_energy label"
msgid "Surface Energy"
msgstr "表面能量"

#: fdmprinter.def.json
msgctxt "material_surface_energy description"
msgid "Surface energy."
msgstr "表面能量。"

#: fdmprinter.def.json
msgctxt "material_shrinkage_percentage label"
msgid "Shrinkage Ratio"
msgstr "收縮率"

#: fdmprinter.def.json
msgctxt "material_shrinkage_percentage description"
msgid "Shrinkage ratio in percentage."
msgstr "收縮率百分比。"

#: fdmprinter.def.json
msgctxt "material_crystallinity label"
msgid "Crystalline Material"
msgstr "晶狀耗材"

#: fdmprinter.def.json
msgctxt "material_crystallinity description"
msgid "Is this material the type that breaks off cleanly when heated (crystalline), or is it the type that produces long intertwined polymer chains (non-crystalline)?"
msgstr "這種耗材高溫時是脆斷的類型（晶狀），還是拉絲的類型（非晶狀）？"

#: fdmprinter.def.json
msgctxt "material_anti_ooze_retracted_position label"
msgid "Anti-ooze Retracted Position"
msgstr "防滲漏回抽位置"

#: fdmprinter.def.json
msgctxt "material_anti_ooze_retracted_position description"
msgid "How far the material needs to be retracted before it stops oozing."
msgstr "停止滲漏要回抽耗材多長的距離。"

#: fdmprinter.def.json
msgctxt "material_anti_ooze_retraction_speed label"
msgid "Anti-ooze Retraction Speed"
msgstr "防滲漏回抽速度"

#: fdmprinter.def.json
msgctxt "material_anti_ooze_retraction_speed description"
msgid "How fast the material needs to be retracted during a filament switch to prevent oozing."
msgstr "在耗材切換回抽時，需要多快的速度來防止滲漏。"

#: fdmprinter.def.json
msgctxt "material_break_preparation_retracted_position label"
msgid "Break Preparation Retracted Position"
msgstr "回抽切斷前位置"

#: fdmprinter.def.json
msgctxt "material_break_preparation_retracted_position description"
msgid "How far the filament can be stretched before it breaks, while heated."
msgstr "在加熱時，耗材在脆斷前可以拉伸多長的距離。"

#: fdmprinter.def.json
msgctxt "material_break_preparation_speed label"
msgid "Break Preparation Retraction Speed"
msgstr "回抽切斷前速度"

#: fdmprinter.def.json
msgctxt "material_break_preparation_speed description"
msgid "How fast the filament needs to be retracted just before breaking it off in a retraction."
msgstr "回抽切斷前，耗材回抽的速度。"

#: fdmprinter.def.json
msgctxt "material_break_preparation_temperature label"
msgid "Break Preparation Temperature"
msgstr "回抽切斷溫度"

#: fdmprinter.def.json
msgctxt "material_break_preparation_temperature description"
msgid "The temperature used to purge material, should be roughly equal to the highest possible printing temperature."
msgstr "清洗耗材的溫度，應該約等於可能的最高列印溫度。"

#: fdmprinter.def.json
msgctxt "material_break_retracted_position label"
msgid "Break Retracted Position"
msgstr "回抽切斷位置"

#: fdmprinter.def.json
msgctxt "material_break_retracted_position description"
msgid "How far to retract the filament in order to break it cleanly."
msgstr "要讓耗材脆斷需要回抽長的距離。"

#: fdmprinter.def.json
msgctxt "material_break_speed label"
msgid "Break Retraction Speed"
msgstr "回抽切斷速度"

#: fdmprinter.def.json
msgctxt "material_break_speed description"
msgid "The speed at which to retract the filament in order to break it cleanly."
msgstr "要讓耗材脆斷要回抽多快。"

#: fdmprinter.def.json
msgctxt "material_break_temperature label"
msgid "Break Temperature"
msgstr "切斷溫度"

#: fdmprinter.def.json
msgctxt "material_break_temperature description"
msgid "The temperature at which the filament is broken for a clean break."
msgstr "要讓耗材脆斷所需的溫度。"

#: fdmprinter.def.json
msgctxt "material_flush_purge_speed label"
msgid "Flush Purge Speed"
msgstr "沖洗速度"

#: fdmprinter.def.json
msgctxt "material_flush_purge_speed description"
msgid "Material Station internal value"
msgstr "耗材站內部值"

#: fdmprinter.def.json
msgctxt "material_flush_purge_length label"
msgid "Flush Purge Length"
msgstr "沖洗長度"

#: fdmprinter.def.json
msgctxt "material_flush_purge_length description"
msgid "Material Station internal value"
msgstr "耗材站內部值"

#: fdmprinter.def.json
msgctxt "material_end_of_filament_purge_speed label"
msgid "End Of Filament Purge Speed"
msgstr "線材末端沖洗速度"

#: fdmprinter.def.json
msgctxt "material_end_of_filament_purge_speed description"
msgid "Material Station internal value"
msgstr "耗材站內部值"

#: fdmprinter.def.json
msgctxt "material_end_of_filament_purge_length label"
msgid "End Of Filament Purge Length"
msgstr "線材末端沖洗長度"

#: fdmprinter.def.json
msgctxt "material_end_of_filament_purge_length description"
msgid "Material Station internal value"
msgstr "耗材站內部值"

#: fdmprinter.def.json
msgctxt "material_maximum_park_duration label"
msgid "Maximum Park Duration"
msgstr "最長停放時間"

#: fdmprinter.def.json
msgctxt "material_maximum_park_duration description"
msgid "Material Station internal value"
msgstr "耗材站內部值"

#: fdmprinter.def.json
msgctxt "material_no_load_move_factor label"
msgid "No Load Move Factor"
msgstr "空載移動係數"

#: fdmprinter.def.json
msgctxt "material_no_load_move_factor description"
msgid "Material Station internal value"
msgstr "耗材站內部值"

#: fdmprinter.def.json
msgctxt "material_flow label"
msgid "Flow"
msgstr "流量"

#: fdmprinter.def.json
msgctxt "material_flow description"
msgid "Flow compensation: the amount of material extruded is multiplied by this value."
msgstr "流量補償：擠出的耗材量乘以此值。"

#: fdmprinter.def.json
msgctxt "wall_material_flow label"
msgid "Wall Flow"
msgstr "牆壁流量"

#: fdmprinter.def.json
msgctxt "wall_material_flow description"
msgid "Flow compensation on wall lines."
msgstr "牆壁線條的流量補償。"

#: fdmprinter.def.json
msgctxt "wall_0_material_flow label"
msgid "Outer Wall Flow"
msgstr "外壁流量"

#: fdmprinter.def.json
msgctxt "wall_0_material_flow description"
msgid "Flow compensation on the outermost wall line."
msgstr "外壁線條的流量補償。"

#: fdmprinter.def.json
msgctxt "wall_x_material_flow label"
msgid "Inner Wall(s) Flow"
msgstr "內壁流量"

#: fdmprinter.def.json
msgctxt "wall_x_material_flow description"
msgid "Flow compensation on wall lines for all wall lines except the outermost one."
msgstr "最外層牆壁以外的牆壁線條的流量補償。"

#: fdmprinter.def.json
msgctxt "skin_material_flow label"
msgid "Top/Bottom Flow"
msgstr "頂部/底部流量"

#: fdmprinter.def.json
msgctxt "skin_material_flow description"
msgid "Flow compensation on top/bottom lines."
msgstr "頂部/底部線條的流量補償。"

#: fdmprinter.def.json
msgctxt "roofing_material_flow label"
msgid "Top Surface Skin Flow"
msgstr "頂部表層流量"

#: fdmprinter.def.json
msgctxt "roofing_material_flow description"
msgid "Flow compensation on lines of the areas at the top of the print."
msgstr "頂部區域線條的流量補償。"

#: fdmprinter.def.json
msgctxt "infill_material_flow label"
msgid "Infill Flow"
msgstr "填充流量"

#: fdmprinter.def.json
msgctxt "infill_material_flow description"
msgid "Flow compensation on infill lines."
msgstr "填充線條的流量補償。"

#: fdmprinter.def.json
msgctxt "skirt_brim_material_flow label"
msgid "Skirt/Brim Flow"
msgstr "外圍/邊緣流量"

#: fdmprinter.def.json
msgctxt "skirt_brim_material_flow description"
msgid "Flow compensation on skirt or brim lines."
msgstr "外圍/邊緣線條的流量補償。"

#: fdmprinter.def.json
msgctxt "support_material_flow label"
msgid "Support Flow"
msgstr "支撐流量"

#: fdmprinter.def.json
msgctxt "support_material_flow description"
msgid "Flow compensation on support structure lines."
msgstr "支撐結構線條的流量補償。"

#: fdmprinter.def.json
msgctxt "support_interface_material_flow label"
msgid "Support Interface Flow"
msgstr "支撐介面流量"

#: fdmprinter.def.json
msgctxt "support_interface_material_flow description"
msgid "Flow compensation on lines of support roof or floor."
msgstr "支撐頂板或底板線條的流量補償。"

#: fdmprinter.def.json
msgctxt "support_roof_material_flow label"
msgid "Support Roof Flow"
msgstr "支撐頂板流量"

#: fdmprinter.def.json
msgctxt "support_roof_material_flow description"
msgid "Flow compensation on support roof lines."
msgstr "支撐頂板線條的流量補償。"

#: fdmprinter.def.json
msgctxt "support_bottom_material_flow label"
msgid "Support Floor Flow"
msgstr "支撐底板流量"

#: fdmprinter.def.json
msgctxt "support_bottom_material_flow description"
msgid "Flow compensation on support floor lines."
msgstr "支撐底板線條的流量補償。"

#: fdmprinter.def.json
msgctxt "prime_tower_flow label"
msgid "Prime Tower Flow"
msgstr "換料塔流量"

#: fdmprinter.def.json
msgctxt "prime_tower_flow description"
msgid "Flow compensation on prime tower lines."
msgstr "換料塔線條的流量補償。"

#: fdmprinter.def.json
msgctxt "material_flow_layer_0 label"
msgid "Initial Layer Flow"
msgstr "起始層流量"

#: fdmprinter.def.json
msgctxt "material_flow_layer_0 description"
msgid "Flow compensation for the first layer: the amount of material extruded on the initial layer is multiplied by this value."
msgstr "第一層的流量補償：在起始層上擠出的耗材量會乘以此值。"

#: fdmprinter.def.json
msgctxt "material_standby_temperature label"
msgid "Standby Temperature"
msgstr "待機溫度"

#: fdmprinter.def.json
msgctxt "material_standby_temperature description"
msgid "The temperature of the nozzle when another nozzle is currently used for printing."
msgstr "當另一個噴頭進行列印時，這個噴頭要保持的溫度。"

#: fdmprinter.def.json
msgctxt "speed label"
msgid "Speed"
msgstr "速度"

#: fdmprinter.def.json
msgctxt "speed description"
msgid "Speed"
msgstr "速度"

#: fdmprinter.def.json
msgctxt "speed_print label"
msgid "Print Speed"
msgstr "列印速度"

#: fdmprinter.def.json
msgctxt "speed_print description"
msgid "The speed at which printing happens."
msgstr "開始列印的速度。"

#: fdmprinter.def.json
msgctxt "speed_infill label"
msgid "Infill Speed"
msgstr "填充速度"

#: fdmprinter.def.json
msgctxt "speed_infill description"
msgid "The speed at which infill is printed."
msgstr "列印填充的速度。"

#: fdmprinter.def.json
msgctxt "speed_wall label"
msgid "Wall Speed"
msgstr "牆壁速度"

#: fdmprinter.def.json
msgctxt "speed_wall description"
msgid "The speed at which the walls are printed."
msgstr "列印牆壁的速度。"

#: fdmprinter.def.json
msgctxt "speed_wall_0 label"
msgid "Outer Wall Speed"
msgstr "外壁速度"

#: fdmprinter.def.json
msgctxt "speed_wall_0 description"
msgid "The speed at which the outermost walls are printed. Printing the outer wall at a lower speed improves the final skin quality. However, having a large difference between the inner wall speed and the outer wall speed will affect quality in a negative way."
msgstr "列印最外壁的速度。以較低速度列印外壁可改善最終表層品質。但是，如果內壁速度和外壁速度差距過大，則將對品質產生負面影響。"

#: fdmprinter.def.json
msgctxt "speed_wall_x label"
msgid "Inner Wall Speed"
msgstr "內壁速度"

#: fdmprinter.def.json
msgctxt "speed_wall_x description"
msgid "The speed at which all inner walls are printed. Printing the inner wall faster than the outer wall will reduce printing time. It works well to set this in between the outer wall speed and the infill speed."
msgstr "列印所有內壁的速度。以比外壁更快的速度列印內壁將減少列印時間。將該值設為外壁速度和填充速度之間也可行。"

#: fdmprinter.def.json
msgctxt "speed_roofing label"
msgid "Top Surface Skin Speed"
msgstr "頂部表層速度"

#: fdmprinter.def.json
msgctxt "speed_roofing description"
msgid "The speed at which top surface skin layers are printed."
msgstr "列印頂部表層的速度。"

#: fdmprinter.def.json
msgctxt "speed_topbottom label"
msgid "Top/Bottom Speed"
msgstr "頂部/底部速度"

#: fdmprinter.def.json
msgctxt "speed_topbottom description"
msgid "The speed at which top/bottom layers are printed."
msgstr "列印頂部/底部層的速度。"

#: fdmprinter.def.json
msgctxt "speed_support label"
msgid "Support Speed"
msgstr "支撐速度"

#: fdmprinter.def.json
msgctxt "speed_support description"
msgid "The speed at which the support structure is printed. Printing support at higher speeds can greatly reduce printing time. The surface quality of the support structure is not important since it is removed after printing."
msgstr "在列印支撐結構時的速度。以更高的速度列印支撐可以大大減少列印時間。因為支撐在列印後會被清除，所以表面品質並不重要。"

#: fdmprinter.def.json
msgctxt "speed_support_infill label"
msgid "Support Infill Speed"
msgstr "支撐填充速度"

#: fdmprinter.def.json
msgctxt "speed_support_infill description"
msgid "The speed at which the infill of support is printed. Printing the infill at lower speeds improves stability."
msgstr "列印支撐填充的速度。以較低的速度列印填充可改善穩定性。"

#: fdmprinter.def.json
msgctxt "speed_support_interface label"
msgid "Support Interface Speed"
msgstr "支撐介面速度"

#: fdmprinter.def.json
msgctxt "speed_support_interface description"
msgid "The speed at which the roofs and floors of support are printed. Printing them at lower speeds can improve overhang quality."
msgstr "列印支撐頂板和底板的速度。以較低的速度列印可以改善突出部分的品質。"

#: fdmprinter.def.json
msgctxt "speed_support_roof label"
msgid "Support Roof Speed"
msgstr "支撐頂板速度"

#: fdmprinter.def.json
msgctxt "speed_support_roof description"
msgid "The speed at which the roofs of support are printed. Printing them at lower speeds can improve overhang quality."
msgstr "列印支撐頂板的速度。以較低的速度列印可以改善突出部分的品質。"

#: fdmprinter.def.json
msgctxt "speed_support_bottom label"
msgid "Support Floor Speed"
msgstr "支撐底板速度"

#: fdmprinter.def.json
msgctxt "speed_support_bottom description"
msgid "The speed at which the floor of support is printed. Printing it at lower speed can improve adhesion of support on top of your model."
msgstr "列印支撐底板的速度。以較低的速度列印可以改善支撐在模型頂部的附著。"

#: fdmprinter.def.json
msgctxt "speed_prime_tower label"
msgid "Prime Tower Speed"
msgstr "換料塔速度"

#: fdmprinter.def.json
msgctxt "speed_prime_tower description"
msgid "The speed at which the prime tower is printed. Printing the prime tower slower can make it more stable when the adhesion between the different filaments is suboptimal."
msgstr "列印換料塔的速度。當不同耗材之間的黏合力不佳時，較慢地列印速度可以讓它更穩定。"

#: fdmprinter.def.json
msgctxt "speed_travel label"
msgid "Travel Speed"
msgstr "空跑速度"

#: fdmprinter.def.json
msgctxt "speed_travel description"
msgid "The speed at which travel moves are made."
msgstr "噴頭在非列印時的移動速度。"

#: fdmprinter.def.json
msgctxt "speed_layer_0 label"
msgid "Initial Layer Speed"
msgstr "起始層速度"

#: fdmprinter.def.json
msgctxt "speed_layer_0 description"
msgid "The speed for the initial layer. A lower value is advised to improve adhesion to the build plate."
msgstr "起始層的速度。建議採用較低的值以便改善與列印平台的附著。"

#: fdmprinter.def.json
msgctxt "speed_print_layer_0 label"
msgid "Initial Layer Print Speed"
msgstr "起始層列印速度"

#: fdmprinter.def.json
msgctxt "speed_print_layer_0 description"
msgid "The speed of printing for the initial layer. A lower value is advised to improve adhesion to the build plate."
msgstr "列印起始層的速度。建議採用較低的值以便改善與列印平台的附著。"

#: fdmprinter.def.json
msgctxt "speed_travel_layer_0 label"
msgid "Initial Layer Travel Speed"
msgstr "起始層空跑速度"

#: fdmprinter.def.json
msgctxt "speed_travel_layer_0 description"
msgid "The speed of travel moves in the initial layer. A lower value is advised to prevent pulling previously printed parts away from the build plate. The value of this setting can automatically be calculated from the ratio between the Travel Speed and the Print Speed."
msgstr "起始層中的空跑速度。建議採用較低的值，以防止將之前列印的部分從列印平台上拉離。該設定的值可以根據空跑速度和列印速度的比率自動計算得出。"

#: fdmprinter.def.json
msgctxt "skirt_brim_speed label"
msgid "Skirt/Brim Speed"
msgstr "外圍/邊緣速度"

#: fdmprinter.def.json
msgctxt "skirt_brim_speed description"
msgid "The speed at which the skirt and brim are printed. Normally this is done at the initial layer speed, but sometimes you might want to print the skirt or brim at a different speed."
msgstr "列印外圍和邊緣的速度。一般情况是以起始層速度列印這些部分，但有時候你可能想要以不同速度來列印外圍或邊緣。"

#: fdmprinter.def.json
msgctxt "speed_z_hop label"
msgid "Z Hop Speed"
msgstr "Z 抬升速度"

#: fdmprinter.def.json
msgctxt "speed_z_hop description"
msgid "The speed at which the vertical Z movement is made for Z Hops. This is typically lower than the print speed since the build plate or machine's gantry is harder to move."
msgstr "Z 抬升時 Z 軸垂直移動的速度。這通常低於列印速度，因為列印平台或機器的吊車較難移動。"

#: fdmprinter.def.json
msgctxt "speed_slowdown_layers label"
msgid "Number of Slower Layers"
msgstr "慢速列印層數"

#: fdmprinter.def.json
msgctxt "speed_slowdown_layers description"
msgid "The first few layers are printed slower than the rest of the model, to get better adhesion to the build plate and improve the overall success rate of prints. The speed is gradually increased over these layers."
msgstr "前幾層的列印速度比模型的其他層慢，以便實現與列印平台的更好附著，並改善整體的列印成功率。該速度在這些層中會逐漸增加。"

#: fdmprinter.def.json
msgctxt "speed_equalize_flow_enabled label"
msgid "Equalize Filament Flow"
msgstr "均衡耗材流量"

#: fdmprinter.def.json
msgctxt "speed_equalize_flow_enabled description"
msgid "Print thinner than normal lines faster so that the amount of material extruded per second remains the same. Thin pieces in your model might require lines printed with smaller line width than provided in the settings. This setting controls the speed changes for such lines."
msgstr "以較快的速度列印比正常線條更細的線條，使每秒擠出的耗材量保持相同。模型中較薄的部分可能需要以低於設定中所提供寬度的線寬來列印線條。該設定控制這些線條的速度變化。"

#: fdmprinter.def.json
msgctxt "speed_equalize_flow_max label"
msgid "Maximum Speed for Flow Equalization"
msgstr "流量均衡的最大速度"

#: fdmprinter.def.json
msgctxt "speed_equalize_flow_max description"
msgid "Maximum print speed when adjusting the print speed in order to equalize flow."
msgstr "調整列印速度以便均衡流量時的最大列印速度。"

#: fdmprinter.def.json
msgctxt "acceleration_enabled label"
msgid "Enable Acceleration Control"
msgstr "啟用加速度控制"

#: fdmprinter.def.json
msgctxt "acceleration_enabled description"
msgid "Enables adjusting the print head acceleration. Increasing the accelerations can reduce printing time at the cost of print quality."
msgstr "啟用調整噴頭的加速度。增加加速度可以減少列印時間卻會犧牲列印品質。"

#: fdmprinter.def.json
msgctxt "acceleration_print label"
msgid "Print Acceleration"
msgstr "列印加速度"

#: fdmprinter.def.json
msgctxt "acceleration_print description"
msgid "The acceleration with which printing happens."
msgstr "列印發生的加速度。"

#: fdmprinter.def.json
msgctxt "acceleration_infill label"
msgid "Infill Acceleration"
msgstr "填充加速度"

#: fdmprinter.def.json
msgctxt "acceleration_infill description"
msgid "The acceleration with which infill is printed."
msgstr "列印填充的加速度。"

#: fdmprinter.def.json
msgctxt "acceleration_wall label"
msgid "Wall Acceleration"
msgstr "牆壁加速度"

#: fdmprinter.def.json
msgctxt "acceleration_wall description"
msgid "The acceleration with which the walls are printed."
msgstr "列印牆壁的加速度。"

#: fdmprinter.def.json
msgctxt "acceleration_wall_0 label"
msgid "Outer Wall Acceleration"
msgstr "外壁加速度"

#: fdmprinter.def.json
msgctxt "acceleration_wall_0 description"
msgid "The acceleration with which the outermost walls are printed."
msgstr "列印最外壁的加速度。"

#: fdmprinter.def.json
msgctxt "acceleration_wall_x label"
msgid "Inner Wall Acceleration"
msgstr "內壁加速度"

#: fdmprinter.def.json
msgctxt "acceleration_wall_x description"
msgid "The acceleration with which all inner walls are printed."
msgstr "列印所有內壁的加速度。"

#: fdmprinter.def.json
msgctxt "acceleration_roofing label"
msgid "Top Surface Skin Acceleration"
msgstr "頂部表層加速度"

#: fdmprinter.def.json
msgctxt "acceleration_roofing description"
msgid "The acceleration with which top surface skin layers are printed."
msgstr "列印頂部表層的加速度。"

#: fdmprinter.def.json
msgctxt "acceleration_topbottom label"
msgid "Top/Bottom Acceleration"
msgstr "頂部/底部加速度"

#: fdmprinter.def.json
msgctxt "acceleration_topbottom description"
msgid "The acceleration with which top/bottom layers are printed."
msgstr "列印頂部/底部層的加速度。"

#: fdmprinter.def.json
msgctxt "acceleration_support label"
msgid "Support Acceleration"
msgstr "支撐加速度"

#: fdmprinter.def.json
msgctxt "acceleration_support description"
msgid "The acceleration with which the support structure is printed."
msgstr "列印支撐的加速度。"

#: fdmprinter.def.json
msgctxt "acceleration_support_infill label"
msgid "Support Infill Acceleration"
msgstr "支撐填充加速度"

#: fdmprinter.def.json
msgctxt "acceleration_support_infill description"
msgid "The acceleration with which the infill of support is printed."
msgstr "列印支撐填充的加速度。"

#: fdmprinter.def.json
msgctxt "acceleration_support_interface label"
msgid "Support Interface Acceleration"
msgstr "支撐介面加速度"

#: fdmprinter.def.json
msgctxt "acceleration_support_interface description"
msgid "The acceleration with which the roofs and floors of support are printed. Printing them at lower acceleration can improve overhang quality."
msgstr "列印支撐頂板和底板的加速度。以較低的加速度列印可以改善突出部分的品質。"

#: fdmprinter.def.json
msgctxt "acceleration_support_roof label"
msgid "Support Roof Acceleration"
msgstr "支撐頂板加速度"

#: fdmprinter.def.json
msgctxt "acceleration_support_roof description"
msgid "The acceleration with which the roofs of support are printed. Printing them at lower acceleration can improve overhang quality."
msgstr "列印支撐頂板的加速度。以較低的加速度列印可以改善突出部分的品質。"

#: fdmprinter.def.json
msgctxt "acceleration_support_bottom label"
msgid "Support Floor Acceleration"
msgstr "支撐底板加速度"

#: fdmprinter.def.json
msgctxt "acceleration_support_bottom description"
msgid "The acceleration with which the floors of support are printed. Printing them at lower acceleration can improve adhesion of support on top of your model."
msgstr "列印支撐底板的加速度。以較低的加速度列印可以改善支撐在模型頂部的附著。"

#: fdmprinter.def.json
msgctxt "acceleration_prime_tower label"
msgid "Prime Tower Acceleration"
msgstr "換料塔加速度"

#: fdmprinter.def.json
msgctxt "acceleration_prime_tower description"
msgid "The acceleration with which the prime tower is printed."
msgstr "列印換料塔的加速度。"

#: fdmprinter.def.json
msgctxt "acceleration_travel label"
msgid "Travel Acceleration"
msgstr "空跑加速度"

#: fdmprinter.def.json
msgctxt "acceleration_travel description"
msgid "The acceleration with which travel moves are made."
msgstr "進行空跑的加速度。"

#: fdmprinter.def.json
msgctxt "acceleration_layer_0 label"
msgid "Initial Layer Acceleration"
msgstr "起始層加速度"

#: fdmprinter.def.json
msgctxt "acceleration_layer_0 description"
msgid "The acceleration for the initial layer."
msgstr "起始層的加速度。"

#: fdmprinter.def.json
msgctxt "acceleration_print_layer_0 label"
msgid "Initial Layer Print Acceleration"
msgstr "起始層列印加速度"

#: fdmprinter.def.json
msgctxt "acceleration_print_layer_0 description"
msgid "The acceleration during the printing of the initial layer."
msgstr "列印起始層時的加速度。"

#: fdmprinter.def.json
msgctxt "acceleration_travel_layer_0 label"
msgid "Initial Layer Travel Acceleration"
msgstr "起始層空跑加速度"

#: fdmprinter.def.json
msgctxt "acceleration_travel_layer_0 description"
msgid "The acceleration for travel moves in the initial layer."
msgstr "起始層中的空跑加速度。"

#: fdmprinter.def.json
msgctxt "acceleration_skirt_brim label"
msgid "Skirt/Brim Acceleration"
msgstr "外圍/邊緣加速度"

#: fdmprinter.def.json
msgctxt "acceleration_skirt_brim description"
msgid "The acceleration with which the skirt and brim are printed. Normally this is done with the initial layer acceleration, but sometimes you might want to print the skirt or brim at a different acceleration."
msgstr "列印外圍和邊緣的加速度。一般情况是以起始層加速度列印這些部分，但有時候你可能想要以不同加速度來列印外圍或邊緣。"

#: fdmprinter.def.json
msgctxt "jerk_enabled label"
msgid "Enable Jerk Control"
msgstr "啟用加加速度控制"

#: fdmprinter.def.json
msgctxt "jerk_enabled description"
msgid "Enables adjusting the jerk of print head when the velocity in the X or Y axis changes. Increasing the jerk can reduce printing time at the cost of print quality."
msgstr "啟用當 X 或 Y 軸的速度變化時調整列印頭的加加速度。提高加加速度可以通過以列印品質為代價來縮短列印時間。"

#: fdmprinter.def.json
msgctxt "jerk_print label"
msgid "Print Jerk"
msgstr "列印加加速度"

#: fdmprinter.def.json
msgctxt "jerk_print description"
msgid "The maximum instantaneous velocity change of the print head."
msgstr "列印頭的最大瞬時速度變化。"

#: fdmprinter.def.json
msgctxt "jerk_infill label"
msgid "Infill Jerk"
msgstr "填充加加速度"

#: fdmprinter.def.json
msgctxt "jerk_infill description"
msgid "The maximum instantaneous velocity change with which infill is printed."
msgstr "列印填充時的最大瞬時速度變化。"

#: fdmprinter.def.json
msgctxt "jerk_wall label"
msgid "Wall Jerk"
msgstr "牆壁加加速度"

#: fdmprinter.def.json
msgctxt "jerk_wall description"
msgid "The maximum instantaneous velocity change with which the walls are printed."
msgstr "列印牆壁時的最大瞬時速度變化。"

#: fdmprinter.def.json
msgctxt "jerk_wall_0 label"
msgid "Outer Wall Jerk"
msgstr "外壁加加速度"

#: fdmprinter.def.json
msgctxt "jerk_wall_0 description"
msgid "The maximum instantaneous velocity change with which the outermost walls are printed."
msgstr "列印最外壁時的最大瞬時速度變化。"

#: fdmprinter.def.json
msgctxt "jerk_wall_x label"
msgid "Inner Wall Jerk"
msgstr "內壁加加速度"

#: fdmprinter.def.json
msgctxt "jerk_wall_x description"
msgid "The maximum instantaneous velocity change with which all inner walls are printed."
msgstr "列印所有內壁時的最大瞬時速度變化。"

#: fdmprinter.def.json
msgctxt "jerk_roofing label"
msgid "Top Surface Skin Jerk"
msgstr "頂部表層加加速度"

#: fdmprinter.def.json
msgctxt "jerk_roofing description"
msgid "The maximum instantaneous velocity change with which top surface skin layers are printed."
msgstr "列印頂部表層時的最大瞬時速度變化。"

#: fdmprinter.def.json
msgctxt "jerk_topbottom label"
msgid "Top/Bottom Jerk"
msgstr "頂部/底部加加速度"

#: fdmprinter.def.json
msgctxt "jerk_topbottom description"
msgid "The maximum instantaneous velocity change with which top/bottom layers are printed."
msgstr "列印頂部/底部層時的最大瞬時速度變化。"

#: fdmprinter.def.json
msgctxt "jerk_support label"
msgid "Support Jerk"
msgstr "支撐加加速度"

#: fdmprinter.def.json
msgctxt "jerk_support description"
msgid "The maximum instantaneous velocity change with which the support structure is printed."
msgstr "列印支撐結構時的最大瞬時速度變化。"

#: fdmprinter.def.json
msgctxt "jerk_support_infill label"
msgid "Support Infill Jerk"
msgstr "支撐填充加加速度"

#: fdmprinter.def.json
msgctxt "jerk_support_infill description"
msgid "The maximum instantaneous velocity change with which the infill of support is printed."
msgstr "列印支撐填充時的最大瞬時速度變化。"

#: fdmprinter.def.json
msgctxt "jerk_support_interface label"
msgid "Support Interface Jerk"
msgstr "支撐介面加加速度"

#: fdmprinter.def.json
msgctxt "jerk_support_interface description"
msgid "The maximum instantaneous velocity change with which the roofs and floors of support are printed."
msgstr "列印支撐頂板和底板的最大瞬時速度變化。"

#: fdmprinter.def.json
msgctxt "jerk_support_roof label"
msgid "Support Roof Jerk"
msgstr "支撐頂板加加速度"

#: fdmprinter.def.json
msgctxt "jerk_support_roof description"
msgid "The maximum instantaneous velocity change with which the roofs of support are printed."
msgstr "列印支撐頂板的最大瞬時速度變化。"

#: fdmprinter.def.json
msgctxt "jerk_support_bottom label"
msgid "Support Floor Jerk"
msgstr "支撐底板加加速度"

#: fdmprinter.def.json
msgctxt "jerk_support_bottom description"
msgid "The maximum instantaneous velocity change with which the floors of support are printed."
msgstr "列印支撐底板時的最大瞬時速度變化。"

#: fdmprinter.def.json
msgctxt "jerk_prime_tower label"
msgid "Prime Tower Jerk"
msgstr "換料塔加加速度"

#: fdmprinter.def.json
msgctxt "jerk_prime_tower description"
msgid "The maximum instantaneous velocity change with which the prime tower is printed."
msgstr "列印換料塔時的最大瞬時速度變化。"

#: fdmprinter.def.json
msgctxt "jerk_travel label"
msgid "Travel Jerk"
msgstr "空跑加加速度"

#: fdmprinter.def.json
msgctxt "jerk_travel description"
msgid "The maximum instantaneous velocity change with which travel moves are made."
msgstr "進行空跑時的最大瞬時速度變化。"

#: fdmprinter.def.json
msgctxt "jerk_layer_0 label"
msgid "Initial Layer Jerk"
msgstr "起始層加加速度"

#: fdmprinter.def.json
msgctxt "jerk_layer_0 description"
msgid "The print maximum instantaneous velocity change for the initial layer."
msgstr "起始層的列印最大瞬時速度變化。"

#: fdmprinter.def.json
msgctxt "jerk_print_layer_0 label"
msgid "Initial Layer Print Jerk"
msgstr "起始層列印加加速度"

#: fdmprinter.def.json
msgctxt "jerk_print_layer_0 description"
msgid "The maximum instantaneous velocity change during the printing of the initial layer."
msgstr "列印起始層時的最大瞬時速度變化。"

#: fdmprinter.def.json
msgctxt "jerk_travel_layer_0 label"
msgid "Initial Layer Travel Jerk"
msgstr "起始層空跑加加速度"

#: fdmprinter.def.json
msgctxt "jerk_travel_layer_0 description"
msgid "The acceleration for travel moves in the initial layer."
msgstr "起始層中的空跑加速度。"

#: fdmprinter.def.json
msgctxt "jerk_skirt_brim label"
msgid "Skirt/Brim Jerk"
msgstr "外圍/邊緣加加速度"

#: fdmprinter.def.json
msgctxt "jerk_skirt_brim description"
msgid "The maximum instantaneous velocity change with which the skirt and brim are printed."
msgstr "列印外圍和邊緣時的最大瞬時速度變化。"

#: fdmprinter.def.json
msgctxt "travel label"
msgid "Travel"
msgstr "空跑"

#: fdmprinter.def.json
msgctxt "travel description"
msgid "travel"
msgstr "空跑"

#: fdmprinter.def.json
msgctxt "retraction_enable label"
msgid "Enable Retraction"
msgstr "啟用回抽"

#: fdmprinter.def.json
msgctxt "retraction_enable description"
msgid "Retract the filament when the nozzle is moving over a non-printed area. "
msgstr "當噴頭移動到非列印區域上方時回抽耗材。 "

#: fdmprinter.def.json
msgctxt "retract_at_layer_change label"
msgid "Retract at Layer Change"
msgstr "列印下一層時回抽"

#: fdmprinter.def.json
msgctxt "retract_at_layer_change description"
msgid "Retract the filament when the nozzle is moving to the next layer."
msgstr "當噴頭移動到下一層時回抽耗材。"

#: fdmprinter.def.json
msgctxt "retraction_amount label"
msgid "Retraction Distance"
msgstr "回抽距離"

#: fdmprinter.def.json
msgctxt "retraction_amount description"
msgid "The length of material retracted during a retraction move."
msgstr "回抽移動期間回抽的耗材長度。"

#: fdmprinter.def.json
msgctxt "retraction_speed label"
msgid "Retraction Speed"
msgstr "回抽速度"

#: fdmprinter.def.json
msgctxt "retraction_speed description"
msgid "The speed at which the filament is retracted and primed during a retraction move."
msgstr "回抽移動期間耗材回抽和裝填的速度。"

#: fdmprinter.def.json
msgctxt "retraction_retract_speed label"
msgid "Retraction Retract Speed"
msgstr "回抽速度"

#: fdmprinter.def.json
msgctxt "retraction_retract_speed description"
msgid "The speed at which the filament is retracted during a retraction move."
msgstr "回抽移動期間耗材回抽的速度。"

#: fdmprinter.def.json
msgctxt "retraction_prime_speed label"
msgid "Retraction Prime Speed"
msgstr "回抽裝填速度"

#: fdmprinter.def.json
msgctxt "retraction_prime_speed description"
msgid "The speed at which the filament is primed during a retraction move."
msgstr "回抽移動期間耗材裝填的速度。"

#: fdmprinter.def.json
msgctxt "retraction_extra_prime_amount label"
msgid "Retraction Extra Prime Amount"
msgstr "回抽額外裝填量"

#: fdmprinter.def.json
msgctxt "retraction_extra_prime_amount description"
msgid "Some material can ooze away during a travel move, which can be compensated for here."
msgstr "有些耗材可能會在空跑過程中滲出，可以在這裡對其進行補償。"

#: fdmprinter.def.json
msgctxt "retraction_min_travel label"
msgid "Retraction Minimum Travel"
msgstr "回抽最小空跑距離"

#: fdmprinter.def.json
msgctxt "retraction_min_travel description"
msgid "The minimum distance of travel needed for a retraction to happen at all. This helps to get fewer retractions in a small area."
msgstr "觸發回抽所需的最小空跑距離。這有助於減少小區域內的回抽次數。"

#: fdmprinter.def.json
msgctxt "retraction_count_max label"
msgid "Maximum Retraction Count"
msgstr "最大回抽次數"

#: fdmprinter.def.json
msgctxt "retraction_count_max description"
msgid "This setting limits the number of retractions occurring within the minimum extrusion distance window. Further retractions within this window will be ignored. This avoids retracting repeatedly on the same piece of filament, as that can flatten the filament and cause grinding issues."
msgstr "此設定限制在最小擠出距離範圍內發生的回抽數。此範圍內的額外回抽將會忽略。這避免了在同一件耗材上重複回抽，從而導致耗材變扁並引起磨損問題。"

#: fdmprinter.def.json
msgctxt "retraction_extrusion_window label"
msgid "Minimum Extrusion Distance Window"
msgstr "最小擠出距離範圍"

#: fdmprinter.def.json
msgctxt "retraction_extrusion_window description"
msgid "The window in which the maximum retraction count is enforced. This value should be approximately the same as the retraction distance, so that effectively the number of times a retraction passes the same patch of material is limited."
msgstr "最大回抽次數範圍。此值應大致與回抽距離相等，從而有效地限制在同一段耗材上的回抽次數。"

#: fdmprinter.def.json
msgctxt "limit_support_retractions label"
msgid "Limit Support Retractions"
msgstr "限制支撐回抽"

#: fdmprinter.def.json
msgctxt "limit_support_retractions description"
msgid "Omit retraction when moving from support to support in a straight line. Enabling this setting saves print time, but can lead to excessive stringing within the support structure."
msgstr "當從支撐直線移動到另一支撐時，省略回抽。啟用此功能可節省列印時間，但會導致支撐內部有較多的牽絲。"

#: fdmprinter.def.json
msgctxt "retraction_combing label"
msgid "Combing Mode"
msgstr "梳理模式"

#: fdmprinter.def.json
msgctxt "retraction_combing description"
msgid "Combing keeps the nozzle within already printed areas when traveling. This results in slightly longer travel moves but reduces the need for retractions. If combing is off, the material will retract and the nozzle moves in a straight line to the next point. It is also possible to avoid combing over top/bottom skin areas or to only comb within the infill."
msgstr "梳理模式讓噴頭空跑時保持在已列印的區域內。這將導致稍長的空跑移動但減少了回抽的需求。如果關閉梳理模式，噴頭將會回抽耗材，直線移動到下一點。可以設定在頂部/底部表層不使用梳理模式，或只使用在內部填充。"

#: fdmprinter.def.json
msgctxt "retraction_combing option off"
msgid "Off"
msgstr "關"

#: fdmprinter.def.json
msgctxt "retraction_combing option all"
msgid "All"
msgstr "所有"

#: fdmprinter.def.json
msgctxt "retraction_combing option noskin"
msgid "Not in Skin"
msgstr "表層以外區域"

#: fdmprinter.def.json
msgctxt "retraction_combing option infill"
msgid "Within Infill"
msgstr "內部填充"

#: fdmprinter.def.json
msgctxt "retraction_combing_max_distance label"
msgid "Max Comb Distance With No Retract"
msgstr "不回抽的最大梳理距離"

#: fdmprinter.def.json
msgctxt "retraction_combing_max_distance description"
msgid "When non-zero, combing travel moves that are longer than this distance will use retraction."
msgstr "當此值不為 0 時，在梳理模式空跑超過此距離時，會啟用回抽。"

#: fdmprinter.def.json
msgctxt "travel_retract_before_outer_wall label"
msgid "Retract Before Outer Wall"
msgstr "列印外壁前先進行回抽"

#: fdmprinter.def.json
msgctxt "travel_retract_before_outer_wall description"
msgid "Always retract when moving to start an outer wall."
msgstr "當移動到外牆起始點時總是進行回抽。"

#: fdmprinter.def.json
msgctxt "travel_avoid_other_parts label"
msgid "Avoid Printed Parts When Traveling"
msgstr "空跑時避開已列印部分"

#: fdmprinter.def.json
msgctxt "travel_avoid_other_parts description"
msgid "The nozzle avoids already printed parts when traveling. This option is only available when combing is enabled."
msgstr "噴頭會在空跑時避開已列印的部分。此選項僅在啟用梳理功能時可用。"

#: fdmprinter.def.json
msgctxt "travel_avoid_supports label"
msgid "Avoid Supports When Traveling"
msgstr "空跑避開支撐"

#: fdmprinter.def.json
msgctxt "travel_avoid_supports description"
msgid "The nozzle avoids already printed supports when traveling. This option is only available when combing is enabled."
msgstr "噴頭在空跑時避開已列印的支撐。此選項僅在啟用梳理功能時可用。"

#: fdmprinter.def.json
msgctxt "travel_avoid_distance label"
msgid "Travel Avoid Distance"
msgstr "空跑避開距離"

#: fdmprinter.def.json
msgctxt "travel_avoid_distance description"
msgid "The distance between the nozzle and already printed parts when avoiding during travel moves."
msgstr "噴頭和已列印部分之間在空跑時避開的距離。"

#: fdmprinter.def.json
msgctxt "layer_start_x label"
msgid "Layer Start X"
msgstr "每層列印起始點的 X 座標"

#: fdmprinter.def.json
msgctxt "layer_start_x description"
msgid "The X coordinate of the position near where to find the part to start printing each layer."
msgstr "每一層列印起始點附近位置的 X 坐標。"

#: fdmprinter.def.json
msgctxt "layer_start_y label"
msgid "Layer Start Y"
msgstr "每層列印起始點的 Y 座標"

#: fdmprinter.def.json
msgctxt "layer_start_y description"
msgid "The Y coordinate of the position near where to find the part to start printing each layer."
msgstr "每一層列印起始點附近位置的 Y 坐標。"

#: fdmprinter.def.json
msgctxt "retraction_hop_enabled label"
msgid "Z Hop When Retracted"
msgstr "回抽時 Z 抬升"

#: fdmprinter.def.json
msgctxt "retraction_hop_enabled description"
msgid "Whenever a retraction is done, the build plate is lowered to create clearance between the nozzle and the print. It prevents the nozzle from hitting the print during travel moves, reducing the chance to knock the print from the build plate."
msgstr "每當回抽完成時，列印平台會降低以便在噴頭和列印品之間形成空隙。它可以防止噴頭在空跑過程中撞到列印品，降低將列印品從列印平台撞掉的幾率。"

#: fdmprinter.def.json
msgctxt "retraction_hop_only_when_collides label"
msgid "Z Hop Only Over Printed Parts"
msgstr "僅在已列印部分上 Z 抬升"

#: fdmprinter.def.json
msgctxt "retraction_hop_only_when_collides description"
msgid "Only perform a Z Hop when moving over printed parts which cannot be avoided by horizontal motion by Avoid Printed Parts when Traveling."
msgstr "僅在移動到無法通過“空跑時避開已列印部分”選項避開的已列印部分上方時執行 Z 抬升。"

#: fdmprinter.def.json
msgctxt "retraction_hop label"
msgid "Z Hop Height"
msgstr "Z 抬升高度"

#: fdmprinter.def.json
msgctxt "retraction_hop description"
msgid "The height difference when performing a Z Hop."
msgstr "執行 Z 抬升的高度差。"

#: fdmprinter.def.json
msgctxt "retraction_hop_after_extruder_switch label"
msgid "Z Hop After Extruder Switch"
msgstr "擠出機切換後的 Z 抬升"

#: fdmprinter.def.json
msgctxt "retraction_hop_after_extruder_switch description"
msgid "After the machine switched from one extruder to the other, the build plate is lowered to create clearance between the nozzle and the print. This prevents the nozzle from leaving oozed material on the outside of a print."
msgstr "當機器從一個擠出機切換到另一個時，列印平台會降低以便在噴頭和列印品之間形成空隙。這將防止噴頭在列印品外部留下滲出物。"

#: fdmprinter.def.json
msgctxt "retraction_hop_after_extruder_switch_height label"
msgid "Z Hop After Extruder Switch Height"
msgstr "擠出機切換後的 Z 抬升高度"

#: fdmprinter.def.json
msgctxt "retraction_hop_after_extruder_switch_height description"
msgid "The height difference when performing a Z Hop after extruder switch."
msgstr "擠出機切換後進行 Z 抬升的高度差。"

#: fdmprinter.def.json
msgctxt "cooling label"
msgid "Cooling"
msgstr "冷卻"

#: fdmprinter.def.json
msgctxt "cooling description"
msgid "Cooling"
msgstr "冷卻"

#: fdmprinter.def.json
msgctxt "cool_fan_enabled label"
msgid "Enable Print Cooling"
msgstr "開啟列印冷卻"

#: fdmprinter.def.json
msgctxt "cool_fan_enabled description"
msgid "Enables the print cooling fans while printing. The fans improve print quality on layers with short layer times and bridging / overhangs."
msgstr "列印時啟用列印冷卻風扇。風扇可以在列印時間較短的層和橋接/突出部分提高列印品質。"

#: fdmprinter.def.json
msgctxt "cool_fan_speed label"
msgid "Fan Speed"
msgstr "風扇轉速"

#: fdmprinter.def.json
msgctxt "cool_fan_speed description"
msgid "The speed at which the print cooling fans spin."
msgstr "列印冷卻風扇旋轉的速度。"

#: fdmprinter.def.json
msgctxt "cool_fan_speed_min label"
msgid "Regular Fan Speed"
msgstr "標準風扇轉速"

#: fdmprinter.def.json
msgctxt "cool_fan_speed_min description"
msgid "The speed at which the fans spin before hitting the threshold. When a layer prints faster than the threshold, the fan speed gradually inclines towards the maximum fan speed."
msgstr "在單層列印時間大於門檻值時，風扇運轉的速度。當單層列印時間小於門檻值時，系統會根據單層列印時間決定使用的風扇轉速。列印時間愈短，所使用的風扇轉速愈快，但不會超過最大風扇轉速。"

#: fdmprinter.def.json
msgctxt "cool_fan_speed_max label"
msgid "Maximum Fan Speed"
msgstr "最大風扇轉速"

#: fdmprinter.def.json
msgctxt "cool_fan_speed_max description"
msgid "The speed at which the fans spin on the minimum layer time. The fan speed gradually increases between the regular fan speed and maximum fan speed when the threshold is hit."
msgstr "在“最短單層列印時間”時，風扇運轉的速度。當單層列印時間小於門檻值時，系統會根據單層列印時間決定使用的風扇轉速。列印時間愈短，所使用的風扇轉速愈快，但不會超過最大風扇轉速。"

#: fdmprinter.def.json
msgctxt "cool_min_layer_time_fan_speed_max label"
msgid "Regular/Maximum Fan Speed Threshold"
msgstr "標準風扇轉速門檻值"

#: fdmprinter.def.json
msgctxt "cool_min_layer_time_fan_speed_max description"
msgid "The layer time which sets the threshold between regular fan speed and maximum fan speed. Layers that print slower than this time use regular fan speed. For faster layers the fan speed gradually increases towards the maximum fan speed."
msgstr "使用標準風扇轉速的單層列印時間門檻值。如果單層列印時間大於這個門檻值，就使用標準風扇轉速。如果單層列印時間比這個門檻值短，系統會根據單層列印時間決定使用的風扇轉速。列印時間愈短，所使用的風扇轉速愈快，但不會超過最大風扇轉速。"

#: fdmprinter.def.json
msgctxt "cool_fan_speed_0 label"
msgid "Initial Fan Speed"
msgstr "起始層風扇轉速"

#: fdmprinter.def.json
msgctxt "cool_fan_speed_0 description"
msgid "The speed at which the fans spin at the start of the print. In subsequent layers the fan speed is gradually increased up to the layer corresponding to Regular Fan Speed at Height."
msgstr "列印起始層時的風扇轉速。在隨後的層中，風扇轉速會逐漸增加到對應層所設定的速度。"

#: fdmprinter.def.json
msgctxt "cool_fan_full_at_height label"
msgid "Regular Fan Speed at Height"
msgstr "標準風扇轉速（高度）"

#: fdmprinter.def.json
msgctxt "cool_fan_full_at_height description"
msgid "The height at which the fans spin on regular fan speed. At the layers below the fan speed gradually increases from Initial Fan Speed to Regular Fan Speed."
msgstr "使用標準風扇轉速的高度。風扇轉速會從起始轉速逐漸增加，在此高度達到標準風扇轉速。"

#: fdmprinter.def.json
msgctxt "cool_fan_full_layer label"
msgid "Regular Fan Speed at Layer"
msgstr "標準風扇轉速（層）"

#: fdmprinter.def.json
msgctxt "cool_fan_full_layer description"
msgid "The layer at which the fans spin on regular fan speed. If regular fan speed at height is set, this value is calculated and rounded to a whole number."
msgstr "要使用標準風扇轉速的層。如果標準風扇轉速高度已被設定，這個值將使用計算出來後取四捨五入的整數值。"

#: fdmprinter.def.json
msgctxt "cool_min_layer_time label"
msgid "Minimum Layer Time"
msgstr "最短單層列印時間"

#: fdmprinter.def.json
msgctxt "cool_min_layer_time description"
msgid "The minimum time spent in a layer. This forces the printer to slow down, to at least spend the time set here in one layer. This allows the printed material to cool down properly before printing the next layer. Layers may still take shorter than the minimal layer time if Lift Head is disabled and if the Minimum Speed would otherwise be violated."
msgstr "單層列印時間的下限。這會迫使印表機減速，以便在單層列印中消耗此處所規定的時間。這會讓模型充分冷卻後再列印下一層。如果“噴頭抬升”功能被關閉，為了不違反“最低列印速度”，單層列印時間仍有可能低於此設定值。"

#: fdmprinter.def.json
msgctxt "cool_min_speed label"
msgid "Minimum Speed"
msgstr "最低列印速度"

#: fdmprinter.def.json
msgctxt "cool_min_speed description"
msgid "The minimum print speed, despite slowing down due to the minimum layer time. When the printer would slow down too much, the pressure in the nozzle would be too low and result in bad print quality."
msgstr "列印速度的下限，限制因“最短單層列印時間”的減速。當印表機減速過多時，噴頭中的壓力將過低並導致較差的列印品質。"

#: fdmprinter.def.json
msgctxt "cool_lift_head label"
msgid "Lift Head"
msgstr "噴頭抬升"

#: fdmprinter.def.json
msgctxt "cool_lift_head description"
msgid "When the minimum speed is hit because of minimum layer time, lift the head away from the print and wait the extra time until the minimum layer time is reached."
msgstr "當“最短單層列印時間”受到“最低列印速度”限制時，將噴頭從模型上抬高，並等候達到最短單層列印時間。"

#: fdmprinter.def.json
msgctxt "support label"
msgid "Support"
msgstr "支撐"

#: fdmprinter.def.json
msgctxt "support description"
msgid "Support"
msgstr "支撐"

#: fdmprinter.def.json
msgctxt "support_enable label"
msgid "Generate Support"
msgstr "產生支撐"

#: fdmprinter.def.json
msgctxt "support_enable description"
msgid "Generate structures to support parts of the model which have overhangs. Without these structures, such parts would collapse during printing."
msgstr "在模型的突出部分產生支撐結構。若不這樣做，這些部分在列印時會倒塌。"

#: fdmprinter.def.json
msgctxt "support_extruder_nr label"
msgid "Support Extruder"
msgstr "支撐用擠出機"

#: fdmprinter.def.json
msgctxt "support_extruder_nr description"
msgid "The extruder train to use for printing the support. This is used in multi-extrusion."
msgstr "用於列印支撐的擠出機組。在多擠出機情況下適用。"

#: fdmprinter.def.json
msgctxt "support_infill_extruder_nr label"
msgid "Support Infill Extruder"
msgstr "支撐填充擠出機"

#: fdmprinter.def.json
msgctxt "support_infill_extruder_nr description"
msgid "The extruder train to use for printing the infill of the support. This is used in multi-extrusion."
msgstr "用於列印支撐填充的擠出機組。在多擠出機情況下適用。"

#: fdmprinter.def.json
msgctxt "support_extruder_nr_layer_0 label"
msgid "First Layer Support Extruder"
msgstr "第一層支撐擠出機"

#: fdmprinter.def.json
msgctxt "support_extruder_nr_layer_0 description"
msgid "The extruder train to use for printing the first layer of support infill. This is used in multi-extrusion."
msgstr "用於列印支撐填充第一層的擠出機組。在多擠出機情況下適用。"

#: fdmprinter.def.json
msgctxt "support_interface_extruder_nr label"
msgid "Support Interface Extruder"
msgstr "支撐介面擠出機"

#: fdmprinter.def.json
msgctxt "support_interface_extruder_nr description"
msgid "The extruder train to use for printing the roofs and floors of the support. This is used in multi-extrusion."
msgstr "用於列印支撐頂板和底板的擠出機組。在多擠出機情況下適用。"

#: fdmprinter.def.json
msgctxt "support_roof_extruder_nr label"
msgid "Support Roof Extruder"
msgstr "支撐頂板擠出機"

#: fdmprinter.def.json
msgctxt "support_roof_extruder_nr description"
msgid "The extruder train to use for printing the roofs of the support. This is used in multi-extrusion."
msgstr "用於列印支撐頂板的擠出機組。在多擠出機情況下適用。"

#: fdmprinter.def.json
msgctxt "support_bottom_extruder_nr label"
msgid "Support Floor Extruder"
msgstr "支撐底板擠出機"

#: fdmprinter.def.json
msgctxt "support_bottom_extruder_nr description"
msgid "The extruder train to use for printing the floors of the support. This is used in multi-extrusion."
msgstr "用於列印支撐底板的擠出機組。在多擠出機情況下適用。"

#: fdmprinter.def.json
msgctxt "support_type label"
msgid "Support Placement"
msgstr "支撐位置"

#: fdmprinter.def.json
msgctxt "support_type description"
msgid "Adjusts the placement of the support structures. The placement can be set to touching build plate or everywhere. When set to everywhere the support structures will also be printed on the model."
msgstr "調整支撐結構的位置。位置可以設定為“接觸列印平台”或“每個地方”。當設定為“每個地方”時，在模型上也會列印支撐結構。"

#: fdmprinter.def.json
msgctxt "support_type option buildplate"
msgid "Touching Buildplate"
msgstr "接觸列印平台"

#: fdmprinter.def.json
msgctxt "support_type option everywhere"
msgid "Everywhere"
msgstr "每個地方"

#: fdmprinter.def.json
msgctxt "support_angle label"
msgid "Support Overhang Angle"
msgstr "支撐突出角度"

#: fdmprinter.def.json
msgctxt "support_angle description"
msgid "The minimum angle of overhangs for which support is added. At a value of 0° all overhangs are supported, 90° will not provide any support."
msgstr "添加支撐的最小突出角度。當角度為 0° 時，將支撐所有突出部分，當角度為 90° 時，不提供任何支撐。"

#: fdmprinter.def.json
msgctxt "support_pattern label"
msgid "Support Pattern"
msgstr "支撐列印樣式"

#: fdmprinter.def.json
msgctxt "support_pattern description"
msgid "The pattern of the support structures of the print. The different options available result in sturdy or easy to remove support."
msgstr "支撐結構的列印樣式。有不同的選項可產生堅固的或容易清除的支撐。"

#: fdmprinter.def.json
msgctxt "support_pattern option lines"
msgid "Lines"
msgstr "線條"

#: fdmprinter.def.json
msgctxt "support_pattern option grid"
msgid "Grid"
msgstr "網格"

#: fdmprinter.def.json
msgctxt "support_pattern option triangles"
msgid "Triangles"
msgstr "三角形"

#: fdmprinter.def.json
msgctxt "support_pattern option concentric"
msgid "Concentric"
msgstr "同心"

#: fdmprinter.def.json
msgctxt "support_pattern option zigzag"
msgid "Zig Zag"
msgstr "鋸齒狀"

#: fdmprinter.def.json
msgctxt "support_pattern option cross"
msgid "Cross"
msgstr "十字形"

#: fdmprinter.def.json
msgctxt "support_pattern option gyroid"
msgid "Gyroid"
msgstr "螺旋形"

#: fdmprinter.def.json
msgctxt "support_wall_count label"
msgid "Support Wall Line Count"
msgstr "支撐牆壁線條數量"

#: fdmprinter.def.json
msgctxt "support_wall_count description"
msgid "The number of walls with which to surround support infill. Adding a wall can make support print more reliably and can support overhangs better, but increases print time and material used."
msgstr "支撐填充的牆壁數。增加牆壁能讓支撐填充更加可靠並能更佳的支撐突出部分，但會增長列印時間和使用的耗材。"

#: fdmprinter.def.json
msgctxt "zig_zaggify_support label"
msgid "Connect Support Lines"
msgstr "連接支撐線條"

#: fdmprinter.def.json
msgctxt "zig_zaggify_support description"
msgid "Connect the ends of the support lines together. Enabling this setting can make your support more sturdy and reduce underextrusion, but it will cost more material."
msgstr "將支撐線條的末端連接在一起。啟用此設定能讓支撐更堅固並減少擠出不足的問題，但會花費更多的耗材。"

#: fdmprinter.def.json
msgctxt "support_connect_zigzags label"
msgid "Connect Support ZigZags"
msgstr "連接支撐鋸齒狀"

#: fdmprinter.def.json
msgctxt "support_connect_zigzags description"
msgid "Connect the ZigZags. This will increase the strength of the zig zag support structure."
msgstr "連接鋸齒狀。這將增加鋸齒狀支撐結構的强度。"

#: fdmprinter.def.json
msgctxt "support_infill_rate label"
msgid "Support Density"
msgstr "支撐密度"

#: fdmprinter.def.json
msgctxt "support_infill_rate description"
msgid "Adjusts the density of the support structure. A higher value results in better overhangs, but the supports are harder to remove."
msgstr "調整支撐結構的密度。較高的值會實現更好的突出部分，但支撐將更加難以移除。"

#: fdmprinter.def.json
msgctxt "support_line_distance label"
msgid "Support Line Distance"
msgstr "支撐線條間距"

#: fdmprinter.def.json
msgctxt "support_line_distance description"
msgid "Distance between the printed support structure lines. This setting is calculated by the support density."
msgstr "支撐結構線條之間的距離。該設定通過支撐密度計算。"

#: fdmprinter.def.json
msgctxt "support_initial_layer_line_distance label"
msgid "Initial Layer Support Line Distance"
msgstr "支撐起始層線條間距"

#: fdmprinter.def.json
msgctxt "support_initial_layer_line_distance description"
msgid "Distance between the printed initial layer support structure lines. This setting is calculated by the support density."
msgstr "支撐結構起始層線條之間的距離。該設定通過支撐密度計算。"

#: fdmprinter.def.json
msgctxt "support_infill_angles label"
msgid "Support Infill Line Directions"
msgstr "支撐填充線條方向"

#: fdmprinter.def.json
msgctxt "support_infill_angles description"
msgid "A list of integer line directions to use. Elements from the list are used sequentially as the layers progress and when the end of the list is reached, it starts at the beginning again. The list items are separated by commas and the whole list is contained in square brackets. Default is an empty list which means use the default angle 0 degrees."
msgstr "要使用的線條方向清單。清單中的項目隨著列印層增加順序使用，當到達清單的末端時，會再從頭開始。清單項目以逗號分隔，整個清單以中括號括住。預設值為空的清單，表示使用預設角度 0 度。"

#: fdmprinter.def.json
msgctxt "support_brim_enable label"
msgid "Enable Support Brim"
msgstr "啟用支撐邊緣"

#: fdmprinter.def.json
msgctxt "support_brim_enable description"
msgid "Generate a brim within the support infill regions of the first layer. This brim is printed underneath the support, not around it. Enabling this setting increases the adhesion of support to the build plate."
msgstr "在第一層的支撐填充區域內產生邊緣。這些邊緣列印在支撐下面，而不是支撐的周圍。啟用此設定可增加支撐對列印平台的附著力。"

#: fdmprinter.def.json
msgctxt "support_brim_width label"
msgid "Support Brim Width"
msgstr "支撐邊緣寬度"

#: fdmprinter.def.json
msgctxt "support_brim_width description"
msgid "The width of the brim to print underneath the support. A larger brim enhances adhesion to the build plate, at the cost of some extra material."
msgstr "列印在支撐下面邊緣的寬度。較大的邊緣會加強對列印平台的附著力，但會需要一些額外的耗材。"

#: fdmprinter.def.json
msgctxt "support_brim_line_count label"
msgid "Support Brim Line Count"
msgstr "支撐邊緣線條數量"

#: fdmprinter.def.json
msgctxt "support_brim_line_count description"
msgid "The number of lines used for the support brim. More brim lines enhance adhesion to the build plate, at the cost of some extra material."
msgstr "支撐邊緣所使用的線條數量。邊緣使用較多的線條會加強對列印平台的附著力，但會需要一些額外的耗材。"

#: fdmprinter.def.json
msgctxt "support_z_distance label"
msgid "Support Z Distance"
msgstr "支撐 Z 間距"

#: fdmprinter.def.json
msgctxt "support_z_distance description"
msgid "Distance from the top/bottom of the support structure to the print. This gap provides clearance to remove the supports after the model is printed. This value is rounded up to a multiple of the layer height."
msgstr "支撐結構距離模型頂部/底部的距離。這一個小的差距使得它更容易被去除，這個數值會被無條件進位到層高的倍數。"

#: fdmprinter.def.json
msgctxt "support_top_distance label"
msgid "Support Top Distance"
msgstr "支撐頂部間距"

#: fdmprinter.def.json
msgctxt "support_top_distance description"
msgid "Distance from the top of the support to the print."
msgstr "從支撐頂部到列印品的距離。"

#: fdmprinter.def.json
msgctxt "support_bottom_distance label"
msgid "Support Bottom Distance"
msgstr "支撐底部間距"

#: fdmprinter.def.json
msgctxt "support_bottom_distance description"
msgid "Distance from the print to the bottom of the support."
msgstr "從列印品到支撐底部的距離。"

#: fdmprinter.def.json
msgctxt "support_xy_distance label"
msgid "Support X/Y Distance"
msgstr "支撐 X/Y 間距"

#: fdmprinter.def.json
msgctxt "support_xy_distance description"
msgid "Distance of the support structure from the print in the X/Y directions."
msgstr "支撐結構在 X/Y 方向距列印品的距離。"

#: fdmprinter.def.json
msgctxt "support_xy_overrides_z label"
msgid "Support Distance Priority"
msgstr "支撐間距優先權"

#: fdmprinter.def.json
msgctxt "support_xy_overrides_z description"
msgid "Whether the Support X/Y Distance overrides the Support Z Distance or vice versa. When X/Y overrides Z the X/Y distance can push away the support from the model, influencing the actual Z distance to the overhang. We can disable this by not applying the X/Y distance around overhangs."
msgstr "支撐 X/Y 間距是否優先於支撐 Z 間距的設定。當 X/Y 間距優先於 Z 時，X/Y 間距可將支撐從模型上推離，同時影響與突出部分之間的實際 Z 間距。我們可以通過不在突出部分周圍套用 X/Y 間距來關閉此選項。"

#: fdmprinter.def.json
msgctxt "support_xy_overrides_z option xy_overrides_z"
msgid "X/Y overrides Z"
msgstr "X/Y 優先 Z"

#: fdmprinter.def.json
msgctxt "support_xy_overrides_z option z_overrides_xy"
msgid "Z overrides X/Y"
msgstr "Z 優先 X/Y"

#: fdmprinter.def.json
msgctxt "support_xy_distance_overhang label"
msgid "Minimum Support X/Y Distance"
msgstr "最小支撐 X/Y 間距"

#: fdmprinter.def.json
msgctxt "support_xy_distance_overhang description"
msgid "Distance of the support structure from the overhang in the X/Y directions. "
msgstr "支撐結構在 X/Y 方向與突出部分的間距。 "

#: fdmprinter.def.json
msgctxt "support_bottom_stair_step_height label"
msgid "Support Stair Step Height"
msgstr "支撐階梯高度"

#: fdmprinter.def.json
msgctxt "support_bottom_stair_step_height description"
msgid "The height of the steps of the stair-like bottom of support resting on the model. A low value makes the support harder to remove, but too high values can lead to unstable support structures. Set to zero to turn off the stair-like behaviour."
msgstr "模型上的支撐階梯狀底部的階梯高度。較低的值會使支撐更難於移除，但過高的值可能導致不穩定的支撐結構。設為零可以關閉階梯狀行為。"

#: fdmprinter.def.json
msgctxt "support_bottom_stair_step_width label"
msgid "Support Stair Step Maximum Width"
msgstr "支撐階梯最大寬度"

#: fdmprinter.def.json
msgctxt "support_bottom_stair_step_width description"
msgid "The maximum width of the steps of the stair-like bottom of support resting on the model. A low value makes the support harder to remove, but too high values can lead to unstable support structures."
msgstr "停留在模型上的支撐階梯狀底部的最大階梯寬度。較低的值會使支撐更難於移除，但過高的值可能導致不穩定的支撐結構。"

#: fdmprinter.def.json
msgctxt "support_join_distance label"
msgid "Support Join Distance"
msgstr "支撐結合距離"

#: fdmprinter.def.json
msgctxt "support_join_distance description"
msgid "The maximum distance between support structures in the X/Y directions. When separate structures are closer together than this value, the structures merge into one."
msgstr "支撐結構間在 X/Y 方向的最大距離。當結構與結構靠近到小於此值時，這些結構將合併為一個。"

#: fdmprinter.def.json
msgctxt "support_offset label"
msgid "Support Horizontal Expansion"
msgstr "支撐水平擴展"

#: fdmprinter.def.json
msgctxt "support_offset description"
msgid "Amount of offset applied to all support polygons in each layer. Positive values can smooth out the support areas and result in more sturdy support."
msgstr "套用到每一層所有支撐多邊形的偏移量。正值可以讓支撐區域更平滑，並產生更為牢固的支撐。"

#: fdmprinter.def.json
msgctxt "support_infill_sparse_thickness label"
msgid "Support Infill Layer Thickness"
msgstr "支撐填充層厚度"

#: fdmprinter.def.json
msgctxt "support_infill_sparse_thickness description"
msgid "The thickness per layer of support infill material. This value should always be a multiple of the layer height and is otherwise rounded."
msgstr "支撐填充耗材每層的厚度。該值應為層高的倍數，否則數值會被四捨五入到層高的倍數。"

#: fdmprinter.def.json
msgctxt "gradual_support_infill_steps label"
msgid "Gradual Support Infill Steps"
msgstr "漸進支撐填充步階"

#: fdmprinter.def.json
msgctxt "gradual_support_infill_steps description"
msgid "Number of times to reduce the support infill density by half when getting further below top surfaces. Areas which are closer to top surfaces get a higher density, up to the Support Infill Density."
msgstr "從支撐頂層往下，填充密度減半的次數。越靠近頂層的填充密度越高，最高密度為支撐填充密度。"

#: fdmprinter.def.json
msgctxt "gradual_support_infill_step_height label"
msgid "Gradual Support Infill Step Height"
msgstr "漸進支撐填充步階高度"

#: fdmprinter.def.json
msgctxt "gradual_support_infill_step_height description"
msgid "The height of support infill of a given density before switching to half the density."
msgstr "支撐層密度減半的厚度。"

#: fdmprinter.def.json
msgctxt "minimum_support_area label"
msgid "Minimum Support Area"
msgstr "最小支撐面積"

#: fdmprinter.def.json
msgctxt "minimum_support_area description"
msgid "Minimum area size for support polygons. Polygons which have an area smaller than this value will not be generated."
msgstr "支撐區域的最小面積大小。面積小於此值的區域將不會產生支撐。"

#: fdmprinter.def.json
msgctxt "support_interface_enable label"
msgid "Enable Support Interface"
msgstr "啟用支撐介面"

#: fdmprinter.def.json
msgctxt "support_interface_enable description"
msgid "Generate a dense interface between the model and the support. This will create a skin at the top of the support on which the model is printed and at the bottom of the support, where it rests on the model."
msgstr "在模型和支撐之間產生一個密度較高的介面。這會在承載模型的支撐頂部和座落在模型上的支撐底部創造出一個介面層。"

#: fdmprinter.def.json
msgctxt "support_roof_enable label"
msgid "Enable Support Roof"
msgstr "啟用支撐頂板"

#: fdmprinter.def.json
msgctxt "support_roof_enable description"
msgid "Generate a dense slab of material between the top of support and the model. This will create a skin between the model and support."
msgstr "在支撐頂部和模型之間產生一個密集的平板。這會在模型和支撐之間形成一個介面層。"

#: fdmprinter.def.json
msgctxt "support_bottom_enable label"
msgid "Enable Support Floor"
msgstr "啟用支撐底板"

#: fdmprinter.def.json
msgctxt "support_bottom_enable description"
msgid "Generate a dense slab of material between the bottom of the support and the model. This will create a skin between the model and support."
msgstr "在支撐底部和模型之間產生一個密集的平板。這會在模型和支撐之間形成一個介面層。"

#: fdmprinter.def.json
msgctxt "support_interface_height label"
msgid "Support Interface Thickness"
msgstr "支撐介面厚度"

#: fdmprinter.def.json
msgctxt "support_interface_height description"
msgid "The thickness of the interface of the support where it touches with the model on the bottom or the top."
msgstr "支撐與模型在底部或頂部接觸的介面厚度。"

#: fdmprinter.def.json
msgctxt "support_roof_height label"
msgid "Support Roof Thickness"
msgstr "支撐頂板厚度"

#: fdmprinter.def.json
msgctxt "support_roof_height description"
msgid "The thickness of the support roofs. This controls the amount of dense layers at the top of the support on which the model rests."
msgstr "支撐頂板的厚度。這會控制承載模型的支撐頂部密集層的數量。"

#: fdmprinter.def.json
msgctxt "support_bottom_height label"
msgid "Support Floor Thickness"
msgstr "支撐底板厚度"

#: fdmprinter.def.json
msgctxt "support_bottom_height description"
msgid "The thickness of the support floors. This controls the number of dense layers that are printed on top of places of a model on which support rests."
msgstr "支撐底板的厚度。這會控制座落在模型上的支撐底部密集層的數量。"

#: fdmprinter.def.json
msgctxt "support_interface_skip_height label"
msgid "Support Interface Resolution"
msgstr "支撐介面解析度"

#: fdmprinter.def.json
msgctxt "support_interface_skip_height description"
msgid "When checking where there's model above and below the support, take steps of the given height. Lower values will slice slower, while higher values may cause normal support to be printed in some places where there should have been support interface."
msgstr "在檢查支撐上方或下方是否有模型時，所採用步階的高度。值越低切片速度越慢，而較高的值會導致在部分應有支撐介面的位置列印一般的支撐。"

#: fdmprinter.def.json
msgctxt "support_interface_density label"
msgid "Support Interface Density"
msgstr "支撐介面密度"

#: fdmprinter.def.json
msgctxt "support_interface_density description"
msgid "Adjusts the density of the roofs and floors of the support structure. A higher value results in better overhangs, but the supports are harder to remove."
msgstr "調整支撐結構頂板和底板的密度。較高的值會實現更好的突出部分，但支撐將更加難以移除。"

#: fdmprinter.def.json
msgctxt "support_roof_density label"
msgid "Support Roof Density"
msgstr "支撐頂板密度"

#: fdmprinter.def.json
msgctxt "support_roof_density description"
msgid "The density of the roofs of the support structure. A higher value results in better overhangs, but the supports are harder to remove."
msgstr "支撐結構頂板的密度。較高的值會讓突出部分印得更好，但支撐將更加難以移除。"

#: fdmprinter.def.json
msgctxt "support_roof_line_distance label"
msgid "Support Roof Line Distance"
msgstr "支撐頂板線條距離"

#: fdmprinter.def.json
msgctxt "support_roof_line_distance description"
msgid "Distance between the printed support roof lines. This setting is calculated by the Support Roof Density, but can be adjusted separately."
msgstr "支撐頂板線條之間的距離。該設定是通過支撐頂板密度計算，但可以單獨調整。"

#: fdmprinter.def.json
msgctxt "support_bottom_density label"
msgid "Support Floor Density"
msgstr "支撐底板密度"

#: fdmprinter.def.json
msgctxt "support_bottom_density description"
msgid "The density of the floors of the support structure. A higher value results in better adhesion of the support on top of the model."
msgstr "支撐結構底板的密度。較高的值會讓支撐更容易附著在模型上。"

#: fdmprinter.def.json
msgctxt "support_bottom_line_distance label"
msgid "Support Floor Line Distance"
msgstr "支撐底板線條距離"

#: fdmprinter.def.json
msgctxt "support_bottom_line_distance description"
msgid "Distance between the printed support floor lines. This setting is calculated by the Support Floor Density, but can be adjusted separately."
msgstr "支撐底板線條之間的距離。該設定是通過支撐底板密度計算，但可以單獨調整。"

#: fdmprinter.def.json
msgctxt "support_interface_pattern label"
msgid "Support Interface Pattern"
msgstr "支撐介面列印樣式"

#: fdmprinter.def.json
msgctxt "support_interface_pattern description"
msgid "The pattern with which the interface of the support with the model is printed."
msgstr "支撐與模型之間介面的列印樣式。"

#: fdmprinter.def.json
msgctxt "support_interface_pattern option lines"
msgid "Lines"
msgstr "線條"

#: fdmprinter.def.json
msgctxt "support_interface_pattern option grid"
msgid "Grid"
msgstr "網格"

#: fdmprinter.def.json
msgctxt "support_interface_pattern option triangles"
msgid "Triangles"
msgstr "三角形"

#: fdmprinter.def.json
msgctxt "support_interface_pattern option concentric"
msgid "Concentric"
msgstr "同心"

#: fdmprinter.def.json
msgctxt "support_interface_pattern option zigzag"
msgid "Zig Zag"
msgstr "鋸齒狀"

#: fdmprinter.def.json
msgctxt "support_roof_pattern label"
msgid "Support Roof Pattern"
msgstr "支撐頂板列印樣式"

#: fdmprinter.def.json
msgctxt "support_roof_pattern description"
msgid "The pattern with which the roofs of the support are printed."
msgstr "列印支撐頂板的列印樣式。"

#: fdmprinter.def.json
msgctxt "support_roof_pattern option lines"
msgid "Lines"
msgstr "直線"

#: fdmprinter.def.json
msgctxt "support_roof_pattern option grid"
msgid "Grid"
msgstr "網格"

#: fdmprinter.def.json
msgctxt "support_roof_pattern option triangles"
msgid "Triangles"
msgstr "三角形"

#: fdmprinter.def.json
msgctxt "support_roof_pattern option concentric"
msgid "Concentric"
msgstr "同心"

#: fdmprinter.def.json
msgctxt "support_roof_pattern option zigzag"
msgid "Zig Zag"
msgstr "鋸齒狀"

#: fdmprinter.def.json
msgctxt "support_bottom_pattern label"
msgid "Support Floor Pattern"
msgstr "支撐底板列印樣式"

#: fdmprinter.def.json
msgctxt "support_bottom_pattern description"
msgid "The pattern with which the floors of the support are printed."
msgstr "列印支撐底板的列印樣式。"

#: fdmprinter.def.json
msgctxt "support_bottom_pattern option lines"
msgid "Lines"
msgstr "線條"

#: fdmprinter.def.json
msgctxt "support_bottom_pattern option grid"
msgid "Grid"
msgstr "網格"

#: fdmprinter.def.json
msgctxt "support_bottom_pattern option triangles"
msgid "Triangles"
msgstr "三角形"

#: fdmprinter.def.json
msgctxt "support_bottom_pattern option concentric"
msgid "Concentric"
msgstr "同心"

#: fdmprinter.def.json
msgctxt "support_bottom_pattern option zigzag"
msgid "Zig Zag"
msgstr "鋸齒狀"

#: fdmprinter.def.json
msgctxt "minimum_interface_area label"
msgid "Minimum Support Interface Area"
msgstr "最小支撐介面面積"

#: fdmprinter.def.json
msgctxt "minimum_interface_area description"
msgid "Minimum area size for support interface polygons. Polygons which have an area smaller than this value will be printed as normal support."
msgstr "支撐介面區域的最小面積大小。面積小於此值的區域將列印一般支撐。"

#: fdmprinter.def.json
msgctxt "minimum_roof_area label"
msgid "Minimum Support Roof Area"
msgstr "最小支撐頂板面積"

#: fdmprinter.def.json
msgctxt "minimum_roof_area description"
msgid "Minimum area size for the roofs of the support. Polygons which have an area smaller than this value will be printed as normal support."
msgstr "支撐頂板區域的最小面積大小。面積小於此值的區域將列印一般支撐。"

#: fdmprinter.def.json
msgctxt "minimum_bottom_area label"
msgid "Minimum Support Floor Area"
msgstr "最小支撐底板面積"

#: fdmprinter.def.json
msgctxt "minimum_bottom_area description"
msgid "Minimum area size for the floors of the support. Polygons which have an area smaller than this value will be printed as normal support."
msgstr "支撐底板區域的最小面積大小。面積小於此值的區域將列印一般支撐。"

#: fdmprinter.def.json
msgctxt "support_interface_offset label"
msgid "Support Interface Horizontal Expansion"
msgstr "支撐介面水平擴展"

#: fdmprinter.def.json
msgctxt "support_interface_offset description"
msgid "Amount of offset applied to the support interface polygons."
msgstr "套用到支撐介面多邊形的偏移量。"

#: fdmprinter.def.json
msgctxt "support_roof_offset label"
msgid "Support Roof Horizontal Expansion"
msgstr "支撐頂板水平擴展"

#: fdmprinter.def.json
msgctxt "support_roof_offset description"
msgid "Amount of offset applied to the roofs of the support."
msgstr "套用到支撐頂板多邊形的偏移量。"

#: fdmprinter.def.json
msgctxt "support_bottom_offset label"
msgid "Support Floor Horizontal Expansion"
msgstr "支撐底板水平擴展"

#: fdmprinter.def.json
msgctxt "support_bottom_offset description"
msgid "Amount of offset applied to the floors of the support."
msgstr "套用到支撐底板多邊形的偏移量。"

#: fdmprinter.def.json
msgctxt "support_interface_angles label"
msgid "Support Interface Line Directions"
msgstr "支撐介面線條方向"

#: fdmprinter.def.json
msgctxt "support_interface_angles description"
msgid "A list of integer line directions to use. Elements from the list are used sequentially as the layers progress and when the end of the list is reached, it starts at the beginning again. The list items are separated by commas and the whole list is contained in square brackets. Default is an empty list which means use the default angles (alternates between 45 and 135 degrees if interfaces are quite thick or 90 degrees)."
msgstr "要使用的線條方向清單。清單中的項目隨著列印層增加順序使用，當到達清單的末端時，會再從頭開始。清單項目以逗號分隔，整個清單以中括號括住。預設值為空的清單，表示使用預設角度（預設 90 度，若介面較厚則以 45 度和 135 度交替）。"

#: fdmprinter.def.json
msgctxt "support_roof_angles label"
msgid "Support Roof Line Directions"
msgstr "支撐頂板線條方向"

#: fdmprinter.def.json
msgctxt "support_roof_angles description"
msgid "A list of integer line directions to use. Elements from the list are used sequentially as the layers progress and when the end of the list is reached, it starts at the beginning again. The list items are separated by commas and the whole list is contained in square brackets. Default is an empty list which means use the default angles (alternates between 45 and 135 degrees if interfaces are quite thick or 90 degrees)."
msgstr "要使用的線條方向清單。清單中的項目隨著列印層增加順序使用，當到達清單的末端時，會再從頭開始。清單項目以逗號分隔，整個清單以中括號括住。預設值為空的清單，表示使用預設角度（預設 90 度，若介面較厚則以 45 度和 135 度交替）。"

#: fdmprinter.def.json
msgctxt "support_bottom_angles label"
msgid "Support Floor Line Directions"
msgstr "支撐底板線條方向"

#: fdmprinter.def.json
msgctxt "support_bottom_angles description"
msgid "A list of integer line directions to use. Elements from the list are used sequentially as the layers progress and when the end of the list is reached, it starts at the beginning again. The list items are separated by commas and the whole list is contained in square brackets. Default is an empty list which means use the default angles (alternates between 45 and 135 degrees if interfaces are quite thick or 90 degrees)."
msgstr "要使用的線條方向清單。清單中的項目隨著列印層增加順序使用，當到達清單的末端時，會再從頭開始。清單項目以逗號分隔，整個清單以中括號括住。預設值為空的清單，表示使用預設角度（預設 90 度，若介面較厚則以 45 度和 135 度交替）。"

#: fdmprinter.def.json
msgctxt "support_fan_enable label"
msgid "Fan Speed Override"
msgstr "改變風扇轉速"

#: fdmprinter.def.json
msgctxt "support_fan_enable description"
msgid "When enabled, the print cooling fan speed is altered for the skin regions immediately above the support."
msgstr "啟用後，列印支撐上方表層的風扇轉速會發生變化。"

#: fdmprinter.def.json
msgctxt "support_supported_skin_fan_speed label"
msgid "Supported Skin Fan Speed"
msgstr "受支撐表層風扇轉速"

#: fdmprinter.def.json
msgctxt "support_supported_skin_fan_speed description"
msgid "Percentage fan speed to use when printing the skin regions immediately above the support. Using a high fan speed can make the support easier to remove."
msgstr "在支撐上方列印表層區域時使用的風扇轉速百分比。使用高風扇轉速可以使支撐更容易移除。"

#: fdmprinter.def.json
msgctxt "support_use_towers label"
msgid "Use Towers"
msgstr "使用塔型支撐"

#: fdmprinter.def.json
msgctxt "support_use_towers description"
msgid "Use specialized towers to support tiny overhang areas. These towers have a larger diameter than the region they support. Near the overhang the towers' diameter decreases, forming a roof."
msgstr "使用專門的塔來支撐較小的突出區域。這些塔的直徑比它們所支撐的區域要大。在靠近突出部分時，塔的直徑減小，形成頂板。"

#: fdmprinter.def.json
msgctxt "support_tower_diameter label"
msgid "Tower Diameter"
msgstr "塔直徑"

#: fdmprinter.def.json
msgctxt "support_tower_diameter description"
msgid "The diameter of a special tower."
msgstr "特殊塔的直徑。"

#: fdmprinter.def.json
msgctxt "support_tower_maximum_supported_diameter label"
msgid "Maximum Tower-Supported Diameter"
msgstr "最大塔型支撐直徑"

#: fdmprinter.def.json
msgctxt "support_tower_maximum_supported_diameter description"
msgid "Maximum diameter in the X/Y directions of a small area which is to be supported by a specialized support tower."
msgstr "塔型支撐使用的區域在 X/Y 方向的最大直徑。"

#: fdmprinter.def.json
msgctxt "support_tower_roof_angle label"
msgid "Tower Roof Angle"
msgstr "塔頂板角度"

#: fdmprinter.def.json
msgctxt "support_tower_roof_angle description"
msgid "The angle of a rooftop of a tower. A higher value results in pointed tower roofs, a lower value results in flattened tower roofs."
msgstr "塔頂角度。該值越高，塔頂越尖，值越低，塔頂越平。"

#: fdmprinter.def.json
msgctxt "support_mesh_drop_down label"
msgid "Drop Down Support Mesh"
msgstr "下拉式支撐網格"

#: fdmprinter.def.json
msgctxt "support_mesh_drop_down description"
msgid "Make support everywhere below the support mesh, so that there's no overhang in the support mesh."
msgstr "在支撐網格下方的所有位置進行支撐，讓支撐網格中没有突出部分。"

#: fdmprinter.def.json
msgctxt "platform_adhesion label"
msgid "Build Plate Adhesion"
msgstr "列印平台附著"

#: fdmprinter.def.json
msgctxt "platform_adhesion description"
msgid "Adhesion"
msgstr "附著"

#: fdmprinter.def.json
msgctxt "prime_blob_enable label"
msgid "Enable Prime Blob"
msgstr "啟用少量裝填"

#: fdmprinter.def.json
msgctxt "prime_blob_enable description"
msgid "Whether to prime the filament with a blob before printing. Turning this setting on will ensure that the extruder will have material ready at the nozzle before printing. Printing Brim or Skirt can act like priming too, in which case turning this setting off saves some time."
msgstr "列印前是否裝填少量的耗材。開啟此設定將確保列印前擠出機的噴頭處已準備好耗材。列印邊緣或外圍也可作為裝填用途，這種情况下關閉此設定可以節省時間。"

#: fdmprinter.def.json
msgctxt "extruder_prime_pos_x label"
msgid "Extruder Prime X Position"
msgstr "擠出機 X 軸起始位置"

#: fdmprinter.def.json
msgctxt "extruder_prime_pos_x description"
msgid "The X coordinate of the position where the nozzle primes at the start of printing."
msgstr "列印開始時，噴頭在 X 軸上初始位置。"

#: fdmprinter.def.json
msgctxt "extruder_prime_pos_y label"
msgid "Extruder Prime Y Position"
msgstr "擠出機 Y 軸起始位置"

#: fdmprinter.def.json
msgctxt "extruder_prime_pos_y description"
msgid "The Y coordinate of the position where the nozzle primes at the start of printing."
msgstr "列印開始時，噴頭在 Y 軸座標上初始位置。"

#: fdmprinter.def.json
msgctxt "adhesion_type label"
msgid "Build Plate Adhesion Type"
msgstr "列印平台附著類型"

#: fdmprinter.def.json
msgctxt "adhesion_type description"
msgid "Different options that help to improve both priming your extrusion and adhesion to the build plate. Brim adds a single layer flat area around the base of your model to prevent warping. Raft adds a thick grid with a roof below the model. Skirt is a line printed around the model, but not connected to the model."
msgstr "幫助改善擠出裝填以及與列印平台附著的不同選項。邊緣會在模型基座周圍添加單層平面區域，以防止翹曲。木筏會在模型底下添加一個有頂板的厚網格。外圍是在模型四周列印的一條線，但並不與模型連接。"

#: fdmprinter.def.json
msgctxt "adhesion_type option skirt"
msgid "Skirt"
msgstr "外圍"

#: fdmprinter.def.json
msgctxt "adhesion_type option brim"
msgid "Brim"
msgstr "邊緣"

#: fdmprinter.def.json
msgctxt "adhesion_type option raft"
msgid "Raft"
msgstr "木筏"

#: fdmprinter.def.json
msgctxt "adhesion_type option none"
msgid "None"
msgstr "無"

#: fdmprinter.def.json
msgctxt "adhesion_extruder_nr label"
msgid "Build Plate Adhesion Extruder"
msgstr "列印平台附著擠出機"

#: fdmprinter.def.json
msgctxt "adhesion_extruder_nr description"
msgid "The extruder train to use for printing the skirt/brim/raft. This is used in multi-extrusion."
msgstr "用於列印外圍/邊緣/木筏的擠出機組。在多擠出機情況下適用。"

#: fdmprinter.def.json
msgctxt "skirt_line_count label"
msgid "Skirt Line Count"
msgstr "外圍線條數量"

#: fdmprinter.def.json
msgctxt "skirt_line_count description"
msgid "Multiple skirt lines help to prime your extrusion better for small models. Setting this to 0 will disable the skirt."
msgstr "多條外圍線條有助你在列印小型模型時，更好地裝填的擠出機組。將其設為 0 將關閉外圍。"

#: fdmprinter.def.json
msgctxt "skirt_gap label"
msgid "Skirt Distance"
msgstr "外圍間距"

#: fdmprinter.def.json
msgctxt "skirt_gap description"
msgid ""
"The horizontal distance between the skirt and the first layer of the print.\n"
"This is the minimum distance. Multiple skirt lines will extend outwards from this distance."
msgstr ""
"外圍和列印第一層之間的水平距離。\n"
"這是最小距離，多個外圍線條將從此距離向外延伸。"

#: fdmprinter.def.json
msgctxt "skirt_brim_minimal_length label"
msgid "Skirt/Brim Minimum Length"
msgstr "外圍/邊緣最小長度"

#: fdmprinter.def.json
msgctxt "skirt_brim_minimal_length description"
msgid "The minimum length of the skirt or brim. If this length is not reached by all skirt or brim lines together, more skirt or brim lines will be added until the minimum length is reached. Note: If the line count is set to 0 this is ignored."
msgstr "外圍或邊緣的最小長度。如果所有外圍或邊緣線條之和都没有達到此長度，則將添加更多外圍或邊緣線條直至達到最小長度。注意：如果線條計數設為 0，則將忽略此選項。"

#: fdmprinter.def.json
msgctxt "brim_width label"
msgid "Brim Width"
msgstr "邊緣寬度"

#: fdmprinter.def.json
msgctxt "brim_width description"
msgid "The distance from the model to the outermost brim line. A larger brim enhances adhesion to the build plate, but also reduces the effective print area."
msgstr "模型到最外側邊緣線的距離。較大的邊緣可增强與列印平台的附著，但也會減少有效列印區域。"

#: fdmprinter.def.json
msgctxt "brim_line_count label"
msgid "Brim Line Count"
msgstr "邊緣線條數量"

#: fdmprinter.def.json
msgctxt "brim_line_count description"
msgid "The number of lines used for a brim. More brim lines enhance adhesion to the build plate, but also reduces the effective print area."
msgstr "邊緣所用線條數量。更多邊緣線條可增强與列印平台的附著，但也會減少有效列印區域。"

#: fdmprinter.def.json
msgctxt "brim_gap label"
msgid "Brim Distance"
msgstr "邊緣間距"

#: fdmprinter.def.json
msgctxt "brim_gap description"
msgid "The horizontal distance between the first brim line and the outline of the first layer of the print. A small gap can make the brim easier to remove while still providing the thermal benefits."
msgstr "第一條邊緣線和列印品第一層輪廓之間的水平距離。 一個小間隙可以讓邊緣更容易移除，同時仍然具有散熱優點。"

#: fdmprinter.def.json
msgctxt "brim_replaces_support label"
msgid "Brim Replaces Support"
msgstr "邊綠取代支撐"

#: fdmprinter.def.json
msgctxt "brim_replaces_support description"
msgid "Enforce brim to be printed around the model even if that space would otherwise be occupied by support. This replaces some regions of the first layer of support by brim regions."
msgstr "強制在模型周圍列印邊緣，即使該空間已被支撐佔用。在第一層的部份區域會以邊綠取代支撐。"

#: fdmprinter.def.json
msgctxt "brim_outside_only label"
msgid "Brim Only on Outside"
msgstr "僅在外部列印邊緣"

#: fdmprinter.def.json
msgctxt "brim_outside_only description"
msgid "Only print the brim on the outside of the model. This reduces the amount of brim you need to remove afterwards, while it doesn't reduce the bed adhesion that much."
msgstr "僅在模型外部列印邊緣。這會減少你之後需要移除的邊緣量，而不會過度影響列印平台附著。"

#: fdmprinter.def.json
msgctxt "raft_margin label"
msgid "Raft Extra Margin"
msgstr "木筏額外邊緣"

#: fdmprinter.def.json
msgctxt "raft_margin description"
msgid "If the raft is enabled, this is the extra raft area around the model which is also given a raft. Increasing this margin will create a stronger raft while using more material and leaving less area for your print."
msgstr "如果啟用了木筏，在模型周圍也會增加額外邊緣。增大這個邊緣將產生更強的木筏，不過也會使用更多的耗材，並減少印表機的可列印面積。"

#: fdmprinter.def.json
msgctxt "raft_smoothing label"
msgid "Raft Smoothing"
msgstr "木筏平滑處理"

#: fdmprinter.def.json
msgctxt "raft_smoothing description"
msgid "This setting controls how much inner corners in the raft outline are rounded. Inward corners are rounded to a semi circle with a radius equal to the value given here. This setting also removes holes in the raft outline which are smaller than such a circle."
msgstr "此設定控制木筏輪廓凹角導圓角的量。向內的轉角會被導為圓弧，其半徑等於此設定值。此設定同時可以移除木筏輪廓中半徑小於此設定值的圓孔。"

#: fdmprinter.def.json
msgctxt "raft_airgap label"
msgid "Raft Air Gap"
msgstr "木筏間隙"

#: fdmprinter.def.json
msgctxt "raft_airgap description"
msgid "The gap between the final raft layer and the first layer of the model. Only the first layer is raised by this amount to lower the bonding between the raft layer and the model. Makes it easier to peel off the raft."
msgstr "木筏最後一層與模型第一層之間的間隙。只有第一層被提高了這個距離，以便降低木筏和模型之間的附著。讓木筏更容易剝離。"

#: fdmprinter.def.json
msgctxt "layer_0_z_overlap label"
msgid "Initial Layer Z Overlap"
msgstr "起始層 Z 重疊"

#: fdmprinter.def.json
msgctxt "layer_0_z_overlap description"
msgid "Make the first and second layer of the model overlap in the Z direction to compensate for the filament lost in the airgap. All models above the first model layer will be shifted down by this amount."
msgstr "使模型的第一層和第二層在 Z 方向上重疊以補償在空隙中損失的耗材。第一個模型層上方的所有模型將向下移動此重疊量。"

#: fdmprinter.def.json
msgctxt "raft_surface_layers label"
msgid "Raft Top Layers"
msgstr "木筏頂部層數"

#: fdmprinter.def.json
msgctxt "raft_surface_layers description"
msgid "The number of top layers on top of the 2nd raft layer. These are fully filled layers that the model sits on. 2 layers result in a smoother top surface than 1."
msgstr "位於木筏中層上方的頂部層數。這是承載模型的完全填充層。兩層會產生比一層更平滑的頂部表面。"

#: fdmprinter.def.json
msgctxt "raft_surface_thickness label"
msgid "Raft Top Layer Thickness"
msgstr "木筏頂部層厚"

#: fdmprinter.def.json
msgctxt "raft_surface_thickness description"
msgid "Layer thickness of the top raft layers."
msgstr "木筏頂部單層的厚度。"

#: fdmprinter.def.json
msgctxt "raft_surface_line_width label"
msgid "Raft Top Line Width"
msgstr "木筏頂部線寬"

#: fdmprinter.def.json
msgctxt "raft_surface_line_width description"
msgid "Width of the lines in the top surface of the raft. These can be thin lines so that the top of the raft becomes smooth."
msgstr "木筏頂部表面的線寬。這些線條可以是細線，以便讓木筏頂部變得平滑。"

#: fdmprinter.def.json
msgctxt "raft_surface_line_spacing label"
msgid "Raft Top Spacing"
msgstr "木筏頂部間距"

#: fdmprinter.def.json
msgctxt "raft_surface_line_spacing description"
msgid "The distance between the raft lines for the top raft layers. The spacing should be equal to the line width, so that the surface is solid."
msgstr "木筏頂部線條之間的距離。間距應等於線寬，以便打造堅固表面。"

#: fdmprinter.def.json
msgctxt "raft_interface_thickness label"
msgid "Raft Middle Thickness"
msgstr "木筏中層厚度"

#: fdmprinter.def.json
msgctxt "raft_interface_thickness description"
msgid "Layer thickness of the middle raft layer."
msgstr "木筏中層的層厚。"

#: fdmprinter.def.json
msgctxt "raft_interface_line_width label"
msgid "Raft Middle Line Width"
msgstr "木筏中層線寬"

#: fdmprinter.def.json
msgctxt "raft_interface_line_width description"
msgid "Width of the lines in the middle raft layer. Making the second layer extrude more causes the lines to stick to the build plate."
msgstr "木筏中層的線寬。第二層擠出多一些會讓線條附著在列印平台上。"

#: fdmprinter.def.json
msgctxt "raft_interface_line_spacing label"
msgid "Raft Middle Spacing"
msgstr "木筏中層間距"

#: fdmprinter.def.json
msgctxt "raft_interface_line_spacing description"
msgid "The distance between the raft lines for the middle raft layer. The spacing of the middle should be quite wide, while being dense enough to support the top raft layers."
msgstr "木筏中層線條之間的距離。中層的間距應足夠寬，同時也要足夠密集，以便支撐木筏頂部。"

#: fdmprinter.def.json
msgctxt "raft_base_thickness label"
msgid "Raft Base Thickness"
msgstr "木筏底部厚度"

#: fdmprinter.def.json
msgctxt "raft_base_thickness description"
msgid "Layer thickness of the base raft layer. This should be a thick layer which sticks firmly to the printer build plate."
msgstr "木筏底部的層厚。本層應為與印表機列印平台穩固附著厚實的一層。"

#: fdmprinter.def.json
msgctxt "raft_base_line_width label"
msgid "Raft Base Line Width"
msgstr "木筏底部線寬"

#: fdmprinter.def.json
msgctxt "raft_base_line_width description"
msgid "Width of the lines in the base raft layer. These should be thick lines to assist in build plate adhesion."
msgstr "木筏底部的線寬。這些線條應該是粗線，以便協助列印平台附著。"

#: fdmprinter.def.json
msgctxt "raft_base_line_spacing label"
msgid "Raft Base Line Spacing"
msgstr "木筏底部間距"

#: fdmprinter.def.json
msgctxt "raft_base_line_spacing description"
msgid "The distance between the raft lines for the base raft layer. Wide spacing makes for easy removal of the raft from the build plate."
msgstr "木筏底部線條之間的距離。寬間距方便讓木筏從列印平台移除。"

#: fdmprinter.def.json
msgctxt "raft_speed label"
msgid "Raft Print Speed"
msgstr "木筏列印速度"

#: fdmprinter.def.json
msgctxt "raft_speed description"
msgid "The speed at which the raft is printed."
msgstr "列印木筏的速度。"

#: fdmprinter.def.json
msgctxt "raft_surface_speed label"
msgid "Raft Top Print Speed"
msgstr "木筏頂部列印速度"

#: fdmprinter.def.json
msgctxt "raft_surface_speed description"
msgid "The speed at which the top raft layers are printed. These should be printed a bit slower, so that the nozzle can slowly smooth out adjacent surface lines."
msgstr "列印木筏頂部的速度。這些層應以稍慢的速度列印，以便噴頭緩慢地整平臨近的表面線條。"

#: fdmprinter.def.json
msgctxt "raft_interface_speed label"
msgid "Raft Middle Print Speed"
msgstr "木筏中層列印速度"

#: fdmprinter.def.json
msgctxt "raft_interface_speed description"
msgid "The speed at which the middle raft layer is printed. This should be printed quite slowly, as the volume of material coming out of the nozzle is quite high."
msgstr "列印木筏中層的速度。這些層應以很慢的速度列印，因為噴頭所出的耗材量非常高。"

#: fdmprinter.def.json
msgctxt "raft_base_speed label"
msgid "Raft Base Print Speed"
msgstr "木筏底部列印速度"

#: fdmprinter.def.json
msgctxt "raft_base_speed description"
msgid "The speed at which the base raft layer is printed. This should be printed quite slowly, as the volume of material coming out of the nozzle is quite high."
msgstr "列印木筏底部的速度。這些層應以很慢的速度列印，因為噴頭所出的耗材量非常高。"

#: fdmprinter.def.json
msgctxt "raft_acceleration label"
msgid "Raft Print Acceleration"
msgstr "木筏列印加速度"

#: fdmprinter.def.json
msgctxt "raft_acceleration description"
msgid "The acceleration with which the raft is printed."
msgstr "列印木筏的加速度。"

#: fdmprinter.def.json
msgctxt "raft_surface_acceleration label"
msgid "Raft Top Print Acceleration"
msgstr "木筏頂部列印加速度"

#: fdmprinter.def.json
msgctxt "raft_surface_acceleration description"
msgid "The acceleration with which the top raft layers are printed."
msgstr "列印木筏頂部的加速度。"

#: fdmprinter.def.json
msgctxt "raft_interface_acceleration label"
msgid "Raft Middle Print Acceleration"
msgstr "木筏中層列印加速度"

#: fdmprinter.def.json
msgctxt "raft_interface_acceleration description"
msgid "The acceleration with which the middle raft layer is printed."
msgstr "列印木筏中層的加速度。"

#: fdmprinter.def.json
msgctxt "raft_base_acceleration label"
msgid "Raft Base Print Acceleration"
msgstr "木筏底部列印加速度"

#: fdmprinter.def.json
msgctxt "raft_base_acceleration description"
msgid "The acceleration with which the base raft layer is printed."
msgstr "列印木筏底部的加速度。"

#: fdmprinter.def.json
msgctxt "raft_jerk label"
msgid "Raft Print Jerk"
msgstr "木筏列印加加速度"

#: fdmprinter.def.json
msgctxt "raft_jerk description"
msgid "The jerk with which the raft is printed."
msgstr "列印木筏的加加速度。"

#: fdmprinter.def.json
msgctxt "raft_surface_jerk label"
msgid "Raft Top Print Jerk"
msgstr "木筏頂部列印加加速度"

#: fdmprinter.def.json
msgctxt "raft_surface_jerk description"
msgid "The jerk with which the top raft layers are printed."
msgstr "列印木筏頂部的加加速度。"

#: fdmprinter.def.json
msgctxt "raft_interface_jerk label"
msgid "Raft Middle Print Jerk"
msgstr "木筏中層列印加加速度"

#: fdmprinter.def.json
msgctxt "raft_interface_jerk description"
msgid "The jerk with which the middle raft layer is printed."
msgstr "列印木筏中層的加加速度。"

#: fdmprinter.def.json
msgctxt "raft_base_jerk label"
msgid "Raft Base Print Jerk"
msgstr "木筏底部列印加加速度"

#: fdmprinter.def.json
msgctxt "raft_base_jerk description"
msgid "The jerk with which the base raft layer is printed."
msgstr "列印木筏底部的加加速度。"

#: fdmprinter.def.json
msgctxt "raft_fan_speed label"
msgid "Raft Fan Speed"
msgstr "木筏風扇轉速"

#: fdmprinter.def.json
msgctxt "raft_fan_speed description"
msgid "The fan speed for the raft."
msgstr "木筏的風扇轉速。"

#: fdmprinter.def.json
msgctxt "raft_surface_fan_speed label"
msgid "Raft Top Fan Speed"
msgstr "木筏頂部風扇轉速"

#: fdmprinter.def.json
msgctxt "raft_surface_fan_speed description"
msgid "The fan speed for the top raft layers."
msgstr "木筏頂部的風扇轉速。"

#: fdmprinter.def.json
msgctxt "raft_interface_fan_speed label"
msgid "Raft Middle Fan Speed"
msgstr "木筏中層風扇轉速"

#: fdmprinter.def.json
msgctxt "raft_interface_fan_speed description"
msgid "The fan speed for the middle raft layer."
msgstr "木筏中層的風扇轉速。"

#: fdmprinter.def.json
msgctxt "raft_base_fan_speed label"
msgid "Raft Base Fan Speed"
msgstr "木筏底部風扇轉速"

#: fdmprinter.def.json
msgctxt "raft_base_fan_speed description"
msgid "The fan speed for the base raft layer."
msgstr "木筏底部的風扇轉速。"

#: fdmprinter.def.json
msgctxt "dual label"
msgid "Dual Extrusion"
msgstr "雙重擠出機"

#: fdmprinter.def.json
msgctxt "dual description"
msgid "Settings used for printing with multiple extruders."
msgstr "用於多擠出機情況下的設定。"

#: fdmprinter.def.json
msgctxt "prime_tower_enable label"
msgid "Enable Prime Tower"
msgstr "啟用換料塔"

#: fdmprinter.def.json
msgctxt "prime_tower_enable description"
msgid "Print a tower next to the print which serves to prime the material after each nozzle switch."
msgstr "在列印件旁邊印一個塔，用在每次切換噴頭後填充耗材。"

#: fdmprinter.def.json
msgctxt "prime_tower_size label"
msgid "Prime Tower Size"
msgstr "換料塔尺寸"

#: fdmprinter.def.json
msgctxt "prime_tower_size description"
msgid "The width of the prime tower."
msgstr "換料塔的寬度。"

#: fdmprinter.def.json
msgctxt "prime_tower_min_volume label"
msgid "Prime Tower Minimum Volume"
msgstr "換料塔最小體積"

#: fdmprinter.def.json
msgctxt "prime_tower_min_volume description"
msgid "The minimum volume for each layer of the prime tower in order to purge enough material."
msgstr "為了清除足夠的耗材，換料塔每層的最小體積。"

#: fdmprinter.def.json
msgctxt "prime_tower_position_x label"
msgid "Prime Tower X Position"
msgstr "換料塔 X 位置"

#: fdmprinter.def.json
msgctxt "prime_tower_position_x description"
msgid "The x coordinate of the position of the prime tower."
msgstr "換料塔位置的 X 座標。"

#: fdmprinter.def.json
msgctxt "prime_tower_position_y label"
msgid "Prime Tower Y Position"
msgstr "換料塔 Y 位置"

#: fdmprinter.def.json
msgctxt "prime_tower_position_y description"
msgid "The y coordinate of the position of the prime tower."
msgstr "換料塔位置的 Y 座標。"

#: fdmprinter.def.json
msgctxt "prime_tower_wipe_enabled label"
msgid "Wipe Inactive Nozzle on Prime Tower"
msgstr "在換料塔上擦拭非作用中的噴頭"

#: fdmprinter.def.json
msgctxt "prime_tower_wipe_enabled description"
msgid "After printing the prime tower with one nozzle, wipe the oozed material from the other nozzle off on the prime tower."
msgstr "在一個噴頭列印換料塔後，在換料塔上擦拭另一個噴頭滲出的耗材。"

#: fdmprinter.def.json
msgctxt "prime_tower_brim_enable label"
msgid "Prime Tower Brim"
msgstr "換料塔邊緣"

#: fdmprinter.def.json
msgctxt "prime_tower_brim_enable description"
msgid "Prime-towers might need the extra adhesion afforded by a brim even if the model doesn't. Presently can't be used with the 'Raft' adhesion-type."
msgstr "即使模型沒有開啟邊緣功能，裝填塔也列印邊緣以提供額外的附著力。目前無法與「木筏」的平台附著類型同時使用。"

#: fdmprinter.def.json
msgctxt "ooze_shield_enabled label"
msgid "Enable Ooze Shield"
msgstr "啟用擦拭牆"

#: fdmprinter.def.json
msgctxt "ooze_shield_enabled description"
msgid "Enable exterior ooze shield. This will create a shell around the model which is likely to wipe a second nozzle if it's at the same height as the first nozzle."
msgstr "啟用外部擦拭牆。這將在模型周圍創建一個外殼，如果與第一個噴頭處於相同的高度，則可能會擦拭第二個噴頭。"

#: fdmprinter.def.json
msgctxt "ooze_shield_angle label"
msgid "Ooze Shield Angle"
msgstr "擦拭牆角度"

#: fdmprinter.def.json
msgctxt "ooze_shield_angle description"
msgid "The maximum angle a part in the ooze shield will have. With 0 degrees being vertical, and 90 degrees being horizontal. A smaller angle leads to less failed ooze shields, but more material."
msgstr "擦拭牆中的一部分的最大角度。0度為垂直，90度為水平。較小的角度擦拭效果較好，但是要用更多的耗材。"

#: fdmprinter.def.json
msgctxt "ooze_shield_dist label"
msgid "Ooze Shield Distance"
msgstr "擦拭牆距離"

#: fdmprinter.def.json
msgctxt "ooze_shield_dist description"
msgid "Distance of the ooze shield from the print, in the X/Y directions."
msgstr "擦拭牆與模型間的水平（X/Y 方向）距離。"

#: fdmprinter.def.json
msgctxt "switch_extruder_retraction_amount label"
msgid "Nozzle Switch Retraction Distance"
msgstr "噴頭切換回抽距離"

#: fdmprinter.def.json
msgctxt "switch_extruder_retraction_amount description"
msgid "The amount of retraction when switching extruders. Set to 0 for no retraction at all. This should generally be the same as the length of the heat zone."
msgstr "切換擠出機時的回抽量。設定為 0 表示沒有回抽。這值通常和加熱區的長度相同。"

#: fdmprinter.def.json
msgctxt "switch_extruder_retraction_speeds label"
msgid "Nozzle Switch Retraction Speed"
msgstr "噴頭切換回抽速度"

#: fdmprinter.def.json
msgctxt "switch_extruder_retraction_speeds description"
msgid "The speed at which the filament is retracted. A higher retraction speed works better, but a very high retraction speed can lead to filament grinding."
msgstr "回抽耗材的速度。較高的回抽速度效果較好，但回抽速度過高可能導致耗材磨損。"

#: fdmprinter.def.json
msgctxt "switch_extruder_retraction_speed label"
msgid "Nozzle Switch Retract Speed"
msgstr "噴頭切換回抽速度"

#: fdmprinter.def.json
msgctxt "switch_extruder_retraction_speed description"
msgid "The speed at which the filament is retracted during a nozzle switch retract."
msgstr "噴頭切換回抽期間耗材回抽的速度。"

#: fdmprinter.def.json
msgctxt "switch_extruder_prime_speed label"
msgid "Nozzle Switch Prime Speed"
msgstr "噴頭切換裝填速度"

#: fdmprinter.def.json
msgctxt "switch_extruder_prime_speed description"
msgid "The speed at which the filament is pushed back after a nozzle switch retraction."
msgstr "噴頭切換回抽後耗材被推回的速度。"

#: fdmprinter.def.json
msgctxt "switch_extruder_extra_prime_amount label"
msgid "Nozzle Switch Extra Prime Amount"
msgstr "噴頭切換額外裝填量"

#: fdmprinter.def.json
msgctxt "switch_extruder_extra_prime_amount description"
msgid "Extra material to prime after nozzle switching."
msgstr "噴頭切換後額外裝填的耗材量。"

#: fdmprinter.def.json
msgctxt "meshfix label"
msgid "Mesh Fixes"
msgstr "網格修復"

#: fdmprinter.def.json
msgctxt "meshfix description"
msgid "category_fixes"
msgstr "修復"

#: fdmprinter.def.json
msgctxt "meshfix_union_all label"
msgid "Union Overlapping Volumes"
msgstr "合併重疊體積"

#: fdmprinter.def.json
msgctxt "meshfix_union_all description"
msgid "Ignore the internal geometry arising from overlapping volumes within a mesh and print the volumes as one. This may cause unintended internal cavities to disappear."
msgstr "忽略因網格內部重疊產生的幾何空間，並將多個重疊體積作為一個列印。這可能會導致意外的內部孔洞消失。"

#: fdmprinter.def.json
msgctxt "meshfix_union_all_remove_holes label"
msgid "Remove All Holes"
msgstr "移除所有孔洞"

#: fdmprinter.def.json
msgctxt "meshfix_union_all_remove_holes description"
msgid "Remove the holes in each layer and keep only the outside shape. This will ignore any invisible internal geometry. However, it also ignores layer holes which can be viewed from above or below."
msgstr "移除每層的孔洞，僅保留外部形狀。這會忽略任何不可見的內部幾何。但是，也會忽略可從上方或下方看到的層孔洞。"

#: fdmprinter.def.json
msgctxt "meshfix_extensive_stitching label"
msgid "Extensive Stitching"
msgstr "廣泛縫合"

#: fdmprinter.def.json
msgctxt "meshfix_extensive_stitching description"
msgid "Extensive stitching tries to stitch up open holes in the mesh by closing the hole with touching polygons. This option can introduce a lot of processing time."
msgstr "廣泛縫合嘗試通過接觸多邊形來閉合孔洞，以此縫合網格中的開孔。此選項可能會產生大量的處理時間。"

#: fdmprinter.def.json
msgctxt "meshfix_keep_open_polygons label"
msgid "Keep Disconnected Faces"
msgstr "保持斷開表面"

#: fdmprinter.def.json
msgctxt "meshfix_keep_open_polygons description"
msgid "Normally Cura tries to stitch up small holes in the mesh and remove parts of a layer with big holes. Enabling this option keeps those parts which cannot be stitched. This option should be used as a last resort option when everything else fails to produce proper g-code."
msgstr "通常 Cura 會嘗試縫合網格中的小孔，並移除大的孔洞部分。啟用此選項可保留那些無法縫合的部分。此選項應該做為其他方法都無法產生適當 g-code 時的最後選擇。"

#: fdmprinter.def.json
msgctxt "multiple_mesh_overlap label"
msgid "Merged Meshes Overlap"
msgstr "合併網格重疊"

#: fdmprinter.def.json
msgctxt "multiple_mesh_overlap description"
msgid "Make meshes which are touching each other overlap a bit. This makes them bond together better."
msgstr "使彼此接觸的網格稍微重疊。使他們能更緊密地結合在一起。"

#: fdmprinter.def.json
msgctxt "carve_multiple_volumes label"
msgid "Remove Mesh Intersection"
msgstr "刪除網格交集部分"

#: fdmprinter.def.json
msgctxt "carve_multiple_volumes description"
msgid "Remove areas where multiple meshes are overlapping with each other. This may be used if merged dual material objects overlap with each other."
msgstr "刪除多個網格彼此重疊的區域。如果合併的雙重耗材對象彼此重疊，則可以使用此選項。"

#: fdmprinter.def.json
msgctxt "alternate_carve_order label"
msgid "Alternate Mesh Removal"
msgstr "交互移除網格重疊部分"

#: fdmprinter.def.json
msgctxt "alternate_carve_order description"
msgid "Switch to which mesh intersecting volumes will belong with every layer, so that the overlapping meshes become interwoven. Turning this setting off will cause one of the meshes to obtain all of the volume in the overlap, while it is removed from the other meshes."
msgstr "將網格重疊的部分，交互的在每一層中歸屬到不同的網格，以便重疊的網格交織在一起。關閉此設定將使其中一個網格物體獲得重疊中的所有體積，而從其他網格物體中移除。"

#: fdmprinter.def.json
msgctxt "remove_empty_first_layers label"
msgid "Remove Empty First Layers"
msgstr "移除空的第一層"

#: fdmprinter.def.json
msgctxt "remove_empty_first_layers description"
msgid "Remove empty layers beneath the first printed layer if they are present. Disabling this setting can cause empty first layers if the Slicing Tolerance setting is set to Exclusive or Middle."
msgstr "如果可列印的第一層下方有空的層，將其移除。假如「切片公差」設定為「排除」或「中間」，關閉此設定可能會導致空的第一層。"

#: fdmprinter.def.json
msgctxt "meshfix_maximum_resolution label"
msgid "Maximum Resolution"
msgstr "最高解析度"

#: fdmprinter.def.json
msgctxt "meshfix_maximum_resolution description"
msgid "The minimum size of a line segment after slicing. If you increase this, the mesh will have a lower resolution. This may allow the printer to keep up with the speed it has to process g-code and will increase slice speed by removing details of the mesh that it can't process anyway."
msgstr "切片後線段的最小尺寸。 如果你增加此設定值，網格的解析度將較低。 這允許印表機保持處理 G-code 的速度，並通過移除無法處理的網格細節來增加切片速度。"

#: fdmprinter.def.json
msgctxt "meshfix_maximum_travel_resolution label"
msgid "Maximum Travel Resolution"
msgstr "最大空跑解析度"

#: fdmprinter.def.json
msgctxt "meshfix_maximum_travel_resolution description"
msgid "The minimum size of a travel line segment after slicing. If you increase this, the travel moves will have less smooth corners. This may allow the printer to keep up with the speed it has to process g-code, but it may cause model avoidance to become less accurate."
msgstr "切片後空跑線段的最小尺寸。如果你增加此設定值，空跑移動時的轉角較不圓滑。這允許印表機快速的處理 G-code，但可能造成噴頭迴避模型時較不精確。"

#: fdmprinter.def.json
msgctxt "meshfix_maximum_deviation label"
msgid "Maximum Deviation"
msgstr "最大偏差值"

#: fdmprinter.def.json
msgctxt "meshfix_maximum_deviation description"
msgid "The maximum deviation allowed when reducing the resolution for the Maximum Resolution setting. If you increase this, the print will be less accurate, but the g-code will be smaller. Maximum Deviation is a limit for Maximum Resolution, so if the two conflict the Maximum Deviation will always be held true."
msgstr "降低「最高解析度」設定時允許的最大偏差範圍。假如你增加這個設定值，列印精度會降低，但 G-code 會較小。最大偏差是最高解析度的限制，所以當兩者衝突時，會以最大偏差成立為優先。"

#: fdmprinter.def.json
msgctxt "blackmagic label"
msgid "Special Modes"
msgstr "特殊模式"

#: fdmprinter.def.json
msgctxt "blackmagic description"
msgid "category_blackmagic"
msgstr "黑魔法"

#: fdmprinter.def.json
msgctxt "print_sequence label"
msgid "Print Sequence"
msgstr "列印順序"

#: fdmprinter.def.json
msgctxt "print_sequence description"
msgid "Whether to print all models one layer at a time or to wait for one model to finish, before moving on to the next. One at a time mode is possible if a) only one extruder is enabled and b) all models are separated in such a way that the whole print head can move in between and all models are lower than the distance between the nozzle and the X/Y axes. "
msgstr "選擇一次列印一層中的所有模型或等待一個模型完成後再轉到下一個模型。只有在 a) 只使用一個擠出機而且 b) 所有模型以整個列印頭可以在各個模型之間移動的方式分隔開，且所有模型都低於噴頭和 X / Y 軸之間距離的情况下，排隊列印才可使用。 "

#: fdmprinter.def.json
msgctxt "print_sequence option all_at_once"
msgid "All at Once"
msgstr "同時列印"

#: fdmprinter.def.json
msgctxt "print_sequence option one_at_a_time"
msgid "One at a Time"
msgstr "排隊列印"

#: fdmprinter.def.json
msgctxt "infill_mesh label"
msgid "Infill Mesh"
msgstr "填充網格"

#: fdmprinter.def.json
msgctxt "infill_mesh description"
msgid "Use this mesh to modify the infill of other meshes with which it overlaps. Replaces infill regions of other meshes with regions for this mesh. It's suggested to only print one Wall and no Top/Bottom Skin for this mesh."
msgstr "使用此網格修改與其重疊的其他網格的填充。利用此網格的區域替換其他網格的填充區域。建議僅為此網格列印一個壁，而不列印頂部/底部表層。"

#: fdmprinter.def.json
msgctxt "infill_mesh_order label"
msgid "Infill Mesh Order"
msgstr "填充網格順序"

#: fdmprinter.def.json
msgctxt "infill_mesh_order description"
msgid "Determines which infill mesh is inside the infill of another infill mesh. An infill mesh with a higher order will modify the infill of infill meshes with lower order and normal meshes."
msgstr "確定哪個填充網格在另一個填充網格的填充內。順序較高的填充網格將修改順序較低的填充網格以及普通網格的填充。"

#: fdmprinter.def.json
msgctxt "cutting_mesh label"
msgid "Cutting Mesh"
msgstr "切割網格"

#: fdmprinter.def.json
msgctxt "cutting_mesh description"
msgid "Limit the volume of this mesh to within other meshes. You can use this to make certain areas of one mesh print with different settings and with a whole different extruder."
msgstr "將此網格的體積限制在其他網格內。你可以使用它來制作採用不同的設定以及完全不同的擠出機的網格列印的特定區域。"

#: fdmprinter.def.json
msgctxt "mold_enabled label"
msgid "Mold"
msgstr "模具"

#: fdmprinter.def.json
msgctxt "mold_enabled description"
msgid "Print models as a mold, which can be cast in order to get a model which resembles the models on the build plate."
msgstr "將模型作為模具列印，可進行鑄造，以便獲取與列印平台上的模型類似的模型。"

#: fdmprinter.def.json
msgctxt "mold_width label"
msgid "Minimal Mold Width"
msgstr "最小模具寬度"

#: fdmprinter.def.json
msgctxt "mold_width description"
msgid "The minimal distance between the ouside of the mold and the outside of the model."
msgstr "模具外側和模型外側之間的最小距離。"

#: fdmprinter.def.json
msgctxt "mold_roof_height label"
msgid "Mold Roof Height"
msgstr "模具頂板高度"

#: fdmprinter.def.json
msgctxt "mold_roof_height description"
msgid "The height above horizontal parts in your model which to print mold."
msgstr "用於列印模具的模型水平部分上方的高度。"

#: fdmprinter.def.json
msgctxt "mold_angle label"
msgid "Mold Angle"
msgstr "模具角度"

#: fdmprinter.def.json
msgctxt "mold_angle description"
msgid "The angle of overhang of the outer walls created for the mold. 0° will make the outer shell of the mold vertical, while 90° will make the outside of the model follow the contour of the model."
msgstr "為模具創建的外壁的突出角度。0° 將使模具的外殼垂直，而 90° 將使模型的外部遵循模型的輪廓。"

#: fdmprinter.def.json
msgctxt "support_mesh label"
msgid "Support Mesh"
msgstr "支撐網格"

#: fdmprinter.def.json
msgctxt "support_mesh description"
msgid "Use this mesh to specify support areas. This can be used to generate support structure."
msgstr "使用此網格指定支撐區域。可用於產生支撐結構。"

#: fdmprinter.def.json
msgctxt "anti_overhang_mesh label"
msgid "Anti Overhang Mesh"
msgstr "防突出網格"

#: fdmprinter.def.json
msgctxt "anti_overhang_mesh description"
msgid "Use this mesh to specify where no part of the model should be detected as overhang. This can be used to remove unwanted support structure."
msgstr "使用此網格指定模型的任何部分不應被檢測為突出的區域。可用於移除不需要的支撐結構。"

#: fdmprinter.def.json
msgctxt "magic_mesh_surface_mode label"
msgid "Surface Mode"
msgstr "表面模式"

#: fdmprinter.def.json
msgctxt "magic_mesh_surface_mode description"
msgid "Treat the model as a surface only, a volume, or volumes with loose surfaces. The normal print mode only prints enclosed volumes. \"Surface\" prints a single wall tracing the mesh surface with no infill and no top/bottom skin. \"Both\" prints enclosed volumes like normal and any remaining polygons as surfaces."
msgstr "將模型作為僅表面、一個空間或多個具有鬆散表面的空間處理。“正常”僅列印封閉的空間。“表面”列印模型表面的單壁，没有填充，也没有頂部/底部表層。“兩者”將封閉空間正常列印，並將任何剩餘多邊形作為表面列印。"

#: fdmprinter.def.json
msgctxt "magic_mesh_surface_mode option normal"
msgid "Normal"
msgstr "正常"

#: fdmprinter.def.json
msgctxt "magic_mesh_surface_mode option surface"
msgid "Surface"
msgstr "表面"

#: fdmprinter.def.json
msgctxt "magic_mesh_surface_mode option both"
msgid "Both"
msgstr "兩者"

#: fdmprinter.def.json
msgctxt "magic_spiralize label"
msgid "Spiralize Outer Contour"
msgstr "螺旋列印外輪廓"

#: fdmprinter.def.json
msgctxt "magic_spiralize description"
msgid "Spiralize smooths out the Z move of the outer edge. This will create a steady Z increase over the whole print. This feature turns a solid model into a single walled print with a solid bottom. This feature should only be enabled when each layer only contains a single part."
msgstr "螺旋列印實現外部邊緣的平滑 Z 移動。這會在整個列印上改成 Z 軸穩定增動。該功能會將一個實心模型轉變為具有實體底部的單壁列印。只有在當每一層只包含一個封閉面時才應啟用此功能。"

#: fdmprinter.def.json
msgctxt "smooth_spiralized_contours label"
msgid "Smooth Spiralized Contours"
msgstr "平滑螺旋輪廓"

#: fdmprinter.def.json
msgctxt "smooth_spiralized_contours description"
msgid "Smooth the spiralized contours to reduce the visibility of the Z seam (the Z seam should be barely visible on the print but will still be visible in the layer view). Note that smoothing will tend to blur fine surface details."
msgstr "平滑螺旋輪廓可以減少 Z 縫的出現（Z 縫應在列印品上幾乎看不到，但在分層檢視中仍然可見）。請注意，平滑操作將傾向於模糊精細的表面細節。"

#: fdmprinter.def.json
msgctxt "relative_extrusion label"
msgid "Relative Extrusion"
msgstr "相對模式擠出"

#: fdmprinter.def.json
msgctxt "relative_extrusion description"
msgid "Use relative extrusion rather than absolute extrusion. Using relative E-steps makes for easier post-processing of the g-code. However, it's not supported by all printers and it may produce very slight deviations in the amount of deposited material compared to absolute E-steps. Irrespective of this setting, the extrusion mode will always be set to absolute before any g-code script is output."
msgstr "使用相對模式擠出而非絕對模式擠出。使用相對 E 步數在進行 g-code 後處理時可以更加輕鬆。不過並不是所有的印表機都支援此功能，而且與絕對 E 步數相比，它可能在耗材的使用量上產生輕微的誤差。不管設定為何，在產生 g-code 之前都是使用絕對模式。"

#: fdmprinter.def.json
msgctxt "experimental label"
msgid "Experimental"
msgstr "實驗性"

#: fdmprinter.def.json
msgctxt "experimental description"
msgid "experimental!"
msgstr "實驗性！"

#: fdmprinter.def.json
msgctxt "support_tree_enable label"
msgid "Tree Support"
msgstr "樹狀支撐"

#: fdmprinter.def.json
msgctxt "support_tree_enable description"
msgid "Generate a tree-like support with branches that support your print. This may reduce material usage and print time, but greatly increases slicing time."
msgstr "產生帶有樹枝樹狀支撐結構支撐你的模型。這可能可以減少耗材的使用和列印的時間，但會大大的增加切片時間。"

#: fdmprinter.def.json
msgctxt "support_tree_angle label"
msgid "Tree Support Branch Angle"
msgstr "樹狀支撐樹枝角度"

#: fdmprinter.def.json
msgctxt "support_tree_angle description"
msgid "The angle of the branches. Use a lower angle to make them more vertical and more stable. Use a higher angle to be able to have more reach."
msgstr "樹枝的角度。使用較小的角度讓樹枝較垂直且較平穩。使用較大的角度則可以支撐較大的範圍。"

#: fdmprinter.def.json
msgctxt "support_tree_branch_distance label"
msgid "Tree Support Branch Distance"
msgstr "樹狀支撐樹枝距離"

#: fdmprinter.def.json
msgctxt "support_tree_branch_distance description"
msgid "How far apart the branches need to be when they touch the model. Making this distance small will cause the tree support to touch the model at more points, causing better overhang but making support harder to remove."
msgstr "樹支與模型接觸的點與點之間的間隔距離。較小的距離會讓支撐和模型有較多的接觸點，會有較佳的突出部分但支撐也較難移除。"

#: fdmprinter.def.json
msgctxt "support_tree_branch_diameter label"
msgid "Tree Support Branch Diameter"
msgstr "樹狀支撐樹枝直徑"

#: fdmprinter.def.json
msgctxt "support_tree_branch_diameter description"
msgid "The diameter of the thinnest branches of tree support. Thicker branches are more sturdy. Branches towards the base will be thicker than this."
msgstr "樹狀支撐中最細樹枝的直徑。越粗的樹枝越堅固。底部的樹枝會比這更粗。"

#: fdmprinter.def.json
msgctxt "support_tree_branch_diameter_angle label"
msgid "Tree Support Branch Diameter Angle"
msgstr "樹狀支撐樹枝外徑角度"

#: fdmprinter.def.json
msgctxt "support_tree_branch_diameter_angle description"
msgid "The angle of the branches' diameter as they gradually become thicker towards the bottom. An angle of 0 will cause the branches to have uniform thickness over their length. A bit of an angle can increase stability of the tree support."
msgstr "樹枝向底部逐漸變粗時，外徑變化的角度。設為 0 可讓整條樹枝的粗細一致, 而有點角度可增加樹狀支撐的穩定性。"

#: fdmprinter.def.json
msgctxt "support_tree_collision_resolution label"
msgid "Tree Support Collision Resolution"
msgstr "樹狀支撐碰撞計算精度"

#: fdmprinter.def.json
msgctxt "support_tree_collision_resolution description"
msgid "Resolution to compute collisions with to avoid hitting the model. Setting this lower will produce more accurate trees that fail less often, but increases slicing time dramatically."
msgstr "計算避免碰撞模型的計算精度。設定較低的值可產生較精確的樹狀支撐，這樣的支撐問題較少但會嚴重的增加切片所需的時間。"

#: fdmprinter.def.json
msgctxt "slicing_tolerance label"
msgid "Slicing Tolerance"
msgstr "切片公差"

#: fdmprinter.def.json
msgctxt "slicing_tolerance description"
msgid "How to slice layers with diagonal surfaces. The areas of a layer can be generated based on where the middle of the layer intersects the surface (Middle). Alternatively each layer can have the areas which fall inside of the volume throughout the height of the layer (Exclusive) or a layer has the areas which fall inside anywhere within the layer (Inclusive). Exclusive retains the most details, Inclusive makes for the best fit and Middle takes the least time to process."
msgstr "如何使用傾斜的外表切片。可以使用層高的中間與外表相交產生的截面（中間）。也可以使用該層高完全不超出模型體積的區域（排除），或是該層高的模型投影區域（包含）。「排除」保留最多的細節，「包含」有最符合的外形，而「中間」花最少的運算時間。"

#: fdmprinter.def.json
msgctxt "slicing_tolerance option middle"
msgid "Middle"
msgstr "中間"

#: fdmprinter.def.json
msgctxt "slicing_tolerance option exclusive"
msgid "Exclusive"
msgstr "排除"

#: fdmprinter.def.json
msgctxt "slicing_tolerance option inclusive"
msgid "Inclusive"
msgstr "包含"

#: fdmprinter.def.json
msgctxt "roofing_line_width label"
msgid "Top Surface Skin Line Width"
msgstr "頂部表層線寬"

#: fdmprinter.def.json
msgctxt "roofing_line_width description"
msgid "Width of a single line of the areas at the top of the print."
msgstr "列印頂部區域單一線寬。"

#: fdmprinter.def.json
msgctxt "roofing_pattern label"
msgid "Top Surface Skin Pattern"
msgstr "頂部表層列印樣式"

#: fdmprinter.def.json
msgctxt "roofing_pattern description"
msgid "The pattern of the top most layers."
msgstr "最頂部列印樣式。"

#: fdmprinter.def.json
msgctxt "roofing_pattern option lines"
msgid "Lines"
msgstr "線條"

#: fdmprinter.def.json
msgctxt "roofing_pattern option concentric"
msgid "Concentric"
msgstr "同心"

#: fdmprinter.def.json
msgctxt "roofing_pattern option zigzag"
msgid "Zig Zag"
msgstr "鋸齒狀"

#: fdmprinter.def.json
msgctxt "roofing_angles label"
msgid "Top Surface Skin Line Directions"
msgstr "頂部表層線條方向"

#: fdmprinter.def.json
msgctxt "roofing_angles description"
msgid "A list of integer line directions to use when the top surface skin layers use the lines or zig zag pattern. Elements from the list are used sequentially as the layers progress and when the end of the list is reached, it starts at the beginning again. The list items are separated by commas and the whole list is contained in square brackets. Default is an empty list which means use the traditional default angles (45 and 135 degrees)."
msgstr "當頂部表層採用線條或鋸齒狀的列印樣式時使用的整數線條方向的清單。清單中的元素隨層的進度依次使用，當達到清單末尾時，它將從頭開始。清單項以逗號分隔，整個清單包含在方括號中。預設使用傳統的預設角度（45 和 135 度）。"

#: fdmprinter.def.json
msgctxt "infill_enable_travel_optimization label"
msgid "Infill Travel Optimization"
msgstr "填充空跑最佳化"

#: fdmprinter.def.json
msgctxt "infill_enable_travel_optimization description"
msgid "When enabled, the order in which the infill lines are printed is optimized to reduce the distance travelled. The reduction in travel time achieved very much depends on the model being sliced, infill pattern, density, etc. Note that, for some models that have many small areas of infill, the time to slice the model may be greatly increased."
msgstr "當功能啟用時，填充線條的列印順序會對降低空跑距離做最佳化。所能減少的空跑時間取決於模型、填充樣式、填充密度等。請注意，對於有很多小型填充區域的模型，切片時間可能會大量增加。"

#: fdmprinter.def.json
msgctxt "material_flow_dependent_temperature label"
msgid "Auto Temperature"
msgstr "自動溫度"

#: fdmprinter.def.json
msgctxt "material_flow_dependent_temperature description"
msgid "Change the temperature for each layer automatically with the average flow speed of that layer."
msgstr "根據每一層的平均流速自動更改每層的溫度。"

#: fdmprinter.def.json
msgctxt "material_flow_temp_graph label"
msgid "Flow Temperature Graph"
msgstr "流量溫度圖"

#: fdmprinter.def.json
msgctxt "material_flow_temp_graph description"
msgid "Data linking material flow (in mm3 per second) to temperature (degrees Celsius)."
msgstr "數據連接耗材流量（mm3/s）到溫度（攝氏）。"

#: fdmprinter.def.json
msgctxt "minimum_polygon_circumference label"
msgid "Minimum Polygon Circumference"
msgstr "最小多邊形周長"

#: fdmprinter.def.json
msgctxt "minimum_polygon_circumference description"
msgid "Polygons in sliced layers that have a circumference smaller than this amount will be filtered out. Lower values lead to higher resolution mesh at the cost of slicing time. It is meant mostly for high resolution SLA printers and very tiny 3D models with a lot of details."
msgstr "切片層中周長小於此值的多邊形將被過濾掉。設定較低的值會花費較多的切片時間，以獲得較高解析度的網格。它主要用於高解析度的 SLA 印表機和具有大量細節的微小 3D 模型。"

#: fdmprinter.def.json
msgctxt "support_skip_some_zags label"
msgid "Break Up Support In Chunks"
msgstr "將支撐拆成塊狀"

#: fdmprinter.def.json
msgctxt "support_skip_some_zags description"
msgid "Skip some support line connections to make the support structure easier to break away. This setting is applicable to the Zig Zag support infill pattern."
msgstr "省略支撐的部分連接線，讓支撐結構更容易拆除。此設定適用於鋸齒狀的支撐樣式。"

#: fdmprinter.def.json
msgctxt "support_skip_zag_per_mm label"
msgid "Support Chunk Size"
msgstr "支撐塊大小"

#: fdmprinter.def.json
msgctxt "support_skip_zag_per_mm description"
msgid "Leave out a connection between support lines once every N millimeter to make the support structure easier to break away."
msgstr "每隔 N 毫米省略一次連接線，讓支撐結構更容易拆除。"

#: fdmprinter.def.json
msgctxt "support_zag_skip_count label"
msgid "Support Chunk Line Count"
msgstr "支撐塊線條數"

#: fdmprinter.def.json
msgctxt "support_zag_skip_count description"
msgid "Skip one in every N connection lines to make the support structure easier to break away."
msgstr "每隔 N 個連接線省略一次，讓支撐結構更容易拆除。"

#: fdmprinter.def.json
msgctxt "draft_shield_enabled label"
msgid "Enable Draft Shield"
msgstr "啟用防風罩"

#: fdmprinter.def.json
msgctxt "draft_shield_enabled description"
msgid "This will create a wall around the model, which traps (hot) air and shields against exterior airflow. Especially useful for materials which warp easily."
msgstr "這將在模型周圍建立一個牆壁留住（熱）空氣並遮住外部氣流。對於容易翹曲的耗材非常有用。"

#: fdmprinter.def.json
msgctxt "draft_shield_dist label"
msgid "Draft Shield X/Y Distance"
msgstr "防風罩 X/Y 距離"

#: fdmprinter.def.json
msgctxt "draft_shield_dist description"
msgid "Distance of the draft shield from the print, in the X/Y directions."
msgstr "防風罩與模型在 X/Y 軸方向的距離。"

#: fdmprinter.def.json
msgctxt "draft_shield_height_limitation label"
msgid "Draft Shield Limitation"
msgstr "防風罩限高"

#: fdmprinter.def.json
msgctxt "draft_shield_height_limitation description"
msgid "Set the height of the draft shield. Choose to print the draft shield at the full height of the model or at a limited height."
msgstr "設定防風罩的高度。選擇防風罩與模型同高或只列印到限制的高度。"

#: fdmprinter.def.json
msgctxt "draft_shield_height_limitation option full"
msgid "Full"
msgstr "完整"

#: fdmprinter.def.json
msgctxt "draft_shield_height_limitation option limited"
msgid "Limited"
msgstr "限制"

#: fdmprinter.def.json
msgctxt "draft_shield_height label"
msgid "Draft Shield Height"
msgstr "防風罩高度"

#: fdmprinter.def.json
msgctxt "draft_shield_height description"
msgid "Height limitation of the draft shield. Above this height no draft shield will be printed."
msgstr "防風罩的高度限制。超過這個高度就不再列印防風罩。"

#: fdmprinter.def.json
msgctxt "conical_overhang_enabled label"
msgid "Make Overhang Printable"
msgstr "使突出可列印"

#: fdmprinter.def.json
msgctxt "conical_overhang_enabled description"
msgid "Change the geometry of the printed model such that minimal support is required. Steep overhangs will become shallow overhangs. Overhanging areas will drop down to become more vertical."
msgstr "更改列印模型的幾何形狀，以最大程度減少需要的支撐。陡峭的突出部分將變淺。突出區域將下降變得更垂直。"

#: fdmprinter.def.json
msgctxt "conical_overhang_angle label"
msgid "Maximum Model Angle"
msgstr "最大模型角度"

#: fdmprinter.def.json
msgctxt "conical_overhang_angle description"
msgid "The maximum angle of overhangs after the they have been made printable. At a value of 0° all overhangs are replaced by a piece of model connected to the build plate, 90° will not change the model in any way."
msgstr "在突出部分變得可列印後突出的最大角度。當該值為 0° 時，所有突出部分將被與列印平台連接的模型的一個部分替代，如果為 90° 時，不會以任何方式更改模型。"

#: fdmprinter.def.json
msgctxt "coasting_enable label"
msgid "Enable Coasting"
msgstr "啟用滑行"

#: fdmprinter.def.json
msgctxt "coasting_enable description"
msgid "Coasting replaces the last part of an extrusion path with a travel path. The oozed material is used to print the last piece of the extrusion path in order to reduce stringing."
msgstr "滑行會用一個空跑路徑替代擠出路徑的最後部分。滲出耗材用於列印擠出路徑的最後部分，以便減少牽絲。"

#: fdmprinter.def.json
msgctxt "coasting_volume label"
msgid "Coasting Volume"
msgstr "滑行體積"

#: fdmprinter.def.json
msgctxt "coasting_volume description"
msgid "The volume otherwise oozed. This value should generally be close to the nozzle diameter cubed."
msgstr "不進行滑行時，會滲出的體積。該值一般應接近噴頭直徑的立方。"

#: fdmprinter.def.json
msgctxt "coasting_min_volume label"
msgid "Minimum Volume Before Coasting"
msgstr "滑行前最小體積"

#: fdmprinter.def.json
msgctxt "coasting_min_volume description"
msgid "The smallest volume an extrusion path should have before allowing coasting. For smaller extrusion paths, less pressure has been built up in the bowden tube and so the coasted volume is scaled linearly. This value should always be larger than the Coasting Volume."
msgstr "可以進行滑行前，擠出路徑應有的最小體積。對於較小的擠出路徑，喉管內累積的壓力較少，因此滑行體積採用線性比率縮小。該值應大於滑行體積。"

#: fdmprinter.def.json
msgctxt "coasting_speed label"
msgid "Coasting Speed"
msgstr "滑行速度"

#: fdmprinter.def.json
msgctxt "coasting_speed description"
msgid "The speed by which to move during coasting, relative to the speed of the extrusion path. A value slightly under 100% is advised, since during the coasting move the pressure in the bowden tube drops."
msgstr "滑行期間相對於擠出路徑的移動速度。建議採用略低於 100% 的值，因為在滑行移動期間喉管中的壓力會下降。"

#: fdmprinter.def.json
msgctxt "cross_infill_pocket_size label"
msgid "Cross 3D Pocket Size"
msgstr "立體十字形氣囊大小"

#: fdmprinter.def.json
msgctxt "cross_infill_pocket_size description"
msgid "The size of pockets at four-way crossings in the cross 3D pattern at heights where the pattern is touching itself."
msgstr "立體十字形在樣式閉合的高度處，中央十字交叉的氣囊大小。"

#: fdmprinter.def.json
msgctxt "cross_infill_density_image label"
msgid "Cross Infill Density Image"
msgstr "十字形填充密度圖片"

#: fdmprinter.def.json
msgctxt "cross_infill_density_image description"
msgid "The file location of an image of which the brightness values determine the minimal density at the corresponding location in the infill of the print."
msgstr "圖片檔案位置，該圖片的亮度值決定最小密度在填充中對應的位置。"

#: fdmprinter.def.json
msgctxt "cross_support_density_image label"
msgid "Cross Fill Density Image for Support"
msgstr "支撐十字形填充密度圖片"

#: fdmprinter.def.json
msgctxt "cross_support_density_image description"
msgid "The file location of an image of which the brightness values determine the minimal density at the corresponding location in the support."
msgstr "圖片檔案位置，該圖片的亮度值決定最小密度在支撐中對應的位置。"

#: fdmprinter.def.json
msgctxt "spaghetti_infill_enabled label"
msgid "Spaghetti Infill"
msgstr "義大利麵式填充"

#: fdmprinter.def.json
msgctxt "spaghetti_infill_enabled description"
msgid "Print the infill every so often, so that the filament will curl up chaotically inside the object. This reduces print time, but the behaviour is rather unpredictable."
msgstr "經常列印填充，使得耗材在模型內部混亂地捲曲。這會縮短列印時間，但行為會難以預測。"

#: fdmprinter.def.json
msgctxt "spaghetti_infill_stepped label"
msgid "Spaghetti Infill Stepping"
msgstr "義大利麵式逐步填充"

#: fdmprinter.def.json
msgctxt "spaghetti_infill_stepped description"
msgid "Whether to print spaghetti infill in steps or extrude all the infill filament at the end of the print."
msgstr "是否逐步列印義大利麵式填充或在列印結束時一次擠出所有填充耗材。"

#: fdmprinter.def.json
msgctxt "spaghetti_max_infill_angle label"
msgid "Spaghetti Maximum Infill Angle"
msgstr "義大利麵式填充 - 最大填充角度"

#: fdmprinter.def.json
msgctxt "spaghetti_max_infill_angle description"
msgid "The maximum angle w.r.t. the Z axis of the inside of the print for areas which are to be filled with spaghetti infill afterwards. Lowering this value causes more angled parts in your model to be filled on each layer."
msgstr "允許延後填充義大利麵式填充的最大角度，取列印物內側與 Z 軸的夾角。降低此值會導致模型中的更多有角度部位在各層填充。"

#: fdmprinter.def.json
msgctxt "spaghetti_max_height label"
msgid "Spaghetti Infill Maximum Height"
msgstr "義大利麵式填充 - 最大填充高度"

#: fdmprinter.def.json
msgctxt "spaghetti_max_height description"
msgid "The maximum height of inside space which can be combined and filled from the top."
msgstr "可以從頂部組合和填充的內部空間的最大高度。"

#: fdmprinter.def.json
msgctxt "spaghetti_inset label"
msgid "Spaghetti Inset"
msgstr "義大利麵式填充內嵌"

#: fdmprinter.def.json
msgctxt "spaghetti_inset description"
msgid "The offset from the walls from where the spaghetti infill will be printed."
msgstr "列印義大利麵式填充開始位置與牆壁的偏移量。"

#: fdmprinter.def.json
msgctxt "spaghetti_flow label"
msgid "Spaghetti Flow"
msgstr "義大利麵式填充流量"

#: fdmprinter.def.json
msgctxt "spaghetti_flow description"
msgid "Adjusts the density of the spaghetti infill. Note that the Infill Density only controls the line spacing of the filling pattern, not the amount of extrusion for spaghetti infill."
msgstr "調整義大利麵式填充的密度。注意，填充密度僅控制填充列印樣式的線條間距，而不是義大利麵式填充的擠出量。"

#: fdmprinter.def.json
msgctxt "spaghetti_infill_extra_volume label"
msgid "Spaghetti Infill Extra Volume"
msgstr "義大利麵式填充額外體積"

#: fdmprinter.def.json
msgctxt "spaghetti_infill_extra_volume description"
msgid "A correction term to adjust the total volume being extruded each time when filling spaghetti."
msgstr "一個用於調整每次進行義大利麵式填充時擠出總量的修正項。"

#: fdmprinter.def.json
msgctxt "support_conical_enabled label"
msgid "Enable Conical Support"
msgstr "啟用錐形支撐"

#: fdmprinter.def.json
msgctxt "support_conical_enabled description"
msgid "Make support areas smaller at the bottom than at the overhang."
msgstr "讓底部的支撐區域小於突出部分的支撐區域。"

#: fdmprinter.def.json
msgctxt "support_conical_angle label"
msgid "Conical Support Angle"
msgstr "錐形支撐角度"

#: fdmprinter.def.json
msgctxt "support_conical_angle description"
msgid "The angle of the tilt of conical support. With 0 degrees being vertical, and 90 degrees being horizontal. Smaller angles cause the support to be more sturdy, but consist of more material. Negative angles cause the base of the support to be wider than the top."
msgstr "錐形支撐的傾斜角度。角度 0 度時為垂直，角度 90 度時為水平。較小的角度會讓支撐更為牢固，但需要更多耗材。負值會讓支撐底座比頂部寬。"

#: fdmprinter.def.json
msgctxt "support_conical_min_width label"
msgid "Conical Support Minimum Width"
msgstr "錐形支撐最小寬度"

#: fdmprinter.def.json
msgctxt "support_conical_min_width description"
msgid "Minimum width to which the base of the conical support area is reduced. Small widths can lead to unstable support structures."
msgstr "錐形支撐區域底部的最小寬度。寬度較小可能導致不穩定的支撐結構。"

#: fdmprinter.def.json
msgctxt "magic_fuzzy_skin_enabled label"
msgid "Fuzzy Skin"
msgstr "絨毛皮膚"

#: fdmprinter.def.json
msgctxt "magic_fuzzy_skin_enabled description"
msgid "Randomly jitter while printing the outer wall, so that the surface has a rough and fuzzy look."
msgstr "在列印外牆時隨機抖動，使表面具有粗糙和毛絨絨的外觀。"

#: fdmprinter.def.json
msgctxt "magic_fuzzy_skin_outside_only label"
msgid "Fuzzy Skin Outside Only"
msgstr "絨毛皮膚只限外層"

#: fdmprinter.def.json
msgctxt "magic_fuzzy_skin_outside_only description"
msgid "Jitter only the parts' outlines and not the parts' holes."
msgstr "只在列印外側時隨機抖動，內部孔洞不抖動。"

#: fdmprinter.def.json
msgctxt "magic_fuzzy_skin_thickness label"
msgid "Fuzzy Skin Thickness"
msgstr "絨毛皮膚厚度"

#: fdmprinter.def.json
msgctxt "magic_fuzzy_skin_thickness description"
msgid "The width within which to jitter. It's advised to keep this below the outer wall width, since the inner walls are unaltered."
msgstr "進行抖動的寬度。建議讓此值低於外壁寬度，因為內壁不會更改。"

#: fdmprinter.def.json
msgctxt "magic_fuzzy_skin_point_density label"
msgid "Fuzzy Skin Density"
msgstr "絨毛皮膚密度"

#: fdmprinter.def.json
msgctxt "magic_fuzzy_skin_point_density description"
msgid "The average density of points introduced on each polygon in a layer. Note that the original points of the polygon are discarded, so a low density results in a reduction of the resolution."
msgstr "在每一層中，每個多邊形上改變的點的平均密度。注意，多邊形的原始點會被捨棄，因此低密度導致解析度降低。"

#: fdmprinter.def.json
msgctxt "magic_fuzzy_skin_point_dist label"
msgid "Fuzzy Skin Point Distance"
msgstr "絨毛皮膚距離"

#: fdmprinter.def.json
msgctxt "magic_fuzzy_skin_point_dist description"
msgid "The average distance between the random points introduced on each line segment. Note that the original points of the polygon are discarded, so a high smoothness results in a reduction of the resolution. This value must be higher than half the Fuzzy Skin Thickness."
msgstr "在每個線條部分改變的隨機點之間的平均距離。注意，多邊形的原始點會被捨棄，因此高平滑度導致解析度降低。該值必須大於絨毛皮膚厚度的一半。"

#: fdmprinter.def.json
msgctxt "flow_rate_max_extrusion_offset label"
msgid "Flow Rate Compensation Max Extrusion Offset"
msgstr "流速補償的最大擠出偏移量"

#: fdmprinter.def.json
msgctxt "flow_rate_max_extrusion_offset description"
msgid "The maximum distance in mm to move the filament to compensate for changes in flow rate."
msgstr "流速補償時耗材可移動的最大距離（以毫米為單位）。"

#: fdmprinter.def.json
msgctxt "flow_rate_extrusion_offset_factor label"
msgid "Flow Rate Compensation Factor"
msgstr "流速補償係數"

#: fdmprinter.def.json
msgctxt "flow_rate_extrusion_offset_factor description"
msgid "How far to move the filament in order to compensate for changes in flow rate, as a percentage of how far the filament would move in one second of extrusion."
msgstr "為了補償流速變化，耗材所移動的距離，以耗材一秒內擠出距離的百分比表示。"

#: fdmprinter.def.json
msgctxt "wireframe_enabled label"
msgid "Wire Printing"
msgstr "鐵絲網列印（以下簡稱 WP）"

#: fdmprinter.def.json
msgctxt "wireframe_enabled description"
msgid "Print only the outside surface with a sparse webbed structure, printing 'in thin air'. This is realized by horizontally printing the contours of the model at given Z intervals which are connected via upward and diagonally downward lines."
msgstr "只列印一個具有稀疏網狀結構的外表面，在“稀疏的空中”列印。這是在给定的 Z 軸間隔內，通過上行線和下行斜線連接，橫向列印模型的輪廓來實現的。"

#: fdmprinter.def.json
msgctxt "wireframe_height label"
msgid "WP Connection Height"
msgstr "WP 連接高度"

#: fdmprinter.def.json
msgctxt "wireframe_height description"
msgid "The height of the upward and diagonally downward lines between two horizontal parts. This determines the overall density of the net structure. Only applies to Wire Printing."
msgstr "兩個水平部分之間上行線和下行斜線的高度。這决定網狀結構的整體密度。僅套用於鐵絲網列印。"

#: fdmprinter.def.json
msgctxt "wireframe_roof_inset label"
msgid "WP Roof Inset Distance"
msgstr "WP 頂板嵌入距離"

#: fdmprinter.def.json
msgctxt "wireframe_roof_inset description"
msgid "The distance covered when making a connection from a roof outline inward. Only applies to Wire Printing."
msgstr "在從頂板輪廓向內進行連接時所覆蓋的距離。僅套用於鐵絲網列印。"

#: fdmprinter.def.json
msgctxt "wireframe_printspeed label"
msgid "WP Speed"
msgstr "WP 速度"

#: fdmprinter.def.json
msgctxt "wireframe_printspeed description"
msgid "Speed at which the nozzle moves when extruding material. Only applies to Wire Printing."
msgstr "擠出耗材時噴頭移動的速度。僅套用於鐵絲網列印。"

#: fdmprinter.def.json
msgctxt "wireframe_printspeed_bottom label"
msgid "WP Bottom Printing Speed"
msgstr "WP 底部列印速度"

#: fdmprinter.def.json
msgctxt "wireframe_printspeed_bottom description"
msgid "Speed of printing the first layer, which is the only layer touching the build platform. Only applies to Wire Printing."
msgstr "列印第一層的速度，該層是唯一接觸列印平台的層。僅套用於鐵絲網列印。"

#: fdmprinter.def.json
msgctxt "wireframe_printspeed_up label"
msgid "WP Upward Printing Speed"
msgstr "WP 上升列印速度"

#: fdmprinter.def.json
msgctxt "wireframe_printspeed_up description"
msgid "Speed of printing a line upward 'in thin air'. Only applies to Wire Printing."
msgstr "在“稀疏的空中”向上列印線條的速度。僅套用於鐵絲網列印。"

#: fdmprinter.def.json
msgctxt "wireframe_printspeed_down label"
msgid "WP Downward Printing Speed"
msgstr "WP 下降列印速度"

#: fdmprinter.def.json
msgctxt "wireframe_printspeed_down description"
msgid "Speed of printing a line diagonally downward. Only applies to Wire Printing."
msgstr "列印下行斜線的速度。僅套用於鐵絲網列印。"

#: fdmprinter.def.json
msgctxt "wireframe_printspeed_flat label"
msgid "WP Horizontal Printing Speed"
msgstr "WP 水平列印速度"

#: fdmprinter.def.json
msgctxt "wireframe_printspeed_flat description"
msgid "Speed of printing the horizontal contours of the model. Only applies to Wire Printing."
msgstr "列印模型水平輪廓的速度。僅套用於鐵絲網列印。"

#: fdmprinter.def.json
msgctxt "wireframe_flow label"
msgid "WP Flow"
msgstr "WP 列印流量"

#: fdmprinter.def.json
msgctxt "wireframe_flow description"
msgid "Flow compensation: the amount of material extruded is multiplied by this value. Only applies to Wire Printing."
msgstr "流量補償：擠出的耗材量乘以此值。僅套用於鐵絲網列印。"

#: fdmprinter.def.json
msgctxt "wireframe_flow_connection label"
msgid "WP Connection Flow"
msgstr "WP 連接流量"

#: fdmprinter.def.json
msgctxt "wireframe_flow_connection description"
msgid "Flow compensation when going up or down. Only applies to Wire Printing."
msgstr "向上或向下時的流量補償。僅套用於鐵絲網列印。"

#: fdmprinter.def.json
msgctxt "wireframe_flow_flat label"
msgid "WP Flat Flow"
msgstr "WP 平面流量"

#: fdmprinter.def.json
msgctxt "wireframe_flow_flat description"
msgid "Flow compensation when printing flat lines. Only applies to Wire Printing."
msgstr "列印平面線條時的流量補償。僅套用於鐵絲網列印。"

#: fdmprinter.def.json
msgctxt "wireframe_top_delay label"
msgid "WP Top Delay"
msgstr "WP 頂部延遲"

#: fdmprinter.def.json
msgctxt "wireframe_top_delay description"
msgid "Delay time after an upward move, so that the upward line can harden. Only applies to Wire Printing."
msgstr "向上移動後的延遲時間，以便上行線條硬化。僅套用於鐵絲網列印。"

#: fdmprinter.def.json
msgctxt "wireframe_bottom_delay label"
msgid "WP Bottom Delay"
msgstr "WP 底部延遲"

#: fdmprinter.def.json
msgctxt "wireframe_bottom_delay description"
msgid "Delay time after a downward move. Only applies to Wire Printing."
msgstr "向下移動後的延遲時間。僅套用於鐵絲網列印。"

#: fdmprinter.def.json
msgctxt "wireframe_flat_delay label"
msgid "WP Flat Delay"
msgstr "WP 平面延遲"

#: fdmprinter.def.json
msgctxt "wireframe_flat_delay description"
msgid "Delay time between two horizontal segments. Introducing such a delay can cause better adhesion to previous layers at the connection points, while too long delays cause sagging. Only applies to Wire Printing."
msgstr "兩個水平部分之間的延遲時間。引入這樣的延遲可以在連接點處與先前的層產生更好的附著，而太長的延遲會引起下垂。僅套用於鐵絲網列印。"

#: fdmprinter.def.json
msgctxt "wireframe_up_half_speed label"
msgid "WP Ease Upward"
msgstr "WP 輕鬆上行"

#: fdmprinter.def.json
msgctxt "wireframe_up_half_speed description"
msgid ""
"Distance of an upward move which is extruded with half speed.\n"
"This can cause better adhesion to previous layers, while not heating the material in those layers too much. Only applies to Wire Printing."
msgstr ""
"以半速擠出的上行移動的距離。\n"
"這會與之前的層產生更好的附著，而不會將這些層中的耗材過度加熱。僅套用於鐵絲網列印。"

#: fdmprinter.def.json
msgctxt "wireframe_top_jump label"
msgid "WP Knot Size"
msgstr "WP 紐結大小"

#: fdmprinter.def.json
msgctxt "wireframe_top_jump description"
msgid "Creates a small knot at the top of an upward line, so that the consecutive horizontal layer has a better chance to connect to it. Only applies to Wire Printing."
msgstr "在上行線條的頂部創建一個小紐結，使連續的水平層有更好的機會與其連接。僅套用於鐵絲網列印。"

#: fdmprinter.def.json
msgctxt "wireframe_fall_down label"
msgid "WP Fall Down"
msgstr "WP 倒塌"

#: fdmprinter.def.json
msgctxt "wireframe_fall_down description"
msgid "Distance with which the material falls down after an upward extrusion. This distance is compensated for. Only applies to Wire Printing."
msgstr "耗材在向上擠出後倒塌的距離。將對此距離進行補償。僅套用於鐵絲網列印。"

#: fdmprinter.def.json
msgctxt "wireframe_drag_along label"
msgid "WP Drag Along"
msgstr "WP 拖行"

#: fdmprinter.def.json
msgctxt "wireframe_drag_along description"
msgid "Distance with which the material of an upward extrusion is dragged along with the diagonally downward extrusion. This distance is compensated for. Only applies to Wire Printing."
msgstr "向上擠出耗材與斜向下擠出一起拖動的距離。將對此距離進行補償。僅套用於鐵絲網列印。"

#: fdmprinter.def.json
msgctxt "wireframe_strategy label"
msgid "WP Strategy"
msgstr "WP 使用策略"

#: fdmprinter.def.json
msgctxt "wireframe_strategy description"
msgid "Strategy for making sure two consecutive layers connect at each connection point. Retraction lets the upward lines harden in the right position, but may cause filament grinding. A knot can be made at the end of an upward line to heighten the chance of connecting to it and to let the line cool; however, it may require slow printing speeds. Another strategy is to compensate for the sagging of the top of an upward line; however, the lines won't always fall down as predicted."
msgstr "用於確定兩個連續層在每個連接點連接的策略。回抽可讓上行線條在正確的位置硬化，但可能導致耗材磨損。紐結可以在上行線條的尾端進行打結以便提高與其連接的幾率，並讓線條冷卻；但這會需要較慢的列印速度。另一種策略是補償上行線條頂部的下垂；然而，線條不會總是如預期的那樣下降。"

#: fdmprinter.def.json
msgctxt "wireframe_strategy option compensate"
msgid "Compensate"
msgstr "補償"

#: fdmprinter.def.json
msgctxt "wireframe_strategy option knot"
msgid "Knot"
msgstr "紐結"

#: fdmprinter.def.json
msgctxt "wireframe_strategy option retract"
msgid "Retract"
msgstr "回抽"

#: fdmprinter.def.json
msgctxt "wireframe_straight_before_down label"
msgid "WP Straighten Downward Lines"
msgstr "WP 拉直下行線條"

#: fdmprinter.def.json
msgctxt "wireframe_straight_before_down description"
msgid "Percentage of a diagonally downward line which is covered by a horizontal line piece. This can prevent sagging of the top most point of upward lines. Only applies to Wire Printing."
msgstr "水平線條部分所覆蓋的斜下行線條的百分比。這可以防止上行線最頂端點下垂。僅套用於鐵絲網列印。"

#: fdmprinter.def.json
msgctxt "wireframe_roof_fall_down label"
msgid "WP Roof Fall Down"
msgstr "WP 頂板倒塌"

#: fdmprinter.def.json
msgctxt "wireframe_roof_fall_down description"
msgid "The distance which horizontal roof lines printed 'in thin air' fall down when being printed. This distance is compensated for. Only applies to Wire Printing."
msgstr "列印時，在“稀疏的空中”列印的水平頂板線條倒塌的距離。將對此距離進行補償。僅套用於鐵絲網列印。"

#: fdmprinter.def.json
msgctxt "wireframe_roof_drag_along label"
msgid "WP Roof Drag Along"
msgstr "WP 頂板拖行"

#: fdmprinter.def.json
msgctxt "wireframe_roof_drag_along description"
msgid "The distance of the end piece of an inward line which gets dragged along when going back to the outer outline of the roof. This distance is compensated for. Only applies to Wire Printing."
msgstr "向內線的末端在返回至頂板外部輪廓時被拖行的距離。將對此距離進行補償。僅套用於鐵絲網列印。"

#: fdmprinter.def.json
msgctxt "wireframe_roof_outer_delay label"
msgid "WP Roof Outer Delay"
msgstr "WP 頂板外部延遲"

#: fdmprinter.def.json
msgctxt "wireframe_roof_outer_delay description"
msgid "Time spent at the outer perimeters of hole which is to become a roof. Longer times can ensure a better connection. Only applies to Wire Printing."
msgstr "在成為頂板的孔的外圍花費的時間。較長的時間可確保更好的連接。僅套用於鐵絲網列印。"

#: fdmprinter.def.json
msgctxt "wireframe_nozzle_clearance label"
msgid "WP Nozzle Clearance"
msgstr "WP 噴頭間隙"

#: fdmprinter.def.json
msgctxt "wireframe_nozzle_clearance description"
msgid "Distance between the nozzle and horizontally downward lines. Larger clearance results in diagonally downward lines with a less steep angle, which in turn results in less upward connections with the next layer. Only applies to Wire Printing."
msgstr "噴頭和水平下行線之間的距離。較大的間隙會讓斜下行線角度較平緩，進而使第二層的上行連接較少。僅套用於鐵絲網列印。"

#: fdmprinter.def.json
msgctxt "adaptive_layer_height_enabled label"
msgid "Use Adaptive Layers"
msgstr "使用適應性層高"

#: fdmprinter.def.json
msgctxt "adaptive_layer_height_enabled description"
msgid "Adaptive layers computes the layer heights depending on the shape of the model."
msgstr "適應性層高會依據模型的形狀計算列印的層高。"

#: fdmprinter.def.json
msgctxt "adaptive_layer_height_variation label"
msgid "Adaptive Layers Maximum Variation"
msgstr "適應性層高最大變化量"

#: fdmprinter.def.json
msgctxt "adaptive_layer_height_variation description"
msgid "The maximum allowed height different from the base layer height."
msgstr "允許與底層高度差異的最大值。"

#: fdmprinter.def.json
msgctxt "adaptive_layer_height_variation_step label"
msgid "Adaptive Layers Variation Step Size"
msgstr "適應性層高變化幅度"

#: fdmprinter.def.json
msgctxt "adaptive_layer_height_variation_step description"
msgid "The difference in height of the next layer height compared to the previous one."
msgstr "下一列印層與前一列印層的層高差。"

#: fdmprinter.def.json
msgctxt "adaptive_layer_height_threshold label"
msgid "Adaptive Layers Topography Size"
msgstr "適應性層高地形尺寸"

#: fdmprinter.def.json
msgctxt "adaptive_layer_height_threshold description"
msgid "Target horizontal distance between two adjacent layers. Reducing this setting causes thinner layers to be used to bring the edges of the layers closer together."
msgstr "兩個相鄰層之間的目標水平距離。 減少此設定將導致使用較薄的層高以使各層的邊緣更靠近。"

#: fdmprinter.def.json
msgctxt "wall_overhang_angle label"
msgid "Overhanging Wall Angle"
msgstr "突出牆壁角度"

#: fdmprinter.def.json
msgctxt "wall_overhang_angle description"
msgid "Walls that overhang more than this angle will be printed using overhanging wall settings. When the value is 90, no walls will be treated as overhanging. Overhang that gets supported by support will not be treated as overhang either."
msgstr "牆壁突出的角度大於此值時，將使用突出牆壁的設定列印。當此值設定為 90 時，所有牆壁都不會被當作突出牆壁。被支撐的突出牆壁也將不不會被當作突出牆壁。"

#: fdmprinter.def.json
msgctxt "wall_overhang_speed_factor label"
msgid "Overhanging Wall Speed"
msgstr "突出牆壁速度"

#: fdmprinter.def.json
msgctxt "wall_overhang_speed_factor description"
msgid "Overhanging walls will be printed at this percentage of their normal print speed."
msgstr "突出牆壁將會以正常速度的此百分比值列印。"

#: fdmprinter.def.json
msgctxt "bridge_settings_enabled label"
msgid "Enable Bridge Settings"
msgstr "啟用橋樑設定"

#: fdmprinter.def.json
msgctxt "bridge_settings_enabled description"
msgid "Detect bridges and modify print speed, flow and fan settings while bridges are printed."
msgstr "偵測橋樑，並在列印橋樑時改變列印速度，流量和風扇轉速。"

#: fdmprinter.def.json
msgctxt "bridge_wall_min_length label"
msgid "Minimum Bridge Wall Length"
msgstr "最小橋樑牆壁長度"

#: fdmprinter.def.json
msgctxt "bridge_wall_min_length description"
msgid "Unsupported walls shorter than this will be printed using the normal wall settings. Longer unsupported walls will be printed using the bridge wall settings."
msgstr "比此長度短的無支撐牆壁將以一般牆壁設定列印。較長的無支撐牆壁則以橋樑牆壁的設定列印。"

#: fdmprinter.def.json
msgctxt "bridge_skin_support_threshold label"
msgid "Bridge Skin Support Threshold"
msgstr "橋樑表層支撐門檻值"

#: fdmprinter.def.json
msgctxt "bridge_skin_support_threshold description"
msgid "If a skin region is supported for less than this percentage of its area, print it using the bridge settings. Otherwise it is printed using the normal skin settings."
msgstr "假如表層區域受支撐的面積小於此百分比，使用橋樑設定列印。否則用一般的表層設定列印。"

#: fdmprinter.def.json
msgctxt "bridge_sparse_infill_max_density label"
msgid "Bridge Sparse Infill Max Density"
msgstr "橋樑稀疏填充最大密度"

#: fdmprinter.def.json
msgctxt "bridge_sparse_infill_max_density description"
msgid "Maximum density of infill considered to be sparse. Skin over sparse infill is considered to be unsupported and so may be treated as a bridge skin."
msgstr "低於此密度的填充被視為稀疏填充。位於稀疏填充上的表層被視為沒有受到支撐，因此會被當作橋樑處理。"

#: fdmprinter.def.json
msgctxt "bridge_wall_coast label"
msgid "Bridge Wall Coasting"
msgstr "橋樑牆壁滑行"

#: fdmprinter.def.json
msgctxt "bridge_wall_coast description"
msgid "This controls the distance the extruder should coast immediately before a bridge wall begins. Coasting before the bridge starts can reduce the pressure in the nozzle and may produce a flatter bridge."
msgstr "這可以控制擠出機在開始列印橋樑牆壁前滑行的距離。在橋樑開始之前進行滑行可以減小噴頭中的壓力並可能產生更平坦的橋樑。"

#: fdmprinter.def.json
msgctxt "bridge_wall_speed label"
msgid "Bridge Wall Speed"
msgstr "橋樑牆壁速度"

#: fdmprinter.def.json
msgctxt "bridge_wall_speed description"
msgid "The speed at which the bridge walls are printed."
msgstr "列印橋樑牆壁時的速度。"

#: fdmprinter.def.json
msgctxt "bridge_wall_material_flow label"
msgid "Bridge Wall Flow"
msgstr "橋樑牆壁流量"

#: fdmprinter.def.json
msgctxt "bridge_wall_material_flow description"
msgid "When printing bridge walls, the amount of material extruded is multiplied by this value."
msgstr "列印橋樑牆壁時，擠出的耗材量乘以此值。"

#: fdmprinter.def.json
msgctxt "bridge_skin_speed label"
msgid "Bridge Skin Speed"
msgstr "橋樑表層速度"

#: fdmprinter.def.json
msgctxt "bridge_skin_speed description"
msgid "The speed at which bridge skin regions are printed."
msgstr "列印橋樑表層區域時的速度。"

#: fdmprinter.def.json
msgctxt "bridge_skin_material_flow label"
msgid "Bridge Skin Flow"
msgstr "橋樑表層流量"

#: fdmprinter.def.json
msgctxt "bridge_skin_material_flow description"
msgid "When printing bridge skin regions, the amount of material extruded is multiplied by this value."
msgstr "列印橋樑表層區域時，擠出的耗材量乘以此值。"

#: fdmprinter.def.json
msgctxt "bridge_skin_density label"
msgid "Bridge Skin Density"
msgstr "橋樑表層密度"

#: fdmprinter.def.json
msgctxt "bridge_skin_density description"
msgid "The density of the bridge skin layer. Values less than 100 will increase the gaps between the skin lines."
msgstr "橋樑表層的密度。當值小於 100 時會增加表層線條的間隙。"

#: fdmprinter.def.json
msgctxt "bridge_fan_speed label"
msgid "Bridge Fan Speed"
msgstr "橋樑風扇轉速"

#: fdmprinter.def.json
msgctxt "bridge_fan_speed description"
msgid "Percentage fan speed to use when printing bridge walls and skin."
msgstr "列印橋樑牆壁和表層時，風扇轉速的百分比。"

#: fdmprinter.def.json
msgctxt "bridge_enable_more_layers label"
msgid "Bridge Has Multiple Layers"
msgstr "多層橋樑"

#: fdmprinter.def.json
msgctxt "bridge_enable_more_layers description"
msgid "If enabled, the second and third layers above the air are printed using the following settings. Otherwise, those layers are printed using the normal settings."
msgstr "假如啟用此功能，橋樑上的第二層和第三層使用下列的設定列印。否則這些層以一般設定列印。"

#: fdmprinter.def.json
msgctxt "bridge_skin_speed_2 label"
msgid "Bridge Second Skin Speed"
msgstr "橋樑第二表層速度"

#: fdmprinter.def.json
msgctxt "bridge_skin_speed_2 description"
msgid "Print speed to use when printing the second bridge skin layer."
msgstr "列印橋樑表層區域第二層時的速度。"

#: fdmprinter.def.json
msgctxt "bridge_skin_material_flow_2 label"
msgid "Bridge Second Skin Flow"
msgstr "橋樑第二表層流量"

#: fdmprinter.def.json
msgctxt "bridge_skin_material_flow_2 description"
msgid "When printing the second bridge skin layer, the amount of material extruded is multiplied by this value."
msgstr "列印橋樑表層區域第二層時，擠出的耗材量乘以此值。"

#: fdmprinter.def.json
msgctxt "bridge_skin_density_2 label"
msgid "Bridge Second Skin Density"
msgstr "橋樑第二表層密度"

#: fdmprinter.def.json
msgctxt "bridge_skin_density_2 description"
msgid "The density of the second bridge skin layer. Values less than 100 will increase the gaps between the skin lines."
msgstr "橋樑表層第二層的密度。當值小於 100 時會增加表層線條的間隙。"

#: fdmprinter.def.json
msgctxt "bridge_fan_speed_2 label"
msgid "Bridge Second Skin Fan Speed"
msgstr "橋樑第二表層風扇轉速"

#: fdmprinter.def.json
msgctxt "bridge_fan_speed_2 description"
msgid "Percentage fan speed to use when printing the second bridge skin layer."
msgstr "列印橋樑表層第二層時，風扇轉速的百分比。"

#: fdmprinter.def.json
msgctxt "bridge_skin_speed_3 label"
msgid "Bridge Third Skin Speed"
msgstr "橋樑第三表層速度"

#: fdmprinter.def.json
msgctxt "bridge_skin_speed_3 description"
msgid "Print speed to use when printing the third bridge skin layer."
msgstr "列印橋樑表層區域第三層時的速度。"

#: fdmprinter.def.json
msgctxt "bridge_skin_material_flow_3 label"
msgid "Bridge Third Skin Flow"
msgstr "橋樑第三表層流量"

#: fdmprinter.def.json
msgctxt "bridge_skin_material_flow_3 description"
msgid "When printing the third bridge skin layer, the amount of material extruded is multiplied by this value."
msgstr "列印橋樑表層區域第三層時，擠出的耗材量乘以此值。"

#: fdmprinter.def.json
msgctxt "bridge_skin_density_3 label"
msgid "Bridge Third Skin Density"
msgstr "橋樑第三表層密度"

#: fdmprinter.def.json
msgctxt "bridge_skin_density_3 description"
msgid "The density of the third bridge skin layer. Values less than 100 will increase the gaps between the skin lines."
msgstr "橋樑表層第三層的密度。當值小於 100 時會增加表層線條的間隙。"

#: fdmprinter.def.json
msgctxt "bridge_fan_speed_3 label"
msgid "Bridge Third Skin Fan Speed"
msgstr "橋樑第三表層風扇轉速"

#: fdmprinter.def.json
msgctxt "bridge_fan_speed_3 description"
msgid "Percentage fan speed to use when printing the third bridge skin layer."
msgstr "列印橋樑表層第三層時，風扇轉速的百分比。"

#: fdmprinter.def.json
msgctxt "clean_between_layers label"
msgid "Wipe Nozzle Between Layers"
msgstr "換層時擦拭噴頭"

#: fdmprinter.def.json
msgctxt "clean_between_layers description"
msgid "Whether to include nozzle wipe G-Code between layers (maximum 1 per layer). Enabling this setting could influence behavior of retract at layer change. Please use Wipe Retraction settings to control retraction at layers where the wipe script will be working."
msgstr "是否在層與層之間加入擦拭噴頭的 G-code（每層最多一次）。啟用此設定會影響換層時的回抽行為。請用「擦拭回抽」設定來控制何處使用擦拭腳本。"

#: fdmprinter.def.json
msgctxt "max_extrusion_before_wipe label"
msgid "Material Volume Between Wipes"
msgstr "擦拭耗材體積"

#: fdmprinter.def.json
msgctxt "max_extrusion_before_wipe description"
msgid "Maximum material that can be extruded before another nozzle wipe is initiated. If this value is less than the volume of material required in a layer, the setting has no effect in this layer, i.e. it is limited to one wipe per layer."
msgstr "在另一次擦拭噴頭前可擠出的最大耗材量。假如此值小於列印此層所需的耗材量，則此設定對此層無效，也就是說，每層只會擦拭一次。"

#: fdmprinter.def.json
msgctxt "wipe_retraction_enable label"
msgid "Wipe Retraction Enable"
msgstr "擦拭回抽啟用"

#: fdmprinter.def.json
msgctxt "wipe_retraction_enable description"
msgid "Retract the filament when the nozzle is moving over a non-printed area."
msgstr "當噴頭移動經過非列印區域時回抽耗材。"

#: fdmprinter.def.json
msgctxt "wipe_retraction_amount label"
msgid "Wipe Retraction Distance"
msgstr "擦拭回抽距離"

#: fdmprinter.def.json
msgctxt "wipe_retraction_amount description"
msgid "Amount to retract the filament so it does not ooze during the wipe sequence."
msgstr "回抽耗材的量，使其在擦拭過程中不會滲出。"

#: fdmprinter.def.json
msgctxt "wipe_retraction_extra_prime_amount label"
msgid "Wipe Retraction Extra Prime Amount"
msgstr "擦拭回抽額外裝填量"

#: fdmprinter.def.json
msgctxt "wipe_retraction_extra_prime_amount description"
msgid "Some material can ooze away during a wipe travel moves, which can be compensated for here."
msgstr "有些耗材可能會在擦拭過程中滲出，可以在這裡對其進行補償。"

#: fdmprinter.def.json
msgctxt "wipe_retraction_speed label"
msgid "Wipe Retraction Speed"
msgstr "擦拭回抽速度"

#: fdmprinter.def.json
msgctxt "wipe_retraction_speed description"
msgid "The speed at which the filament is retracted and primed during a wipe retraction move."
msgstr "擦拭過程中耗材回抽和裝填的速度。"

#: fdmprinter.def.json
msgctxt "wipe_retraction_retract_speed label"
msgid "Wipe Retraction Retract Speed"
msgstr "擦拭回抽回抽速度"

#: fdmprinter.def.json
msgctxt "wipe_retraction_retract_speed description"
msgid "The speed at which the filament is retracted during a wipe retraction move."
msgstr "擦拭過程中耗材回抽的速度。"

#: fdmprinter.def.json
msgctxt "wipe_retraction_prime_speed label"
msgid "Wipe Retraction Prime Speed"
msgstr "擦拭回抽裝填速度"

#: fdmprinter.def.json
msgctxt "wipe_retraction_prime_speed description"
msgid "The speed at which the filament is primed during a wipe retraction move."
msgstr "擦拭過程中耗材裝填的速度。"

#: fdmprinter.def.json
msgctxt "wipe_pause label"
msgid "Wipe Pause"
msgstr "擦拭暫停"

#: fdmprinter.def.json
msgctxt "wipe_pause description"
msgid "Pause after the unretract."
msgstr "若無回抽，擦拭後暫停。"

#: fdmprinter.def.json
msgctxt "wipe_hop_enable label"
msgid "Wipe Z Hop"
msgstr "擦拭 Z 抬升"

#: fdmprinter.def.json
msgctxt "wipe_hop_enable description"
msgid "When wiping, the build plate is lowered to create clearance between the nozzle and the print. It prevents the nozzle from hitting the print during travel moves, reducing the chance to knock the print from the build plate."
msgstr "擦拭時列印平台會降低以便在噴頭和列印品之間形成空隙。它可以防止噴頭在空跑過程中撞到列印品，降低將列印品從列印平台撞掉的幾率。"

#: fdmprinter.def.json
msgctxt "wipe_hop_amount label"
msgid "Wipe Z Hop Height"
msgstr "擦拭 Z 抬升高度"

#: fdmprinter.def.json
msgctxt "wipe_hop_amount description"
msgid "The height difference when performing a Z Hop."
msgstr "執行 Z 抬升的高度差。"

#: fdmprinter.def.json
msgctxt "wipe_hop_speed label"
msgid "Wipe Hop Speed"
msgstr "擦拭 Z 抬升速度"

#: fdmprinter.def.json
msgctxt "wipe_hop_speed description"
msgid "Speed to move the z-axis during the hop."
msgstr "抬升時移動 Z 軸的速度。"

#: fdmprinter.def.json
msgctxt "wipe_brush_pos_x label"
msgid "Wipe Brush X Position"
msgstr "擦拭刷 X 軸位置"

#: fdmprinter.def.json
msgctxt "wipe_brush_pos_x description"
msgid "X location where wipe script will start."
msgstr "擦拭動作開始的 X 位置。"

#: fdmprinter.def.json
msgctxt "wipe_repeat_count label"
msgid "Wipe Repeat Count"
msgstr "擦拭重覆次數"

#: fdmprinter.def.json
msgctxt "wipe_repeat_count description"
msgid "Number of times to move the nozzle across the brush."
msgstr "將噴頭移動經過刷子的次數。"

#: fdmprinter.def.json
msgctxt "wipe_move_distance label"
msgid "Wipe Move Distance"
msgstr "擦拭移動距離"

#: fdmprinter.def.json
msgctxt "wipe_move_distance description"
msgid "The distance to move the head back and forth across the brush."
msgstr "將噴頭來回移動經過刷子的距離。"

#: fdmprinter.def.json
msgctxt "small_hole_max_size label"
msgid "Small Hole Max Size"
msgstr "細部模式最大直徑"

#: fdmprinter.def.json
msgctxt "small_hole_max_size description"
msgid "Holes and part outlines with a diameter smaller than this will be printed using Small Feature Speed."
msgstr "小於此直徑的孔洞和零件輪廓，使用細部模式速度列印。"

#: fdmprinter.def.json
msgctxt "small_feature_max_length label"
msgid "Small Feature Max Length"
msgstr "細部模式最大長度"

#: fdmprinter.def.json
msgctxt "small_feature_max_length description"
msgid "Feature outlines that are shorter than this length will be printed using Small Feature Speed."
msgstr "輪廓長度小於此值時，使用細部模式速度列印。"

#: fdmprinter.def.json
msgctxt "small_feature_speed_factor label"
msgid "Small Feature Speed"
msgstr "細部模式速度"

#: fdmprinter.def.json
msgctxt "small_feature_speed_factor description"
msgid "Small features will be printed at this percentage of their normal print speed. Slower printing can help with adhesion and accuracy."
msgstr "細部模式將以正常列印速度的此百分比值列印。 較慢的列印有助於黏合和精度。"

#: fdmprinter.def.json
msgctxt "small_feature_speed_factor_0 label"
msgid "Small Feature Initial Layer Speed"
msgstr "細部模式起始層速度"

#: fdmprinter.def.json
msgctxt "small_feature_speed_factor_0 description"
msgid "Small features on the first layer will be printed at this percentage of their normal print speed. Slower printing can help with adhesion and accuracy."
msgstr "第一層的細部模式將以正常列印速度的此百分比值列印。 較慢的列印有助於黏合和精度。"

#: fdmprinter.def.json
msgctxt "command_line_settings label"
msgid "Command Line Settings"
msgstr "命令行設定"

#: fdmprinter.def.json
msgctxt "command_line_settings description"
msgid "Settings which are only used if CuraEngine isn't called from the Cura frontend."
msgstr "未從 Cura 前端調用 CuraEngine 時使用的設定。"

#: fdmprinter.def.json
msgctxt "center_object label"
msgid "Center Object"
msgstr "物件置中"

#: fdmprinter.def.json
msgctxt "center_object description"
msgid "Whether to center the object on the middle of the build platform (0,0), instead of using the coordinate system in which the object was saved."
msgstr "是否將模型放置在列印平台中心 (0,0)，而不是使用模型內儲存的座標系統。"

#: fdmprinter.def.json
msgctxt "mesh_position_x label"
msgid "Mesh Position X"
msgstr "網格位置 X"

#: fdmprinter.def.json
msgctxt "mesh_position_x description"
msgid "Offset applied to the object in the x direction."
msgstr "套用在模型 x 方向上的偏移量。"

#: fdmprinter.def.json
msgctxt "mesh_position_y label"
msgid "Mesh Position Y"
msgstr "網格位置 Y"

#: fdmprinter.def.json
msgctxt "mesh_position_y description"
msgid "Offset applied to the object in the y direction."
msgstr "套用在模型 y 方向上的偏移量。"

#: fdmprinter.def.json
msgctxt "mesh_position_z label"
msgid "Mesh Position Z"
msgstr "網格位置 Z"

#: fdmprinter.def.json
msgctxt "mesh_position_z description"
msgid "Offset applied to the object in the z direction. With this you can perform what was used to be called 'Object Sink'."
msgstr "套用在模型 z 方向上的偏移量。利用此選項，你可以執行過去被稱為“模型沉降”的操作。"

#: fdmprinter.def.json
msgctxt "mesh_rotation_matrix label"
msgid "Mesh Rotation Matrix"
msgstr "網格旋轉矩陣"

#: fdmprinter.def.json
msgctxt "mesh_rotation_matrix description"
msgid "Transformation matrix to be applied to the model when loading it from file."
msgstr "在將模型從檔案中載入時套用在模型上的轉換矩陣。"

#~ msgctxt "machine_head_polygon label"
#~ msgid "Machine Head Polygon"
#~ msgstr "機器頭多邊形"

#~ msgctxt "machine_head_polygon description"
#~ msgid "A 2D silhouette of the print head (fan caps excluded)."
#~ msgstr "列印頭 2D 輪廓圖（不包含風扇蓋）。"

#~ msgctxt "print_sequence description"
#~ msgid "Whether to print all models one layer at a time or to wait for one model to finish, before moving on to the next. One at a time mode is only possible if all models are separated in such a way that the whole print head can move in between and all models are lower than the distance between the nozzle and the X/Y axes."
#~ msgstr "選擇一次列印一層中的所有模型或等待一個模型完成後再轉到下一個模型。排隊模式只有在所有模型以一種整個列印頭可以在各個模型之間移動的方式分隔開，且所有模型都低於噴頭和 X / Y 軸之間距離的情况下可用。"

#~ msgctxt "support_tree_wall_thickness label"
#~ msgid "Tree Support Wall Thickness"
#~ msgstr "樹狀支撐牆厚"

#~ msgctxt "support_tree_wall_thickness description"
#~ msgid "The thickness of the walls of the branches of tree support. Thicker walls take longer to print but don't fall over as easily."
#~ msgstr "樹狀支撐樹枝的牆壁厚度。較厚的牆壁需要花較長的時間列印，但較不易倒下。"

#~ msgctxt "support_tree_wall_count label"
#~ msgid "Tree Support Wall Line Count"
#~ msgstr "樹狀支撐牆壁線條數量"

#~ msgctxt "support_tree_wall_count description"
#~ msgid "The number of walls of the branches of tree support. Thicker walls take longer to print but don't fall over as easily."
#~ msgstr "樹狀支撐樹枝牆壁的圈數。較厚的牆壁需要花較長的時間列印，但較不易倒下。"

#~ msgctxt "clean_between_layers description"
#~ msgid "Whether to include nozzle wipe G-Code between layers. Enabling this setting could influence behavior of retract at layer change. Please use Wipe Retraction settings to control retraction at layers where the wipe script will be working."
#~ msgstr "是否在層與層之間加入擦拭噴頭的 G-code。啟用此設定會影響換層時的回抽行為。請用「擦拭回抽」設定來控制擦拭時的回抽量。"

#~ msgctxt "max_extrusion_before_wipe description"
#~ msgid "Maximum material, that can be extruded before another nozzle wipe is initiated."
#~ msgstr "在另一次擦拭噴頭前可擠出的最大耗材量。"

#~ msgctxt "wipe_retraction_prime_speed label"
#~ msgid "Retraction Prime Speed"
#~ msgstr "擦拭回抽裝填速度"

#~ msgctxt "wipe_hop_enable label"
#~ msgid "Wipe Z Hop When Retracted"
#~ msgstr "擦拭回抽後 Z 抬升"

#~ msgctxt "wipe_hop_enable description"
#~ msgid "Whenever a retraction is done, the build plate is lowered to create clearance between the nozzle and the print. It prevents the nozzle from hitting the print during travel moves, reducing the chance to knock the print from the build plate."
#~ msgstr "每當回抽完成時，列印平台會降低以便在噴頭和列印品之間形成空隙。它可以防止噴頭在空跑過程中撞到列印品，降低將列印品從列印平台撞掉的幾率。"

#~ msgctxt "minimum_interface_area description"
#~ msgid "Minimum area size for support interface polygons. Polygons which have an area smaller than this value will not be generated."
#~ msgstr "支撐介面區域的最小面積大小。面積小於此值的區域將不會產生支撐介面。"

#~ msgctxt "minimum_roof_area description"
#~ msgid "Minimum area size for the roofs of the support. Polygons which have an area smaller than this value will not be generated."
#~ msgstr "支撐頂板區域的最小面積大小。面積小於此值的區域將不會產生支撐頂板。"

#~ msgctxt "minimum_bottom_area description"
#~ msgid "Minimum area size for the floors of the support. Polygons which have an area smaller than this value will not be generated."
#~ msgstr "支撐底板區域的最小面積大小。面積小於此值的區域將不會產生支撐底板。"

#~ msgctxt "skin_alternate_rotation label"
#~ msgid "Alternate Skin Rotation"
#~ msgstr "交替表層旋轉"

#~ msgctxt "skin_alternate_rotation description"
#~ msgid "Alternate the direction in which the top/bottom layers are printed. Normally they are printed diagonally only. This setting adds the X-only and Y-only directions."
#~ msgstr "交替列印頂部/底部層的方向。通常它們只進行對角線列印。此設定添加純 X 和純 Y 方向。"

#~ msgctxt "flow_rate_max_extrusion_offset label"
#~ msgid "Flow rate compensation max extrusion offset"
#~ msgstr "流量補償的最大擠出偏移量"

#~ msgctxt "flow_rate_max_extrusion_offset description"
#~ msgid "The maximum distance in mm to compensate."
#~ msgstr "最大補償距離（以毫米為單位）。"

#~ msgctxt "flow_rate_extrusion_offset_factor label"
#~ msgid "Flow rate compensation factor"
#~ msgstr "流量補償因子"

#~ msgctxt "flow_rate_extrusion_offset_factor description"
#~ msgid "The multiplication factor for the flow rate -> distance translation."
#~ msgstr "流量倍率 -> 移動距離。"

#~ msgctxt "adaptive_layer_height_threshold label"
#~ msgid "Adaptive Layers Threshold"
#~ msgstr "適應性層高門檻值"

#~ msgctxt "adaptive_layer_height_threshold description"
#~ msgid "Threshold whether to use a smaller layer or not. This number is compared to the tan of the steepest slope in a layer."
#~ msgstr "決定是否使用較小層高的門檻值。此值會與一層中最陡坡度的 tan 值做比較。"

#~ msgctxt "wall_overhang_angle description"
#~ msgid "Walls that overhang more than this angle will be printed using overhanging wall settings. When the value is 90, no walls will be treated as overhanging."
#~ msgstr "牆壁突出的角度大於此值時，將使用突出牆壁的設定列印。當此值設定為 90 時，所有牆壁都不會被當作突出牆壁。"

#~ msgctxt "small_feature_speed_factor description"
#~ msgid "Small features will be printed at this percentage of their normal print speed. Slower printing can help with adhestion and accuracy."
#~ msgstr "細部模式將以正常列印速度的此百分比值列印。 較慢的列印有助於黏合和精度。"

#~ msgctxt "small_feature_speed_factor_0 label"
#~ msgid "First Layer Speed"
#~ msgstr "第一層速度"

#~ msgctxt "small_feature_speed_factor_0 description"
#~ msgid "Small features on the first layer will be printed at this percentage of their normal print speed. Slower printing can help with adhestion and accuracy."
#~ msgstr "細部模式第一層將以正常列印速度的此百分比值列印。 較慢的列印有助於黏合和精度。"

#~ msgctxt "ironing_enabled description"
#~ msgid "Go over the top surface one additional time, but without extruding material. This is meant to melt the plastic on top further, creating a smoother surface."
#~ msgstr "再一次經過頂部表面，但不擠出耗材。這是為了進一步融化頂部的塑料，打造更平滑的表面。"

#~ msgctxt "start_layers_at_same_position label"
#~ msgid "Start Layers with the Same Part"
#~ msgstr "在相同的位置列印新層"

#~ msgctxt "start_layers_at_same_position description"
#~ msgid "In each layer start with printing the object near the same point, so that we don't start a new layer with printing the piece which the previous layer ended with. This makes for better overhangs and small parts, but increases printing time."
#~ msgstr "每一層都在相同點附近開始列印，這樣在列印新的一層時，就不需要列印前一層結束時的那一小段區域。在突出部分和小零件有良好的效果，但會增加列印時間。"

#~ msgctxt "support_infill_angles description"
#~ msgid "Orientation of the infill pattern for supports. The support infill pattern is rotated in the horizontal plane."
#~ msgstr "支撐填充樣式的方向。 支撐填充樣式的旋轉方向是在水平面上旋轉。"

#~ msgctxt "meshfix_maximum_deviation description"
#~ msgid "The maximum deviation allowed when reducing the resolution for the Maximum Resolution setting. If you increase this, the print will be less accurate, but the g-code will be smaller."
#~ msgstr "「最高解析度」設定在降低解析度時允許的最大偏差。如果增加此值，列印精度會較差但 G-code 會較小。"

#~ msgctxt "machine_gcode_flavor label"
#~ msgid "G-code Flavour"
#~ msgstr "G-code 類型"

#~ msgctxt "z_seam_corner description"
#~ msgid "Control whether corners on the model outline influence the position of the seam. None means that corners have no influence on the seam position. Hide Seam makes the seam more likely to occur on an inside corner. Expose Seam makes the seam more likely to occur on an outside corner. Hide or Expose Seam makes the seam more likely to occur at an inside or outside corner."
#~ msgstr "控制接縫是否受模型輪廓上的角影響。'無'表示轉角不影響接縫位置。'隱藏接縫'表示使用盡可能使用凹角做為接縫位置。'暴露接縫'表示盡可能使用凸角做為接縫位置。'隱藏或暴露接縫'則同時使用凹角和凸角做為接縫位置。"

#~ msgctxt "skin_no_small_gaps_heuristic label"
#~ msgid "Ignore Small Z Gaps"
#~ msgstr "忽略 Z 方向的小間隙"

#~ msgctxt "skin_no_small_gaps_heuristic description"
#~ msgid "When the model has small vertical gaps, about 5% extra computation time can be spent on generating top and bottom skin in these narrow spaces. In such case, disable the setting."
#~ msgstr "當模型具有微小的垂直間隙時，為了在這些間隙上產生頂部、底部等表面，會花費大約5％的額外的計算時間。勾選這個項目可以節省時間，但是間隙會消失，若要保留這些間隙，不要勾選這個項目。"

#~ msgctxt "build_volume_temperature description"
#~ msgid "The temperature used for build volume. If this is 0, the build volume temperature will not be adjusted."
#~ msgstr "設定列印空間的溫度。如果設定為 0，就不會加熱列印空間。"

#~ msgctxt "limit_support_retractions description"
#~ msgid "Omit retraction when moving from support to support in a straight line. Enabling this setting saves print time, but can lead to excesive stringing within the support structure."
#~ msgstr "當從支撐直線移動到另一支撐時，省略回抽。啟用此功能可節省列印時間，但會導致支撐內部有較多的牽絲。"

#~ msgctxt "max_feedrate_z_override label"
#~ msgid "Maximum Z Speed"
#~ msgstr "最大 Z 軸速度"

#~ msgctxt "max_feedrate_z_override description"
#~ msgid "The maximum speed with which the build plate is moved. Setting this to zero causes the print to use the firmware defaults for the maximum z speed."
#~ msgstr "列印平台移動的最大速度。將該值設為零會使列印為最大 Z 速度採用韌體預設值。"

#~ msgctxt "support_join_distance description"
#~ msgid "The maximum distance between support structures in the X/Y directions. When seperate structures are closer together than this value, the structures merge into one."
#~ msgstr "支撐結構間在 X/Y 方向的最大距離。當分離結構之間的距離小於此值時，這些結構將合併為一個。"

#~ msgctxt "support_minimal_diameter label"
#~ msgid "Minimum Diameter"
#~ msgstr "最小直徑"

#~ msgctxt "support_minimal_diameter description"
#~ msgid "Minimum diameter in the X/Y directions of a small area which is to be supported by a specialized support tower."
#~ msgstr "小區域中支撐塔的 X/Y 軸方向最小直徑。"

#~ msgctxt "prime_tower_circular label"
#~ msgid "Circular Prime Tower"
#~ msgstr "圓型換料塔"

#~ msgctxt "prime_tower_circular description"
#~ msgid "Make the prime tower as a circular shape."
#~ msgstr "將換料塔印成圓型。"

#~ msgctxt "prime_tower_flow description"
#~ msgid "Flow compensation: the amount of material extruded is multiplied by this value."
#~ msgstr "流量補償：擠出的耗材量乘以此值。"

#~ msgctxt "smooth_spiralized_contours description"
#~ msgid "Smooth the spiralized contours to reduce the visibility of the Z seam (the Z-seam should be barely visible on the print but will still be visible in the layer view). Note that smoothing will tend to blur fine surface details."
#~ msgstr "平滑螺旋輪廓可以減少 Z 縫的出現（Z 縫應在列印品上幾乎看不到，但在分層檢視中仍然可見）。請注意，平滑操作將傾向於模糊精細的表面細節。"

#~ msgctxt "support_conical_enabled description"
#~ msgid "Experimental feature: Make support areas smaller at the bottom than at the overhang."
#~ msgstr "實驗性功能： 讓底部的支撐區域小於突出部分的支撐區域。"

#~ msgctxt "extruders_enabled_count label"
#~ msgid "Number of Extruders that are enabled"
#~ msgstr "已啟用擠出機的數量"

#~ msgctxt "machine_nozzle_tip_outer_diameter label"
#~ msgid "Outer nozzle diameter"
#~ msgstr "噴頭外徑"

#~ msgctxt "machine_nozzle_head_distance label"
#~ msgid "Nozzle length"
#~ msgstr "噴頭長度"

#~ msgctxt "machine_nozzle_expansion_angle label"
#~ msgid "Nozzle angle"
#~ msgstr "噴頭角度"

#~ msgctxt "machine_heat_zone_length label"
#~ msgid "Heat zone length"
#~ msgstr "加熱區長度"

#~ msgctxt "machine_nozzle_heat_up_speed label"
#~ msgid "Heat up speed"
#~ msgstr "加熱速度"

#~ msgctxt "machine_nozzle_cool_down_speed label"
#~ msgid "Cool down speed"
#~ msgstr "冷卻速度"

#~ msgctxt "machine_gcode_flavor label"
#~ msgid "G-code flavour"
#~ msgstr "G-code 類型"

#~ msgctxt "machine_disallowed_areas label"
#~ msgid "Disallowed areas"
#~ msgstr "不允許區域"

#~ msgctxt "machine_head_polygon label"
#~ msgid "Machine head polygon"
#~ msgstr "機器頭多邊形"

#~ msgctxt "machine_head_with_fans_polygon label"
#~ msgid "Machine head & Fan polygon"
#~ msgstr "機器頭和風扇多邊形"

#~ msgctxt "gantry_height label"
#~ msgid "Gantry height"
#~ msgstr "吊車高度"

#~ msgctxt "machine_use_extruder_offset_to_offset_coords label"
#~ msgid "Offset With Extruder"
#~ msgstr "擠出機偏移量"

#~ msgctxt "adaptive_layer_height_enabled label"
#~ msgid "Use adaptive layers"
#~ msgstr "使用適應層高"

#~ msgctxt "adaptive_layer_height_variation label"
#~ msgid "Adaptive layers maximum variation"
#~ msgstr "適應層高最大變化量"

#~ msgctxt "adaptive_layer_height_variation_step label"
#~ msgid "Adaptive layers variation step size"
#~ msgstr "適應層高變化幅度"

#~ msgctxt "adaptive_layer_height_threshold label"
#~ msgid "Adaptive layers threshold"
#~ msgstr "適應層高門檻值"

#~ msgctxt "skin_overlap description"
#~ msgid "The amount of overlap between the skin and the walls as a percentage of the skin line width. A slight overlap allows the walls to connect firmly to the skin. This is a percentage of the average line widths of the skin lines and the innermost wall."
#~ msgstr "表層與牆壁的重疊量佔表層線寬的百分比。輕微的重疊能讓填充與表層牢固地連接。這是表層線寬和最內層牆壁線寬平均的百分比。"

#~ msgctxt "skin_overlap_mm description"
#~ msgid "The amount of overlap between the skin and the walls. A slight overlap allows the walls to connect firmly to the skin."
#~ msgstr "表層和牆壁之間的重疊量。稍微重疊可讓各個牆壁與表層牢固連接。"

#~ msgctxt "switch_extruder_retraction_amount description"
#~ msgid "The amount of retraction: Set at 0 for no retraction at all. This should generally be the same as the length of the heat zone."
#~ msgstr "回抽量：設為 0，不進行任何回抽。該值通常應與加熱區的長度相同。"

#~ msgctxt "retraction_combing description"
#~ msgid "Combing keeps the nozzle within already printed areas when traveling. This results in slightly longer travel moves but reduces the need for retractions. If combing is off, the material will retract and the nozzle moves in a straight line to the next point. It is also possible to avoid combing over top/bottom skin areas and also to only comb within the infill. Note that the 'Within Infill' option behaves exactly like the 'Not in Skin' option in earlier Cura releases."
#~ msgstr "梳理模式讓噴頭空跑時保持在已列印的區域內。這導致較長的空跑距離但減少回抽的需求。如果關閉梳理模式，噴頭將會回抽耗材，直線移動到下一點。梳理模式可以避開頂部/底部表層，也可以只用在內部填充。注意「內部填充」選項的行為與舊版 Cura 的「表層以外區域」選項是完全相同的。"

#~ msgctxt "connect_skin_polygons description"
#~ msgid "Connect top/bottom skin paths where they run next to each other. For the concentric pattern enabling this setting greatly reduces the travel time, but because the connections can happend midway over infill this feature can reduce the top surface quality."
#~ msgstr "將頂部/底部表層路徑相鄰的位置連接。同心模式時開啟此設定，可以大大地減少空跑時間。但因連接可能發生在填充途中，所以此功能可能降低頂部表層的品質。"

#~ msgctxt "infill_pattern description"
#~ msgid "The pattern of the infill material of the print. The line and zig zag infill swap direction on alternate layers, reducing material cost. The grid, triangle, tri-hexagon, cubic, octet, quarter cubic, cross and concentric patterns are fully printed every layer. Cubic, quarter cubic and octet infill change with every layer to provide a more equal distribution of strength over each direction."
#~ msgstr "填充耗材的樣式。線條和鋸齒狀填充輪流在每一層交換方向，以降低耗材成本。網格、三角形、三-六邊形、立方體、八面體、四分立方體、十字形和同心的列印樣式在每層完整列印。立方體、四分立方體和八面體填充隨每層變化，以在各個方向提供更均衡的强度分布。"

#~ msgctxt "infill_pattern option concentric_3d"
#~ msgid "Concentric 3D"
#~ msgstr "立體同心圓"

#~ msgctxt "retraction_combing description"
#~ msgid "Combing keeps the nozzle within already printed areas when traveling. This results in slightly longer travel moves but reduces the need for retractions. If combing is off, the material will retract and the nozzle moves in a straight line to the next point. It is also possible to avoid combing over top/bottom skin areas by combing within the infill only."
#~ msgstr "梳理可在空跑時讓噴頭保持在已列印區域內。這會使空跑距離稍微延長，但可減少回抽需求。如果關閉梳理，則耗材將回抽，且噴頭沿著直線移動到下一個點。也可以通過僅在填充內進行梳理避免梳理頂部/底部表層區域。"

#~ msgctxt "support_pattern option concentric_3d"
#~ msgid "Concentric 3D"
#~ msgstr "同心 3D"

#~ msgctxt "support_interface_pattern option concentric_3d"
#~ msgid "Concentric 3D"
#~ msgstr "同心 3D"

#~ msgctxt "support_roof_pattern option concentric_3d"
#~ msgid "Concentric 3D"
#~ msgstr "立體同心圓"

#~ msgctxt "support_bottom_pattern option concentric_3d"
#~ msgid "Concentric 3D"
#~ msgstr "同心 3D"

#~ msgctxt "raft_base_line_spacing label"
#~ msgid "Raft Line Spacing"
#~ msgstr "木筏底部間距"

#~ msgctxt "prime_tower_wall_thickness label"
#~ msgid "Prime Tower Thickness"
#~ msgstr "換料塔厚度"

#~ msgctxt "prime_tower_wall_thickness description"
#~ msgid "The thickness of the hollow prime tower. A thickness larger than half the Prime Tower Minimum Volume will result in a dense prime tower."
#~ msgstr "空心換料塔的厚度。如果厚度大於換料塔最小體積的一半，則將形成一個密集的換料塔。"

#~ msgctxt "dual_pre_wipe label"
#~ msgid "Wipe Nozzle After Switch"
#~ msgstr "切換後擦拭噴頭"

#~ msgctxt "dual_pre_wipe description"
#~ msgid "After switching extruder, wipe the oozed material off of the nozzle on the first thing printed. This performs a safe slow wipe move at a place where the oozed material causes least harm to the surface quality of your print."
#~ msgstr "切換擠出機後，在列印的第一個物件上擦拭噴頭上的滲出耗材。這會在滲出耗材對列印品表面品質造成最小損害的位置進行緩慢安全的擦拭動作。"

#~ msgctxt "prime_tower_purge_volume label"
#~ msgid "Prime Tower Purge Volume"
#~ msgstr "換料塔清洗量"

#~ msgctxt "prime_tower_purge_volume description"
#~ msgid "Amount of filament to be purged when wiping on the prime tower. Purging is useful for compensating the filament lost by oozing during inactivity of the nozzle."
#~ msgstr "在換料塔上進行擦拭時要清洗的耗材量。清洗可用於補償在噴頭不活動期間由於滲出而損失的耗材。"

#~ msgctxt "bridge_wall_max_overhang label"
#~ msgid "Bridge Wall Max Overhang"
#~ msgstr "最大橋樑牆壁突出"

#~ msgctxt "bridge_wall_max_overhang description"
#~ msgid "The maximum allowed width of the region of air below a wall line before the wall is printed using bridge settings. Expressed as a percentage of the wall line width. When the air gap is wider than this, the wall line is printed using the bridge settings. Otherwise, the wall line is printed using the normal settings. The lower the value, the more likely it is that overhung wall lines will be printed using bridge settings."
#~ msgstr "使用一般設定列印牆壁線條允許最大的突出寬度。以牆壁線寬的百分比表示。當間隙比此寬時，使用橋樑設定列印牆壁線條。否則就使用一般設定列印牆壁線條。數值越低，越有可能使用橋樑設定列印牆壁線條。"

#~ msgctxt "optimize_wall_printing_order description"
#~ msgid "Optimize the order in which walls are printed so as to reduce the number of retractions and the distance travelled. Most parts will benefit from this being enabled but some may actually take longer so please compare the print time estimates with and without optimization."
#~ msgstr "最佳化牆壁列印順序以減少回抽的次數和空跑的距離。啟用此功能對大多數是有益的，但有的可能會花更多的時間。所以請比較有無最佳化的估算時間進行確認。"

#~ msgctxt "retraction_combing option noskin"
#~ msgid "No Skin"
#~ msgstr "表層除外"

#~ msgctxt "cross_infill_apply_pockets_alternatingly label"
#~ msgid "Alternate Cross 3D Pockets"
#~ msgstr "交錯立體十字形氣囊"

#~ msgctxt "cross_infill_apply_pockets_alternatingly description"
#~ msgid "Only apply pockets at half of the four-way crossings in the cross 3D pattern and alternate the location of the pockets between heights where the pattern is touching itself."
#~ msgstr "在立體十字形樣式中，只在半數樣式閉合的中央十字交叉處使用氣囊，並在高度上交錯排列。"

#~ msgctxt "infill_hollow label"
#~ msgid "Hollow Out Objects"
#~ msgstr "挖空模型"

#~ msgctxt "infill_hollow description"
#~ msgid "Remove all infill and make the inside of the object eligible for support."
#~ msgstr "移除所有填充並讓模型內部可以進行支撐。"

#~ msgctxt "adaptive_layer_height_variation description"
#~ msgid "The maximum allowed height different from the base layer height in mm."
#~ msgstr "允許與層高基礎值相差的最大值（以毫米為單位）。"

#~ msgctxt "center_object label"
#~ msgid "Center object"
#~ msgstr "模型置中"

#~ msgctxt "mesh_position_x label"
#~ msgid "Mesh position x"
#~ msgstr "網格位置 x"

#~ msgctxt "mesh_position_y label"
#~ msgid "Mesh position y"
#~ msgstr "網格位置 y"

#~ msgctxt "mesh_position_z label"
#~ msgid "Mesh position z"
#~ msgstr "網格位置 z"

#~ msgctxt "machine_start_gcode label"
#~ msgid "Start GCode"
#~ msgstr "起始 G-code"

#~ msgctxt "machine_start_gcode description"
#~ msgid ""
#~ "Gcode commands to be executed at the very start - separated by \n"
#~ "."
#~ msgstr ""
#~ "在開始後執行的 G-code 命令 - 以 \n"
#~ " 分行。"

#~ msgctxt "machine_end_gcode label"
#~ msgid "End GCode"
#~ msgstr "結束 G-code"

#~ msgctxt "machine_end_gcode description"
#~ msgid ""
#~ "Gcode commands to be executed at the very end - separated by \n"
#~ "."
#~ msgstr ""
#~ "在結束前執行的 G-code 命令 - 以 \n"
#~ " 分行。"

#~ msgctxt "machine_gcode_flavor label"
#~ msgid "Gcode flavour"
#~ msgstr "G-code 類型"

#~ msgctxt "machine_gcode_flavor description"
#~ msgid "The type of gcode to be generated."
#~ msgstr "需要產生的 G-code 類型。"

#~ msgctxt "meshfix_keep_open_polygons description"
#~ msgid "Normally Cura tries to stitch up small holes in the mesh and remove parts of a layer with big holes. Enabling this option keeps those parts which cannot be stitched. This option should be used as a last resort option when everything else fails to produce proper GCode."
#~ msgstr "一般情况下，Cura 會嘗試縫合網格中的小孔，並移除有大孔的部分層。啟用此選項將保留那些無法縫合的部分。當其他所有方法都無法產生正確的 GCode 時，該選項應該被用作最後手段。"

#~ msgctxt "relative_extrusion description"
#~ msgid "Use relative extrusion rather than absolute extrusion. Using relative E-steps makes for easier post-processing of the Gcode. However, it's not supported by all printers and it may produce very slight deviations in the amount of deposited material compared to absolute E-steps. Irrespective of this setting, the extrusion mode will always be set to absolute before any Gcode script is output."
#~ msgstr "擠出控制使用相對模式而非絕對模式。使用相對的 E 步數使 G-code 在後處理上更為簡便。然而並非所有印表機都支援此模式，而且和絕對的 E 步數相比，它可能在沉積耗材的使用量上產生輕微的偏差。無論此設定為何，在輸出任何 G-code 腳本之前，擠出模式將始終設定為絕對模式。"

#~ msgctxt "infill_offset_x description"
#~ msgid "The infill pattern is offset this distance along the X axis."
#~ msgstr "填充樣式在 X 軸方向偏移此距離。"

#~ msgctxt "infill_offset_y description"
#~ msgid "The infill pattern is offset this distance along the Y axis."
#~ msgstr "填充樣式在 Y 軸方向偏移此距離。"

#~ msgctxt "infill_overlap description"
#~ msgid "The amount of overlap between the infill and the walls. A slight overlap allows the walls to connect firmly to the infill."
#~ msgstr "填充和牆壁之間的重疊量。稍微重疊可讓各個牆壁與填充牢固連接。"

#~ msgctxt "skin_overlap description"
#~ msgid "The amount of overlap between the skin and the walls as a percentage of the line width. A slight overlap allows the walls to connect firmly to the skin. This is a percentage of the average line widths of the skin lines and the innermost wall."
#~ msgstr "表層和牆壁之間的重疊量，以線寬百分比表示。稍微重疊可讓各個牆壁與表層牢固連接。這是表層平均線寬和最內壁的百分比。"

#~ msgctxt "material_bed_temperature description"
#~ msgid "The temperature used for the heated build plate. If this is 0, the bed will not heat up for this print."
#~ msgstr "用於加熱列印平台的溫度。如果列印平台溫度為 0，則熱床將不會為此次列印加熱。"

#~ msgctxt "z_offset_layer_0 description"
#~ msgid "The extruder is offset from the normal height of the first layer by this amount. It can be positive (raised) or negative (lowered). Some filament types adhere to the build plate better if the extruder is raised slightly."
#~ msgstr "擠出機在第一層從正常高度偏移了此設定量。它可以是正值（上升）或負值（下降）。某些耗材類型在擠出機稍微上升情況下，會更好地附著在列印平台上。"

#~ msgctxt "z_offset_taper_layers label"
#~ msgid "Z Offset Taper Layers"
#~ msgstr "Z 軸偏移漸減層數"

#~ msgctxt "z_offset_taper_layers description"
#~ msgid "When non-zero, the Z offset is reduced to 0 over that many layers. A value of 0 means that the Z offset remains constant for all the layers in the print."
#~ msgstr "當此值不為 0 時，Z 軸偏移量在經過此層數時逐漸降為 0。此值設為 0 表示所有列印層的 Z 軸偏移量保持為固定值。"

#~ msgctxt "infill_pattern option tetrahedral"
#~ msgid "Tetrahedral"
#~ msgstr "正四面體"

#~ msgctxt "expand_skins_into_infill label"
#~ msgid "Expand Skins Into Infill"
#~ msgstr "將表層延伸到填充中"

#~ msgctxt "expand_skins_into_infill description"
#~ msgid "Expand skin areas of top and/or bottom skin of flat surfaces. By default, skins stop under the wall lines that surround infill but this can lead to holes appearing when the infill density is low. This setting extends the skins beyond the wall lines so that the infill on the next layer rests on skin."
#~ msgstr "延伸平面頂部和/或底部表層的區域。預設情况下，表層會在環繞填充的壁線下方停止，但如果填充密度較低，則可能導致出現孔洞。該設定將表層延展到壁線以外，因此下一層的填充會座落在表層上。"

#~ msgctxt "expand_upper_skins label"
#~ msgid "Expand Top Skins Into Infill"
#~ msgstr "將頂部表層延伸到填充中"

#~ msgctxt "expand_upper_skins description"
#~ msgid "Expand the top skin areas (areas with air above) so that they support infill above."
#~ msgstr "延伸頂部表層區域（上方有空氣的區域），讓它們支撐上方的填充。"

#~ msgctxt "expand_lower_skins label"
#~ msgid "Expand Bottom Skins Into Infill"
#~ msgstr "將底部表層延伸到填充中"

#~ msgctxt "expand_lower_skins description"
#~ msgid "Expand the bottom skin areas (areas with air below) so that they are anchored by the infill layers above and below."
#~ msgstr "延伸底部表層區域（下方有空氣的區域），讓它們由上下的填充層錨定。"

#~ msgctxt "support_skip_some_zags label"
#~ msgid "Skip Some ZigZags Connections"
#~ msgstr "跳過部分鋸齒狀連接"

#~ msgctxt "support_zag_skip_count label"
#~ msgid "ZigZag Connection Skip Count"
#~ msgstr "鋸齒狀連接跳過計數"<|MERGE_RESOLUTION|>--- conflicted
+++ resolved
@@ -1,10 +1,7 @@
 # Cura JSON setting files
 # Copyright (C) 2019 Ultimaker B.V.
 # This file is distributed under the same license as the Cura package.
-<<<<<<< HEAD
-=======
 # Ruben Dulek <r.dulek@ultimaker.com>, 2020.
->>>>>>> d521c245
 #
 msgid ""
 msgstr ""
