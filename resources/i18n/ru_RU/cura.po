--- conflicted
+++ resolved
@@ -8,11 +8,7 @@
 msgstr ""
 "Project-Id-Version: PACKAGE VERSION\n"
 "Report-Msgid-Bugs-To: \n"
-<<<<<<< HEAD
-"POT-Creation-Date: 2023-03-06 21:46+0100\n"
-=======
 "POT-Creation-Date: 2023-03-06 17:11+0100\n"
->>>>>>> 9b271950
 "PO-Revision-Date: YEAR-MO-DA HO:MI+ZONE\n"
 "Last-Translator: FULL NAME <EMAIL@ADDRESS>\n"
 "Language-Team: LANGUAGE <LL@li.org>\n"
@@ -811,8 +807,6 @@
 msgid "Unknown error."
 msgstr "Неизвестная ошибка."
 
-<<<<<<< HEAD
-=======
 #: plugin.json
 msgctxt "name"
 msgid "3MF Reader"
@@ -1453,7 +1447,6 @@
 msgid "X3D Reader"
 msgstr "Чтение X3D"
 
->>>>>>> 9b271950
 #: plugins/3MFReader/ThreeMFWorkspaceReader.py:547
 #, python-brace-format
 msgctxt "@info:status Don't translate the XML tags <filename> or <message>!"
@@ -1672,16 +1665,6 @@
 msgid "3MF File"
 msgstr "Файл 3MF"
 
-#: plugins/3MFReader/plugin.json
-msgctxt "name"
-msgid "3MF Reader"
-msgstr "Чтение 3MF"
-
-#: plugins/3MFReader/plugin.json
-msgctxt "description"
-msgid "Provides support for reading 3MF files."
-msgstr "Предоставляет поддержку для чтения 3MF файлов."
-
 #: plugins/3MFWriter/ThreeMFWorkspaceWriter.py:31
 msgctxt "@error:zip"
 msgid "3MF Writer plug-in is corrupt."
@@ -1718,40 +1701,10 @@
 msgid "Cura Project 3MF file"
 msgstr "3MF файл проекта Cura"
 
-#: plugins/3MFWriter/plugin.json
-msgctxt "name"
-msgid "3MF Writer"
-msgstr "Запись 3MF"
-
-#: plugins/3MFWriter/plugin.json
-msgctxt "description"
-msgid "Provides support for writing 3MF files."
-msgstr "Предоставляет возможность записи 3MF файлов."
-
 #: plugins/AMFReader/__init__.py:15
 msgctxt "@item:inlistbox"
 msgid "AMF File"
 msgstr "Файл AMF"
-
-#: plugins/AMFReader/plugin.json
-msgctxt "name"
-msgid "AMF Reader"
-msgstr "Средство чтения AMF"
-
-#: plugins/AMFReader/plugin.json
-msgctxt "description"
-msgid "Provides support for reading AMF files."
-msgstr "Обеспечивает поддержку чтения файлов AMF."
-
-#: plugins/CuraDrive/plugin.json
-msgctxt "description"
-msgid "Backup and restore your configuration."
-msgstr "Резервное копирование и восстановление конфигурации."
-
-#: plugins/CuraDrive/plugin.json
-msgctxt "name"
-msgid "Cura Backups"
-msgstr "Резервные копии Cura"
 
 #: plugins/CuraDrive/src/CreateBackupJob.py:25
 msgctxt "@info:title"
@@ -1984,52 +1937,12 @@
 msgid "Information"
 msgstr "Информация"
 
-#: plugins/CuraEngineBackend/plugin.json
-msgctxt "name"
-msgid "CuraEngine Backend"
-msgstr "Движок CuraEngine"
-
-#: plugins/CuraEngineBackend/plugin.json
-msgctxt "description"
-msgid "Provides the link to the CuraEngine slicing backend."
-msgstr "Предоставляет интерфейс к движку CuraEngine."
-
 #: plugins/CuraProfileReader/__init__.py:14
 #: plugins/CuraProfileWriter/__init__.py:14
 msgctxt "@item:inlistbox"
 msgid "Cura Profile"
 msgstr "Профиль Cura"
 
-#: plugins/CuraProfileReader/plugin.json
-msgctxt "name"
-msgid "Cura Profile Reader"
-msgstr "Чтение профиля Cura"
-
-#: plugins/CuraProfileReader/plugin.json
-msgctxt "description"
-msgid "Provides support for importing Cura profiles."
-msgstr "Предоставляет поддержку для импорта профилей Cura."
-
-#: plugins/CuraProfileWriter/plugin.json
-msgctxt "name"
-msgid "Cura Profile Writer"
-msgstr "Запись профиля Cura"
-
-#: plugins/CuraProfileWriter/plugin.json
-msgctxt "description"
-msgid "Provides support for exporting Cura profiles."
-msgstr "Предоставляет поддержку для экспорта профилей Cura."
-
-#: plugins/DigitalLibrary/plugin.json
-msgctxt "description"
-msgid "Connects to the Digital Library, allowing Cura to open files from and save files to the Digital Library."
-msgstr "Подключается к цифровой библиотеке, позволяя Cura открывать файлы из цифровой библиотеки и сохранять файлы в нее."
-
-#: plugins/DigitalLibrary/plugin.json
-msgctxt "name"
-msgid "Ultimaker Digital Library"
-msgstr "Ultimaker Digital Library"
-
 #: plugins/DigitalLibrary/resources/qml/SaveProjectFilesPage.qml:216
 msgctxt "@option"
 msgid "Save Cura project and print file"
@@ -2067,16 +1980,6 @@
 msgid "How to update"
 msgstr "Порядок обновления"
 
-#: plugins/FirmwareUpdateChecker/plugin.json
-msgctxt "description"
-msgid "Checks for firmware updates."
-msgstr "Проверяет наличие обновлений ПО."
-
-#: plugins/FirmwareUpdateChecker/plugin.json
-msgctxt "name"
-msgid "Firmware Update Checker"
-msgstr "Проверка обновлений"
-
 #: plugins/FirmwareUpdater/FirmwareUpdaterMachineAction.py:27
 msgctxt "@action"
 msgid "Update Firmware"
@@ -2157,45 +2060,15 @@
 msgid "Firmware update failed due to missing firmware."
 msgstr "Обновление прошивки не удалось из-за её отсутствия."
 
-#: plugins/FirmwareUpdater/plugin.json
-msgctxt "name"
-msgid "Firmware Updater"
-msgstr "Средство обновления прошивки"
-
-#: plugins/FirmwareUpdater/plugin.json
-msgctxt "description"
-msgid "Provides a machine actions for updating firmware."
-msgstr "Обеспечение действий принтера для обновления прошивки."
-
 #: plugins/GCodeGzReader/__init__.py:17 plugins/GCodeGzWriter/__init__.py:17
 msgctxt "@item:inlistbox"
 msgid "Compressed G-code File"
 msgstr "Сжатый файл с G-кодом"
 
-#: plugins/GCodeGzReader/plugin.json
-msgctxt "name"
-msgid "Compressed G-code Reader"
-msgstr "Средство считывания сжатого G-кода"
-
-#: plugins/GCodeGzReader/plugin.json
-msgctxt "description"
-msgid "Reads g-code from a compressed archive."
-msgstr "Считывает G-код из сжатого архива."
-
 #: plugins/GCodeGzWriter/GCodeGzWriter.py:43
 msgctxt "@error:not supported"
 msgid "GCodeGzWriter does not support text mode."
 msgstr "Средство записи G-кода с расширением GZ (GCodeGzWriter) не поддерживает текстовый режим."
-
-#: plugins/GCodeGzWriter/plugin.json
-msgctxt "name"
-msgid "Compressed G-code Writer"
-msgstr "Средство записи сжатого G-кода"
-
-#: plugins/GCodeGzWriter/plugin.json
-msgctxt "description"
-msgid "Writes g-code to a compressed archive."
-msgstr "Записывает G-код в сжатый архив."
 
 #: plugins/GCodeProfileReader/__init__.py:14 plugins/GCodeReader/__init__.py:14
 #: plugins/GCodeWriter/__init__.py:16
@@ -2203,16 +2076,6 @@
 msgid "G-code File"
 msgstr "Файл G-code"
 
-#: plugins/GCodeProfileReader/plugin.json
-msgctxt "name"
-msgid "G-code Profile Reader"
-msgstr "Средство считывания профиля из G-кода"
-
-#: plugins/GCodeProfileReader/plugin.json
-msgctxt "description"
-msgid "Provides support for importing profiles from g-code files."
-msgstr "Предоставляет поддержку для импортирования профилей из G-Code файлов."
-
 #: plugins/GCodeReader/FlavorParser.py:359
 msgctxt "@info:status"
 msgid "Parsing G-code"
@@ -2234,16 +2097,6 @@
 msgid "G File"
 msgstr "Файл G"
 
-#: plugins/GCodeReader/plugin.json
-msgctxt "description"
-msgid "Allows loading and displaying G-code files."
-msgstr "Позволяет загружать и отображать файлы G-code."
-
-#: plugins/GCodeReader/plugin.json
-msgctxt "name"
-msgid "G-code Reader"
-msgstr "Чтение G-code"
-
 #: plugins/GCodeWriter/GCodeWriter.py:75
 msgctxt "@error:not supported"
 msgid "GCodeWriter does not support non-text mode."
@@ -2253,16 +2106,6 @@
 msgctxt "@warning:status"
 msgid "Please prepare G-code before exporting."
 msgstr "Подготовьте G-код перед экспортом."
-
-#: plugins/GCodeWriter/plugin.json
-msgctxt "name"
-msgid "G-code Writer"
-msgstr "Средство записи G-кода"
-
-#: plugins/GCodeWriter/plugin.json
-msgctxt "description"
-msgid "Writes g-code to a file."
-msgstr "Записывает G-код в файл."
 
 #: plugins/ImageReader/ConfigUI.qml:14
 msgctxt "@title:window"
@@ -2396,30 +2239,10 @@
 msgid "GIF Image"
 msgstr "GIF изображение"
 
-#: plugins/ImageReader/plugin.json
-msgctxt "description"
-msgid "Enables ability to generate printable geometry from 2D image files."
-msgstr "Обеспечивает возможность генерировать печатаемую геометрию из файлов двухмерных изображений."
-
-#: plugins/ImageReader/plugin.json
-msgctxt "name"
-msgid "Image Reader"
-msgstr "Чтение изображений"
-
 #: plugins/LegacyProfileReader/__init__.py:14
 msgctxt "@item:inlistbox"
 msgid "Cura 15.04 profiles"
 msgstr "Профили Cura 15.04"
-
-#: plugins/LegacyProfileReader/plugin.json
-msgctxt "name"
-msgid "Legacy Cura Profile Reader"
-msgstr "Чтение устаревших профилей Cura"
-
-#: plugins/LegacyProfileReader/plugin.json
-msgctxt "description"
-msgid "Provides support for importing profiles from legacy Cura versions."
-msgstr "Предоставляет поддержку для импортирования профилей из устаревших версий Cura."
 
 #: plugins/MachineSettingsAction/MachineSettingsAction.py:32
 msgctxt "@action"
@@ -2584,16 +2407,6 @@
 msgid "End G-code"
 msgstr "Завершающий G-код"
 
-#: plugins/MachineSettingsAction/plugin.json
-msgctxt "name"
-msgid "Machine Settings Action"
-msgstr "Параметры принтера действие"
-
-#: plugins/MachineSettingsAction/plugin.json
-msgctxt "description"
-msgid "Provides a way to change machine settings (such as build volume, nozzle size, etc.)."
-msgstr "Предоставляет возможность изменения параметров принтера (такие как рабочий объём, диаметр сопла и так далее)"
-
 #: plugins/Marketplace/CloudSync/CloudPackageChecker.py:144
 msgctxt "@info:generic"
 msgid "Do you want to sync material and software packages with your account?"
@@ -2691,16 +2504,6 @@
 msgctxt "@info:error"
 msgid "Could not reach Marketplace."
 msgstr "Не удалось связаться с магазином."
-
-#: plugins/Marketplace/plugin.json
-msgctxt "description"
-msgid "Manages extensions to the application and allows browsing extensions from the UltiMaker website."
-msgstr "Позволяет управлять расширениями приложения и просматривать расширения с веб-сайта UltiMaker."
-
-#: plugins/Marketplace/plugin.json
-msgctxt "name"
-msgid "Marketplace"
-msgstr "Магазин"
 
 #: plugins/Marketplace/resources/qml/CompatibilityDialog.qml:15
 msgctxt "@title"
@@ -3023,16 +2826,6 @@
 "<p>Узнайте, как обеспечить максимально возможное качество и высокую надежность печати.</p>\n"
 "<p><a href=\"https://ultimaker.com/3D-model-assistant\">Ознакомиться с руководством по качеству печати</a></p>"
 
-#: plugins/ModelChecker/plugin.json
-msgctxt "description"
-msgid "Checks models and print configuration for possible printing issues and give suggestions."
-msgstr "Проверка моделей и конфигурации печати для выявления возможных проблем печати; рекомендации."
-
-#: plugins/ModelChecker/plugin.json
-msgctxt "name"
-msgid "Model Checker"
-msgstr "Средство проверки моделей"
-
 #: plugins/MonitorStage/MonitorMain.qml:100
 msgctxt "@info"
 msgid ""
@@ -3066,16 +2859,6 @@
 msgid "Monitor"
 msgstr "Монитор"
 
-#: plugins/MonitorStage/plugin.json
-msgctxt "name"
-msgid "Monitor Stage"
-msgstr "Этап мониторинга"
-
-#: plugins/MonitorStage/plugin.json
-msgctxt "description"
-msgid "Provides a monitor stage in Cura."
-msgstr "Обеспечивает этап мониторинга в Cura."
-
 #: plugins/PerObjectSettingsTool/PerObjectSettingsPanel.qml:41
 msgctxt "@label"
 msgid "Mesh Type"
@@ -3141,16 +2924,6 @@
 msgctxt "@info:tooltip"
 msgid "Configure Per Model Settings"
 msgstr "Правка параметров модели"
-
-#: plugins/PerObjectSettingsTool/plugin.json
-msgctxt "name"
-msgid "Per Model Settings Tool"
-msgstr "Инструмент для настройки каждой модели"
-
-#: plugins/PerObjectSettingsTool/plugin.json
-msgctxt "description"
-msgid "Provides the Per Model Settings."
-msgstr "Предоставляет параметры для каждой модели."
 
 #: plugins/PostProcessingPlugin/PostProcessingPlugin.py:35
 msgctxt "@item:inmenu"
@@ -3195,16 +2968,6 @@
 msgstr[1] "Активны следующие скрипты:"
 msgstr[2] "Активны следующие скрипты:"
 
-#: plugins/PostProcessingPlugin/plugin.json
-msgctxt "description"
-msgid "Extension that allows for user created scripts for post processing"
-msgstr "Расширение, которое позволяет пользователю создавать скрипты для постобработки"
-
-#: plugins/PostProcessingPlugin/plugin.json
-msgctxt "name"
-msgid "Post Processing"
-msgstr "Пост обработка"
-
 #: plugins/PrepareStage/PrepareMenu.qml:74
 msgctxt "@button"
 msgid "Add printer"
@@ -3220,30 +2983,10 @@
 msgid "Prepare"
 msgstr "Подготовка"
 
-#: plugins/PrepareStage/plugin.json
-msgctxt "name"
-msgid "Prepare Stage"
-msgstr "Подготовительный этап"
-
-#: plugins/PrepareStage/plugin.json
-msgctxt "description"
-msgid "Provides a prepare stage in Cura."
-msgstr "Обеспечивает подготовительный этап в Cura."
-
 #: plugins/PreviewStage/__init__.py:13
 msgctxt "@item:inmenu"
 msgid "Preview"
 msgstr "Предварительный просмотр"
-
-#: plugins/PreviewStage/plugin.json
-msgctxt "name"
-msgid "Preview Stage"
-msgstr "Этап предварительного просмотра"
-
-#: plugins/PreviewStage/plugin.json
-msgctxt "description"
-msgid "Provides a preview stage in Cura."
-msgstr "Обеспечивает действия на этапе предварительного просмотра в Cura."
 
 #: plugins/RemovableDriveOutputDevice/RemovableDriveOutputDevice.py:23
 msgctxt "@action:button Preceded by 'Ready to'."
@@ -3337,26 +3080,6 @@
 msgid "Removable Drive"
 msgstr "Внешний носитель"
 
-#: plugins/RemovableDriveOutputDevice/plugin.json
-msgctxt "description"
-msgid "Provides removable drive hotplugging and writing support."
-msgstr "Предоставляет поддержку для подключения и записи на внешний носитель."
-
-#: plugins/RemovableDriveOutputDevice/plugin.json
-msgctxt "name"
-msgid "Removable Drive Output Device Plugin"
-msgstr "Плагин для работы с внешним носителем"
-
-#: plugins/SentryLogger/plugin.json
-msgctxt "description"
-msgid "Logs certain events so that they can be used by the crash reporter"
-msgstr "Регистрирует определенные события в журнале, чтобы их можно было использовать в отчетах об аварийном завершении работы"
-
-#: plugins/SentryLogger/plugin.json
-msgctxt "name"
-msgid "Sentry Logger"
-msgstr "Контрольный журнал"
-
 #: plugins/SimulationView/SimulationView.py:129
 msgctxt "@info:status"
 msgid "Cura does not accurately display layers when Wire Printing is enabled."
@@ -3484,16 +3207,6 @@
 msgid "Layer view"
 msgstr "Просмотр слоёв"
 
-#: plugins/SimulationView/plugin.json
-msgctxt "description"
-msgid "Provides the preview of sliced layerdata."
-msgstr "Обеспечивает предварительный просмотр нарезанных данных слоя."
-
-#: plugins/SimulationView/plugin.json
-msgctxt "name"
-msgid "Simulation View"
-msgstr "Вид моделирования"
-
 #: plugins/SliceInfoPlugin/MoreInfoWindow.qml:16
 msgctxt "@title:window"
 msgid "More information on anonymous data collection"
@@ -3519,16 +3232,6 @@
 msgid "Unable to read example data file."
 msgstr "Невозможно прочитать пример файла данных."
 
-#: plugins/SliceInfoPlugin/plugin.json
-msgctxt "name"
-msgid "Slice info"
-msgstr "Информация о нарезке модели"
-
-#: plugins/SliceInfoPlugin/plugin.json
-msgctxt "description"
-msgid "Submits anonymous slice info. Can be disabled through preferences."
-msgstr "Отправляет анонимную информацию о нарезке моделей. Может быть отключено через настройки."
-
 #: plugins/SolidView/SolidView.py:71
 msgctxt "@info:status"
 msgid "The highlighted areas indicate either missing or extraneous surfaces. Fix your model and open it again into Cura."
@@ -3544,16 +3247,6 @@
 msgid "Solid view"
 msgstr "Просмотр модели"
 
-#: plugins/SolidView/plugin.json
-msgctxt "description"
-msgid "Provides a normal solid mesh view."
-msgstr "Предоставляет просмотр твёрдого тела."
-
-#: plugins/SolidView/plugin.json
-msgctxt "name"
-msgid "Solid View"
-msgstr "Обзор"
-
 #: plugins/SupportEraser/__init__.py:12
 msgctxt "@label"
 msgid "Support Blocker"
@@ -3564,16 +3257,6 @@
 msgid "Create a volume in which supports are not printed."
 msgstr "Создание объема без печати элементов поддержки."
 
-#: plugins/SupportEraser/plugin.json
-msgctxt "description"
-msgid "Creates an eraser mesh to block the printing of support in certain places"
-msgstr "Создание объекта стирания для блокировки печати элемента поддержки в определенных местах"
-
-#: plugins/SupportEraser/plugin.json
-msgctxt "name"
-msgid "Support Eraser"
-msgstr "Средство стирания элемента поддержки"
-
 #: plugins/TrimeshReader/__init__.py:15
 msgctxt "@item:inlistbox 'Open' is part of the name of this file format."
 msgid "Open Compressed Triangle Mesh"
@@ -3604,30 +3287,10 @@
 msgid "Compressed COLLADA Digital Asset Exchange"
 msgstr "Compressed COLLADA Digital Asset Exchange"
 
-#: plugins/TrimeshReader/plugin.json
-msgctxt "description"
-msgid "Provides support for reading model files."
-msgstr "Предоставляет поддержку для чтения файлов моделей."
-
-#: plugins/TrimeshReader/plugin.json
-msgctxt "name"
-msgid "Trimesh Reader"
-msgstr "Средство чтения Trimesh"
-
 #: plugins/UFPReader/__init__.py:22 plugins/UFPWriter/__init__.py:28
 msgctxt "@item:inlistbox"
 msgid "UltiMaker Format Package"
 msgstr "Пакет формата UltiMaker"
-
-#: plugins/UFPReader/plugin.json
-msgctxt "description"
-msgid "Provides support for reading Ultimaker Format Packages."
-msgstr "Предоставляет поддержку для чтения пакетов формата UltiMaker."
-
-#: plugins/UFPReader/plugin.json
-msgctxt "name"
-msgid "UFP Reader"
-msgstr "Средство считывания UFP"
 
 #: plugins/UFPWriter/UFPWriter.py:64 plugins/UFPWriter/UFPWriter.py:80
 #: plugins/UFPWriter/UFPWriter.py:93 plugins/UFPWriter/UFPWriter.py:115
@@ -3635,26 +3298,6 @@
 msgctxt "@info:error"
 msgid "Can't write to UFP file:"
 msgstr "Невозможно записать в файл UFP:"
-
-#: plugins/UFPWriter/plugin.json
-msgctxt "description"
-msgid "Provides support for writing Ultimaker Format Packages."
-msgstr "Предоставляет поддержку для записи пакетов формата UltiMaker."
-
-#: plugins/UFPWriter/plugin.json
-msgctxt "name"
-msgid "UFP Writer"
-msgstr "Средство записи UFP"
-
-#: plugins/UM3NetworkPrinting/plugin.json
-msgctxt "description"
-msgid "Manages network connections to UltiMaker networked printers."
-msgstr ""
-
-#: plugins/UM3NetworkPrinting/plugin.json
-msgctxt "name"
-msgid "UltiMaker Network Connection"
-msgstr ""
 
 #: plugins/UM3NetworkPrinting/resources/qml/DiscoverUM3Action.qml:44
 msgctxt "@title:window"
@@ -4399,16 +4042,6 @@
 msgid "Print in Progress"
 msgstr "Идет печать"
 
-#: plugins/USBPrinting/plugin.json
-msgctxt "description"
-msgid "Accepts G-Code and sends them to a printer. Plugin can also update firmware."
-msgstr "Принимает G-Code и отправляет его на принтер. Плагин также может обновлять прошивку."
-
-#: plugins/USBPrinting/plugin.json
-msgctxt "name"
-msgid "USB printing"
-msgstr "Печать через USB"
-
 #: plugins/UltimakerMachineActions/BedLevelMachineAction.py:24
 msgctxt "@action"
 msgid "Level build plate"
@@ -4454,295 +4087,15 @@
 msgid "Heated Build Plate (official kit or self-built)"
 msgstr "Нагреваемый стол (официальный набор или самодельный)"
 
-#: plugins/UltimakerMachineActions/plugin.json
-msgctxt "description"
-msgid "Provides machine actions for Ultimaker machines (such as bed leveling wizard, selecting upgrades, etc.)."
-msgstr "Предоставляет дополнительные возможности для принтеров UltiMaker (такие как мастер выравнивания стола, выбора обновления и так далее)"
-
-#: plugins/UltimakerMachineActions/plugin.json
-msgctxt "name"
-msgid "UltiMaker machine actions"
-msgstr ""
-
-#: plugins/VersionUpgrade/VersionUpgrade21to22/plugin.json
-msgctxt "description"
-msgid "Upgrades configurations from Cura 2.1 to Cura 2.2."
-msgstr "Обновляет настройки Cura 2.1 до Cura 2.2."
-
-#: plugins/VersionUpgrade/VersionUpgrade21to22/plugin.json
-msgctxt "name"
-msgid "Version Upgrade 2.1 to 2.2"
-msgstr "Обновление версии 2.1 до 2.2"
-
-#: plugins/VersionUpgrade/VersionUpgrade22to24/plugin.json
-msgctxt "description"
-msgid "Upgrades configurations from Cura 2.2 to Cura 2.4."
-msgstr "Обновляет настройки Cura 2.2 до Cura 2.4."
-
-#: plugins/VersionUpgrade/VersionUpgrade22to24/plugin.json
-msgctxt "name"
-msgid "Version Upgrade 2.2 to 2.4"
-msgstr "Обновление версии 2.2 до 2.4"
-
-#: plugins/VersionUpgrade/VersionUpgrade25to26/plugin.json
-msgctxt "description"
-msgid "Upgrades configurations from Cura 2.5 to Cura 2.6."
-msgstr "Обновляет настройки Cura 2.5 до Cura 2.6."
-
-#: plugins/VersionUpgrade/VersionUpgrade25to26/plugin.json
-msgctxt "name"
-msgid "Version Upgrade 2.5 to 2.6"
-msgstr "Обновление версии 2.5 до 2.6"
-
-#: plugins/VersionUpgrade/VersionUpgrade26to27/plugin.json
-msgctxt "description"
-msgid "Upgrades configurations from Cura 2.6 to Cura 2.7."
-msgstr "Обновляет настройки Cura 2.6 до Cura 2.7."
-
-#: plugins/VersionUpgrade/VersionUpgrade26to27/plugin.json
-msgctxt "name"
-msgid "Version Upgrade 2.6 to 2.7"
-msgstr "Обновление версии 2.6 до 2.7"
-
-#: plugins/VersionUpgrade/VersionUpgrade27to30/plugin.json
-msgctxt "description"
-msgid "Upgrades configurations from Cura 2.7 to Cura 3.0."
-msgstr "Обновляет настройки Cura 2.7 до Cura 3.0."
-
-#: plugins/VersionUpgrade/VersionUpgrade27to30/plugin.json
-msgctxt "name"
-msgid "Version Upgrade 2.7 to 3.0"
-msgstr "Обновление версии 2.7 до 3.0"
-
-#: plugins/VersionUpgrade/VersionUpgrade30to31/plugin.json
-msgctxt "description"
-msgid "Upgrades configurations from Cura 3.0 to Cura 3.1."
-msgstr "Обновление настроек Cura 3.0 до Cura 3.1."
-
-#: plugins/VersionUpgrade/VersionUpgrade30to31/plugin.json
-msgctxt "name"
-msgid "Version Upgrade 3.0 to 3.1"
-msgstr "Обновление версии 3.0 до 3.1"
-
-#: plugins/VersionUpgrade/VersionUpgrade32to33/plugin.json
-msgctxt "description"
-msgid "Upgrades configurations from Cura 3.2 to Cura 3.3."
-msgstr "Обновляет настройки Cura 3.2 до Cura 3.3."
-
-#: plugins/VersionUpgrade/VersionUpgrade32to33/plugin.json
-msgctxt "name"
-msgid "Version Upgrade 3.2 to 3.3"
-msgstr "Обновление версии 3.2 до 3.3"
-
-#: plugins/VersionUpgrade/VersionUpgrade33to34/plugin.json
-msgctxt "description"
-msgid "Upgrades configurations from Cura 3.3 to Cura 3.4."
-msgstr "Обновляет настройки Cura 3.3 до Cura 3.4."
-
-#: plugins/VersionUpgrade/VersionUpgrade33to34/plugin.json
-msgctxt "name"
-msgid "Version Upgrade 3.3 to 3.4"
-msgstr "Обновление версии 3.3 до 3.4"
-
-#: plugins/VersionUpgrade/VersionUpgrade34to35/plugin.json
-msgctxt "description"
-msgid "Upgrades configurations from Cura 3.4 to Cura 3.5."
-msgstr "Обновляет настройки Cura 3.4 до Cura 3.5."
-
-#: plugins/VersionUpgrade/VersionUpgrade34to35/plugin.json
-msgctxt "name"
-msgid "Version Upgrade 3.4 to 3.5"
-msgstr "Обновление версии 3.4 до 3.5"
-
-#: plugins/VersionUpgrade/VersionUpgrade35to40/plugin.json
-msgctxt "description"
-msgid "Upgrades configurations from Cura 3.5 to Cura 4.0."
-msgstr "Обновляет конфигурации Cura 3.5 до Cura 4.0."
-
-#: plugins/VersionUpgrade/VersionUpgrade35to40/plugin.json
-msgctxt "name"
-msgid "Version Upgrade 3.5 to 4.0"
-msgstr "Обновление версии 3.5 до 4.0"
-
-#: plugins/VersionUpgrade/VersionUpgrade40to41/plugin.json
-msgctxt "description"
-msgid "Upgrades configurations from Cura 4.0 to Cura 4.1."
-msgstr "Обновляет конфигурации Cura 4.0 до Cura 4.1."
-
-#: plugins/VersionUpgrade/VersionUpgrade40to41/plugin.json
-msgctxt "name"
-msgid "Version Upgrade 4.0 to 4.1"
-msgstr "Обновление версии 4.0 до 4.1"
-
-#: plugins/VersionUpgrade/VersionUpgrade411to412/plugin.json
-msgctxt "description"
-msgid "Upgrades configurations from Cura 4.11 to Cura 4.12."
-msgstr "Обновляет конфигурации Cura 4.11 до Cura 4.12."
-
-#: plugins/VersionUpgrade/VersionUpgrade411to412/plugin.json
-msgctxt "name"
-msgid "Version Upgrade 4.11 to 4.12"
-msgstr "Обновление версии 4.11 до 4.12"
-
-#: plugins/VersionUpgrade/VersionUpgrade413to50/plugin.json
-msgctxt "description"
-msgid "Upgrades configurations from Cura 4.13 to Cura 5.0."
-msgstr "Обновляет конфигурации Cura 4.13 до Cura 5.0."
-
-#: plugins/VersionUpgrade/VersionUpgrade413to50/plugin.json
-msgctxt "name"
-msgid "Version Upgrade 4.13 to 5.0"
-msgstr "Обновление версии 4.13 до 5.0"
-
-#: plugins/VersionUpgrade/VersionUpgrade41to42/plugin.json
-msgctxt "description"
-msgid "Upgrades configurations from Cura 4.1 to Cura 4.2."
-msgstr "Обновляет конфигурации Cura 4.1 до Cura 4.2."
-
-#: plugins/VersionUpgrade/VersionUpgrade41to42/plugin.json
-msgctxt "name"
-msgid "Version Upgrade 4.1 to 4.2"
-msgstr "Обновление версии 4.1 до 4.2"
-
-#: plugins/VersionUpgrade/VersionUpgrade42to43/plugin.json
-msgctxt "description"
-msgid "Upgrades configurations from Cura 4.2 to Cura 4.3."
-msgstr "Обновляет конфигурации Cura 4.2 до Cura 4.3."
-
-#: plugins/VersionUpgrade/VersionUpgrade42to43/plugin.json
-msgctxt "name"
-msgid "Version Upgrade 4.2 to 4.3"
-msgstr "Обновление версии 4.2 до 4.3"
-
-#: plugins/VersionUpgrade/VersionUpgrade43to44/plugin.json
-msgctxt "description"
-msgid "Upgrades configurations from Cura 4.3 to Cura 4.4."
-msgstr "Обновляет конфигурации Cura 4.3 до Cura 4.4."
-
-#: plugins/VersionUpgrade/VersionUpgrade43to44/plugin.json
-msgctxt "name"
-msgid "Version Upgrade 4.3 to 4.4"
-msgstr "Обновление версии 4.3 до 4.4"
-
-#: plugins/VersionUpgrade/VersionUpgrade44to45/plugin.json
-msgctxt "description"
-msgid "Upgrades configurations from Cura 4.4 to Cura 4.5."
-msgstr "Обновляет конфигурации Cura 4.4 до Cura 4.5."
-
-#: plugins/VersionUpgrade/VersionUpgrade44to45/plugin.json
-msgctxt "name"
-msgid "Version Upgrade 4.4 to 4.5"
-msgstr "Обновление версии 4.4 до 4.5"
-
-#: plugins/VersionUpgrade/VersionUpgrade45to46/plugin.json
-msgctxt "description"
-msgid "Upgrades configurations from Cura 4.5 to Cura 4.6."
-msgstr "Обновляет конфигурации Cura 4.5 до Cura 4.6."
-
-#: plugins/VersionUpgrade/VersionUpgrade45to46/plugin.json
-msgctxt "name"
-msgid "Version Upgrade 4.5 to 4.6"
-msgstr "Обновление версии 4.5 до 4.6"
-
-#: plugins/VersionUpgrade/VersionUpgrade460to462/plugin.json
-msgctxt "description"
-msgid "Upgrades configurations from Cura 4.6.0 to Cura 4.6.2."
-msgstr "Обновляет конфигурацию Cura 4.6.0 до Cura 4.6.2."
-
-#: plugins/VersionUpgrade/VersionUpgrade460to462/plugin.json
-msgctxt "name"
-msgid "Version Upgrade 4.6.0 to 4.6.2"
-msgstr "Обновление версии с 4.6.0 до 4.6.2"
-
-#: plugins/VersionUpgrade/VersionUpgrade462to47/plugin.json
-msgctxt "description"
-msgid "Upgrades configurations from Cura 4.6.2 to Cura 4.7."
-msgstr "Обновляет конфигурацию Cura 4.6.2 до Cura 4.7."
-
-#: plugins/VersionUpgrade/VersionUpgrade462to47/plugin.json
-msgctxt "name"
-msgid "Version Upgrade 4.6.2 to 4.7"
-msgstr "Обновление версии с 4.6.2 до 4.7"
-
-#: plugins/VersionUpgrade/VersionUpgrade47to48/plugin.json
-msgctxt "description"
-msgid "Upgrades configurations from Cura 4.7 to Cura 4.8."
-msgstr "Обновляет конфигурации Cura 4.7 до Cura 4.8."
-
-#: plugins/VersionUpgrade/VersionUpgrade47to48/plugin.json
-msgctxt "name"
-msgid "Version Upgrade 4.7 to 4.8"
-msgstr "Обновление версии 4.7 до 4.8"
-
-#: plugins/VersionUpgrade/VersionUpgrade48to49/plugin.json
-msgctxt "description"
-msgid "Upgrades configurations from Cura 4.8 to Cura 4.9."
-msgstr "Обновляет конфигурации Cura 4.8 до Cura 4.9."
-
-#: plugins/VersionUpgrade/VersionUpgrade48to49/plugin.json
-msgctxt "name"
-msgid "Version Upgrade 4.8 to 4.9"
-msgstr "Обновление версии 4.8 до 4.9"
-
-#: plugins/VersionUpgrade/VersionUpgrade49to410/plugin.json
-msgctxt "description"
-msgid "Upgrades configurations from Cura 4.9 to Cura 4.10."
-msgstr "Обновляет конфигурации Cura 4.9 до Cura 4.10."
-
-#: plugins/VersionUpgrade/VersionUpgrade49to410/plugin.json
-msgctxt "name"
-msgid "Version Upgrade 4.9 to 4.10"
-msgstr "Обновление версии 4.9 до 4.10"
-
-#: plugins/VersionUpgrade/VersionUpgrade52to53/plugin.json
-msgctxt "description"
-msgid "Upgrades configurations from Cura 5.2 to Cura 5.3."
-msgstr "Обновляет настройки Cura 5.2 до Cura 5.3."
-
-#: plugins/VersionUpgrade/VersionUpgrade52to53/plugin.json
-msgctxt "name"
-msgid "Version Upgrade 5.2 to 5.3"
-msgstr "Обновление версии 5.2 до 5.3"
-
 #: plugins/X3DReader/__init__.py:13
 msgctxt "@item:inlistbox"
 msgid "X3D File"
 msgstr "Файл X3D"
 
-#: plugins/X3DReader/plugin.json
-msgctxt "description"
-msgid "Provides support for reading X3D files."
-msgstr "Предоставляет поддержку для чтения X3D файлов."
-
-#: plugins/X3DReader/plugin.json
-msgctxt "name"
-msgid "X3D Reader"
-msgstr "Чтение X3D"
-
 #: plugins/XRayView/__init__.py:12
 msgctxt "@item:inlistbox"
 msgid "X-Ray view"
 msgstr "Просмотр в рентгене"
-
-#: plugins/XRayView/plugin.json
-msgctxt "description"
-msgid "Provides the X-Ray view."
-msgstr "Предоставляет рентгеновский вид."
-
-#: plugins/XRayView/plugin.json
-msgctxt "name"
-msgid "X-Ray View"
-msgstr "Просмотр в рентгене"
-
-#: plugins/XmlMaterialProfile/plugin.json
-msgctxt "name"
-msgid "Material Profiles"
-msgstr "Профили материалов"
-
-#: plugins/XmlMaterialProfile/plugin.json
-msgctxt "description"
-msgid "Provides capabilities to read and write XML-based material profiles."
-msgstr "Предоставляет возможности по чтению и записи профилей материалов в виде XML."
 
 #: resources/qml/Account/AccountWidget.qml:24
 msgctxt "@action:button"
